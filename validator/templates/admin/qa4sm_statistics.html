--- conflicted
+++ resolved
@@ -84,39 +84,10 @@
         $('#last_login').text(info.last_login)
     }
 
-<<<<<<< HEAD
-    var datasets_plot_data = datasets_stack_barplot(datasets, dataset_counts, versions)
-    var layout = dataset_barplot_layout()
-    Plotly.react(div_id, datasets_plot_data,  layout);
-
-  }
-  // ajax to take info on a user
-  function ajax_show_user_info(user_id) {
-      // url is fixed, as it is admin site so its name is not visible here
-      var url = '/django/admin/validator/statistics/user_id/';
-      var user_id = $('#users_list').val()
-      $.ajax({
-          url: url,
-          data: {'user_id': user_id},
-          success: function (return_data) {
-              var info = {
-                'username': return_data['user_name'],
-                'validations_num': return_data['val_num'],
-                'last_validation': return_data['last_validation'],
-                'last_login': return_data['last_login'],
-                'used_datasets': return_data['datasets_used']
-              }
-              show_info(info)
-              user_datasets_plot(info.used_datasets, 'user_datasets_plot')
-        }
-      });
-  }
-=======
     function user_datasets_plot(used_datasets, div_id) {
         var datasets = used_datasets.datasets
         var versions = used_datasets.versions
         var dataset_counts = used_datasets.dataset_count
->>>>>>> 7b09a9c7
 
         var datasets_plot_data = datasets_stack_barplot(datasets, dataset_counts, versions)
         var layout = dataset_barplot_layout()
