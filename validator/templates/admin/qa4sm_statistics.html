{% extends 'admin/base_site.html' %}
{% load static %}

{% block content %}
<script src="/static/js/plotly-latest.min.js"></script>
<script src="{% static 'js/jquery-3.4.1.min.js' %}"></script>
<link href="{% static 'css/service.css' %}" rel="stylesheet">

<section>
    <center><h1><b>QA4SM statistics</b></h1></center>
</section>
<section>
    <h1> Currently we have <b>{{ stats.number_of_users }}</b> users, including <b>{{ stats.number_of_staff }}</b> staff
        members </h1>
    <h1>Our users come all together from <b>{{ stats.number_of_countries}}</b> countries
        (<a id="toggle-countries" onclick="toggleCountryTable()"><span id="show-countries">show countries</span><span
                id="hide-countries" class="hidden">hide countries</span></a>)
    </h1>
    <table class="country-table hidden">
        <tr>
            <td><b>Country name</b></td>
            <td><b>Number of users</b></td>
        </tr>
        {% for country_name, users_number in stats.number_of_users_in_country_dict.items %}
        <tr>
            <td> {{ country_name }}</td>
            <td> {{users_number}}</td>
        </tr>
        {% endfor %}
    </table>
    <br>
    <h1> Up to now <b>{{ stats.number_of_validations }}</b> {% if stats.number_of_validations == 1 %} validation has {%
        else %} validations have {% endif %} been run</h1>
    <h1> The user who runs validations most frequently is <b>{{ stats.most_frequent_user.name }}</b> and he/she has run
        <b>{{stats.most_frequent_user.validation_num}}</b> by now</h1>
</section>
<section>
    {{stats.monthly_reports|slice:"0:1"}}
    <!--    {%for object in stats.monthly_reports%}-->
    <!--    {{ object }} <br>-->
    <!--    {% endfor %}-->
</section>
<section>
    <h1>To see statistics on a particular user please choose the user from the list:
        <select id="users_list">
            <option disabled="True" selected="selected" value='None'>Please select</option>
            <optgroup label='Users'>
                {%for user in stats.users%}
                <option id='user_{{user.pk}}' value='{{user.id}}'>{{user.username}}</option>
                {%endfor%}
            </optgroup>
        </select>
    </h1>
</section>

<section id='user_info' hidden>
    <h1>Information on user <span id='username'></span>:</h1>
    <div>
        <h2>Last login: <span id='last_login'></span></h2>
        <h2>Number of validations: <span id='validation_number'></span></h2>
        <h2>Last validation: <span id='last_validation'></span></h2>
        <h2>Used datasets: </h2>
    </div>
    <div id="user_datasets_plot" class="plot_div"></div>
    <a href="#" id='hide_user_info'> Hide information</a>
</section>

<!-- Plot divs -->
<div id="val_nums_by_users" class="plot_div"></div>
<div id="validations_in_time" class="plot_div"></div>
<div id="users_in_time" class="plot_div"></div>
<div id="datasets_cumulative" class="plot_div"></div>
<div id="monthly_outage" class="plot_div"></div>
<div id="monthly_uptime" class="plot_div"></div>
<div id="daily_outage" class="plot_div"></div>
<div id="daily_uptime" class="plot_div"></div>

<script type="text/javascript">
    // showing info on a user
    function show_info(info) {
        $('#user_info')[0].hidden = false;
        $('#username').text(info.username)
        $('#validation_number').text(info.validations_num)
        $('#last_validation').text(info.last_validation)
        $('#last_login').text(info.last_login)
    }

    function user_datasets_plot(used_datasets, div_id) {
        var datasets = used_datasets.datasets
        var versions = used_datasets.versions
        var dataset_counts = used_datasets.dataset_count

        var datasets_plot_data = datasets_stack_barplot(datasets, dataset_counts, versions)
        var layout = dataset_barplot_layout()
        Plotly.react(div_id, datasets_plot_data, layout);

    }

    // ajax to take info on a user
    function ajax_show_user_info(user_id) {
        // url is fixed, as it is admin site so its name is not visible here
        var url = '/django/admin/validator/statistics/user_id/';
        var user_id = $('#users_list').val()
        $.ajax({
            url: url,
            data: {'user_id': user_id},
            success: function (return_data) {
                var info = {
                    'username': return_data['user_name'],
                    'validations_num': return_data['val_num'],
                    'last_validation': return_data['last_validation'],
                    'last_login': return_data['last_login'],
                    'used_datasets': return_data['datasets_used']
                }
                show_info(info)
                user_datasets_plot(info.used_datasets, 'user_datasets_plot')
            }
        });
    }


    // taking statistics on a user on change and on click
    $("#users_list").change(ajax_show_user_info)
    $("#users_list").click(ajax_show_user_info)
    // hiding ifo on a user
    $('#hide_user_info').on('click', function () {
        $('#user_info')[0].hidden = true;
    })

</script>

<script>
    // Common plot parameters:
    // ============ Font size =================
    var title_font_size = 26;
    var axis_font_size = 20;
    var tick_font_size = 16;
    var legend_font_size = 14;
    // ============ Font type =================
    var title_font_type = 'Arial, monospace';
    var axis_font_type = 'Arial, monospace';
    var tick_font_type = 'Arial, monospace';
    // ============ Colors =================
    var plot_bgcolor = 'rgb(240, 240, 240)';
    var basic_color = 'rgb(0, 204, 204)'//'rgb(255,20,147)';
    var basic_color_2 = 'rgb(0, 100, 0)'//'rgb(255,20,147)';
    var versions_colors = ['rgb(0, 204, 204)', 'rgb(0, 204, 0)', 'rgb(204, 0, 0)', 'rgb(204, 0, 204)']


    function datasets_stack_barplot(x_dataset, y_dataset, names){

    }

    // Auxiliary functions for plotting:
    function datasets_stack_barplot(x_dataset, y_dataset, names) {
        /**
         * Prepare data for stacked barplot, where stacked names are different for different bars
         * @param  {[object]} x_dataset: [list with names of x-axis values (e.g. datasets)]
         * @param  {[object]} y_dataset [list of values or other lists to be shown as bars (e.g. datasets versiosn)]
         * @param  {[object]} names [list of values or other lists containing names of values shown as stacked bars (e.g. datasets names)]
         * @return {[object]}[list of dicts ready to be used in plotly plot function]
         */

        var plot_data = []
        for (var dataset_ind = 0; dataset_ind < x_dataset.length; dataset_ind++) {
            for (var vers_ind = 0; vers_ind < names[dataset_ind].length; vers_ind++) {
                var data = {
                    x: [x_dataset[dataset_ind]],
                    y: [y_dataset[dataset_ind][vers_ind]],
                    name: names[dataset_ind][vers_ind],
                    type: 'bar',
                }
                plot_data.push(data)
            }
        }
        return plot_data
    }

    function dataset_barplot_layout() {
        // wraped this layout in a funciton because it's used at least in two places
        var layout = {
            barmode: 'stack',
            height: 600,
            plot_bgcolor: plot_bgcolor,
            title: {
                text: 'Datasets counts',
                font: {
                    family: title_font_type,
                    size: title_font_size,
                },
                yref: 'container',
                y: 0.9
            },
            xaxis: {
                title: {
                    text: 'Datasets',
                    font: {
                        family: axis_font_type,
                        size: axis_font_size
                    },
                    standoff: 10,
                },
                tickfont: {
                    size: tick_font_size,
                    family: tick_font_type
                },
                automargin: true
            },
            yaxis: {
                title: {
                    text: 'Counts',
                    font: {
                        family: axis_font_type,
                        size: axis_font_size
                    }
                },
                tickfont: {
                    size: tick_font_size,
                    family: tick_font_type
                },
            },
            legend: {
                orientation: "h",
                y: -1.5,
                font: {
                    size: legend_font_size
                }
            }
        }
        return layout
    }

    //==========================================================================================
    // Datasets counts - general
    var datasets_info = {{stats.datasets_for_plot|safe}};
    var datasets = datasets_info.datasets
    var versions = datasets_info.versions
    var dataset_counts = datasets_info.dataset_count

    var datasets_plot_data = datasets_stack_barplot(datasets, dataset_counts, versions)
    var datasets_plot_layout = dataset_barplot_layout()

    Plotly.react(datasets_cumulative, datasets_plot_data, datasets_plot_layout);
    //==========================================================================================
    // Number of validations run by each user plot
    var val_nums_by_users_div = $('#val_nums_by_users')[0];
    var val_nums_by_users_plot_data = [{
        x: {{stats.user_data.users|safe}},
        y: {{stats.user_data.validations_num|safe}},
        type: 'bar',
        marker: {color: basic_color}}]

    var val_nums_by_user_layout = {
        plot_bgcolor: plot_bgcolor,
        title: {
            text: 'Number of validations run by each user',
            font: {
                family: title_font_type,
                size: title_font_size
            },
            yref: 'container',
            y: 0.85
        },
        xaxis: {
            title: {
                text: 'Users',
                font: {
                    family: axis_font_type,
                    size: axis_font_size
                },
                standoff: 10,
            },
            tickfont: {
                size: tick_font_size,
                family: tick_font_type
            },
            automargin: true
        },
        yaxis: {
            title: {
                text: 'Number of validations',
                font: {
                    family: axis_font_type,
                    size: axis_font_size
                }
            },
            tickfont: {
                size: tick_font_size,
                family: tick_font_type
            },
        }
    }

    Plotly.react(val_nums_by_users_div, val_nums_by_users_plot_data, val_nums_by_user_layout);


    //==========================================================================================
    // Number of users by time range:
<<<<<<< HEAD

    var time = {{stats.user_data.users_time|safe}};
    var users = {{stats.user_data.users|safe}};

    var first_user = {{stats.user_data.first_user_time|safe}}[0];
    var last_user = {{stats.user_data.last_user_time|safe}}[0];

    var project_start_date = '2021-05-01 00:00'
    console.log(first_user);
    var H1 = 7200000; //xbins are defined in mili seconds, therefore one hour is defined this way
=======
    var first_user = {{stats.user_data.first_user_time|safe}}[0];
    var last_user = {{stats.user_data.last_user_time|safe}}[0];
    var H1 = 3600000; //xbins are defined in mili seconds, therefore one hour is defined this way
>>>>>>> 59a2bcf7
    var D1 = H1 * 24; // one day
    var W1 = D1 * 7; // one week
    var M1 = D1 * 30; // one week
    var users_num_in_time_div = $('#users_in_time')[0];
<<<<<<< HEAD
    var enable_cumulative = true;

    var users_in_time_data = [{
        x: time,
=======

    var users_in_time_data = [{
        x: {{stats.user_data.users_time|safe}},
>>>>>>> 59a2bcf7
    autobinx: false,
        autobiny: true,
        marker:
    {color: basic_color,
        line:
        {width: 0,
            color:'rgb(150, 150, 150)'}
    },
    name: 'date',
        type:'histogram',
<<<<<<< HEAD
        cumulative: {enabled: false},
=======
>>>>>>> 59a2bcf7
        xbins:{
        end: last_user,
            size: H1,
            start: first_user}}];

    var users_in_time_layout = {
        plot_bgcolor: plot_bgcolor,
        title: {
<<<<<<< HEAD
            text: 'Number of users registered in particular time periods',
=======
            text: 'Number of users in particular time periods',
>>>>>>> 59a2bcf7
            font: {
                family: title_font_type,
                size: title_font_size
            },
            yref: 'container',
            y: 0.85
        },
        xaxis: {
            type: 'date',
            autorange: false,
            range: [first_user, last_user],
            title: {
                text: 'Date range',
                font: {
                    family: axis_font_type,
                    size: axis_font_size
                },
<<<<<<< HEAD
                y: -0.5
=======
                y: -0.3
>>>>>>> 59a2bcf7
            },
            font: {
                family: axis_font_type,
                size: axis_font_size
            },
            dtick: M1,
            tickangle: 45,
            tickfont: {
                size: tick_font_size,
                family: tick_font_type
            },
        },
        yaxis: {
            autorange: true,
            title: {
                text: 'Number of users',
                font: {
                    family: axis_font_type,
                    size: axis_font_size
                }
            },
            type: 'linear',
            tickfont: {
                size: tick_font_size,
                family: tick_font_type
            },
        },
        updatemenus: [{
            x: 0.1,
            y: 1.15,
            xref: 'paper',
            yref: 'paper',
            yanchor: 'top',
            active: 0,
            showactive: true,
            buttons: [{
<<<<<<< HEAD
                args: [{'xbins.size': [H1], 'marker.line.width': [0.1], 'cumulative.enabled': false}],
                label: 'Hour',
                method: 'restyle',
            }, {
                args: [{'xbins.size': [D1], 'marker.line.width': [0.1], 'cumulative.enabled': false}],
                label: 'Day',
                method: 'restyle',
            }, {
                args: [{'xbins.size': [W1], "marker.line.width": [0.5], 'cumulative.enabled': false}],
                label: 'Week',
                method: 'restyle',
            }, {
                args: [{'xbins.size': [W1], "marker.line.width": [0.5], 'cumulative.enabled': true}],
                label: 'Week - Cumulative',
                method: 'restyle',
            }, {
                args: [{'xbins.size': ['M1'], 'marker.line.width': [1], 'cumulative.enabled': false}],
                label: 'Month',
                method: 'restyle',
            }, {
                args: [{'xbins.size': ['M1'], 'marker.line.width': [1], 'cumulative.enabled': true}],
                label: 'Month - Cumulated',
                method: 'restyle',
            }, {
                args: [{'xbins.size': ['M3'], "marker.line.width": [1], 'cumulative.enabled': false}],
                label: 'Quater',
                method: 'restyle',
            },  {
                args: [{'xbins.size': ['M3'], "marker.line.width": [1], 'cumulative.enabled': true}],
                label: 'Quater - Cumulative',
                method: 'restyle',
            }, {
                args: [{'xbins.size': 'M6', "marker.line.width": [1], 'cumulative.enabled': false}],
                label: 'Half Year',
                method: 'restyle',
            }, {
                args: [{'xbins.size': 'M6', "marker.line.width": [1], 'cumulative.enabled': true}],
                label: 'Half Year - Cumulative',
                method: 'restyle',
            }, {
                args: [{'xbins.size': 'M12', "marker.line.width": [1], 'cumulative.enabled': false}],
                label: 'Year',
                method: 'restyle',
            }, {
                args: [{'xbins.size': 'M12', "marker.line.width": [1], 'cumulative.enabled': true}],
                label: 'Year -Cumulative',
                method: 'restyle',
            }],
=======
                args: [{'xbins.size': [H1], 'marker.line.width': [0.1]}],
                label: 'Hour',
                method: 'restyle',
            }, {
                args: [{'xbins.size': [D1], 'marker.line.width': [0.1]}],
                label: 'Day',
                method: 'restyle',
            }, {
                args: [{'xbins.size': [W1], "marker.line.width": [0.5]}],
                label: 'Week',
                method: 'restyle',
            }, {
                args: [{'xbins.size': ['M1'], 'marker.line.width': [1]}],
                label: 'Month',
                method: 'restyle',
            }, {
                args: [{'xbins.size': ['M3'], "marker.line.width": [1]}],
                label: 'Quater',
                method: 'restyle',
            }, {
                args: [{'xbins.size': 'M6', "marker.line.width": [1]}],
                label: 'Half Year',
                method: 'restyle',
            }, {
                args: [{'xbins.size': 'M12', "marker.line.width": [1]}],
                label: 'Year',
                method: 'restyle',
            }]
>>>>>>> 59a2bcf7
        }]
    };

    // console.log(validations_in_time_layout.xaxis.dtick)

    Plotly.newPlot(users_in_time, users_in_time_data, users_in_time_layout);

    //==========================================================================================
    // Number of validations by time range:
    var first_epoch = {{stats.validations_for_plot.first_validation|safe}}[0];
    var last_epoch = {{stats.validations_for_plot.last_validation|safe}}[0];
    var H1 = 3600000; //xbins are defined in mili seconds, therefore one hour is defined this way
    var D1 = H1 * 24; // one day
    var W1 = D1 * 7; // one week
    var M1 = D1 * 30; // one week
    var val_nums_by_users_div = $('#validations_in_time')[0];

    var validations_in_time_data = [{
        x: {{stats.validations_for_plot.validations_time|safe}},
        autobinx: false,
        autobiny: true,
        marker:
        {color: basic_color,
            line:
            {width: 0,
            color:'rgb(150, 150, 150)'}
        },
        name: 'date',
        type:'histogram',
        xbins:{
        end: last_epoch,
        size: H1,
        start: first_epoch}}];

    var validations_in_time_layout = {
        plot_bgcolor: plot_bgcolor,
        title: {
            text: 'Number of validations in particular time periods',
            font: {
                family: title_font_type,
                size: title_font_size
            },
            yref: 'container',
            y: 0.85
        },
        xaxis: {
            type: 'date',
            autorange: false,
            range: [first_epoch, last_epoch],
            title: {
                text: 'Date range',
                font: {
                    family: axis_font_type,
                    size: axis_font_size
                },
                y: -0.3
            },
            font: {
                family: axis_font_type,
                size: axis_font_size
            },
            dtick: M1,
            tickangle: 45,
            tickfont: {
                size: tick_font_size,
                family: tick_font_type
            },
        },
        yaxis: {
            autorange: true,
            title: {
                text: 'Number of validations',
                font: {
                    family: axis_font_type,
                    size: axis_font_size
                }
            },
            type: 'linear',
            tickfont: {
                size: tick_font_size,
                family: tick_font_type
            },
        },
        updatemenus: [{
            x: 0.1,
            y: 1.15,
            xref: 'paper',
            yref: 'paper',
            yanchor: 'top',
            active: 0,
            showactive: true,
            buttons: [{
                args: [{'xbins.size': [H1], 'marker.line.width': [0.1], 'cumulative.enabled': false}],
                label: 'Hour',
                method: 'restyle',
            }, {
                args: [{'xbins.size': [D1], 'marker.line.width': [0.1], 'cumulative.enabled': false}],
                label: 'Day',
                method: 'restyle',
            }, {
                args: [{'xbins.size': [W1], "marker.line.width": [0.5], 'cumulative.enabled': false}],
                label: 'Week',
                method: 'restyle',
            }, {
                args: [{'xbins.size': [W1], "marker.line.width": [0.5], 'cumulative.enabled': true}],
                label: 'Week - Cumulative',
                method: 'restyle',
            }, {
                args: [{'xbins.size': ['M1'], 'marker.line.width': [1], 'cumulative.enabled': false}],
                label: 'Month',
                method: 'restyle',
            }, {
                args: [{'xbins.size': ['M1'], 'marker.line.width': [1], 'cumulative.enabled': true}],
                label: 'Month - Cumulative',
                method: 'restyle',
            }, {
                args: [{'xbins.size': ['M3'], "marker.line.width": [1], 'cumulative.enabled': false}],
                label: 'Quater',
                method: 'restyle',
            },  {
                args: [{'xbins.size': ['M3'], "marker.line.width": [1], 'cumulative.enabled': true}],
                label: 'Quater - Cumulative',
                method: 'restyle',
            }, {
                args: [{'xbins.size': 'M6', "marker.line.width": [1], 'cumulative.enabled': false}],
                label: 'Half Year',
                method: 'restyle',
            }, {
                args: [{'xbins.size': 'M6', "marker.line.width": [1], 'cumulative.enabled': true}],
                label: 'Half Year - Cumulative',
                method: 'restyle',
            }, {
                args: [{'xbins.size': 'M12', "marker.line.width": [1], 'cumulative.enabled': false}],
                label: 'Year',
                method: 'restyle',
            }, {
                args: [{'xbins.size': 'M12', "marker.line.width": [1], 'cumulative.enabled': true}],
                label: 'Year - Cumulative',
                method: 'restyle',
            }]
        }]
    };

    // console.log(validations_in_time_layout.xaxis.dtick)

    Plotly.newPlot(validations_in_time, validations_in_time_data, validations_in_time_layout);

    //==========================================================================================
    // KPI's
    function data_for_kpis_plot(data_by_agent, period, plot_mode, agent_index=null) {
        let plot_data = [];
        let agent_number = 0;
        colors = [basic_color, basic_color_2];
        if (agent_index === null){
            data_by_agent.forEach(agent => {
                let x_data = [];
                let y_data = [];
                agent_number += 1;
                agent.forEach(item => {
                    x_data.push(period === 'MONTHLY' ? item[0].slice(0, 7) : item[0]);
                    y_data.push(item[1]);
                })
                let plot_item = {
                    x: x_data,
                    y: y_data,
                    name: `Machine ${agent_number}`,
                    type: plot_mode,
                    marker: {
                        color: colors[agent_number - 1]
                    }
                }
                plot_data.push(plot_item)
            })
        } else {
            let data_to_plot = data_by_agent[agent_index];
            let x_data = [];
            let y_data = [];
            data_to_plot.forEach(item => {
                x_data.push(period === 'MONTHLY' ? item[0].slice(0, 7) : item[0]);
                y_data.push(item[1]);
            })
            let plot_item = {
                x: x_data,
                y: y_data,
                name: `Machine ${agent_number}`,
                type: plot_mode,
                marker: {
                    color: basic_color_2
                }
            }
            plot_data.push(plot_item)
        }


        return plot_data
    }

    function kpis_barplot_layout(plot_title, y_axis_title) {
        // wraped this layout in a funciton because it's used at least in two places
        var layout = {
            barmode: 'group',
            height: 600,
            plot_bgcolor: plot_bgcolor,
            title: {
                text: plot_title,
                font: {
                    family: title_font_type,
                    size: title_font_size,
                },
                yref: 'container',
                y: 0.9
            },
            xaxis: {
                title: {
                    text: 'Period',
                    font: {
                        family: axis_font_type,
                        size: axis_font_size
                    },
                    standoff: 10,
                },
                tickfont: {
                    size: tick_font_size,
                    family: tick_font_type
                },
                automargin: true
            },
            yaxis: {
                title: {
                    text: y_axis_title,
                    font: {
                        family: axis_font_type,
                        size: axis_font_size
                    }
                },
                tickfont: {
                    size: tick_font_size,
                    family: tick_font_type
                },
            },
            legend: {
                orientation: "v",
                font: {
                    size: legend_font_size
                }
            }
        }
        return layout
    }

    let monthly_outage_data = {{stats.monthly_outage|safe}};
    let monthly_outage_plot_data = data_for_kpis_plot(monthly_outage_data, 'MONTHLY', 'bar', 2);
    let monthly_outage_plot_layout = kpis_barplot_layout('Monthly service downtime', 'Minutes')

    let monthly_uptime_data = {{stats.monthly_uptime|safe}};
    let monthly_uptime_plot_data = data_for_kpis_plot(monthly_uptime_data, 'MONTHLY', 'bar', 2);
    let monthly_uptime_plot_layout = kpis_barplot_layout('Monthly service uptime', '[%]')


    let daily_outage_data = {{stats.daily_outage|safe}};
    let daily_outage_plot_data = data_for_kpis_plot(daily_outage_data, 'DAILY', 'bar', 2);
    let daily_outage_plot_layout = kpis_barplot_layout('Daily service downtime', 'Minutes')

    let daily_uptime_data = {{stats.daily_uptime|safe}};
    let daily_uptime_plot_data = data_for_kpis_plot(daily_uptime_data, 'DAILY', 'bar', 2);
    let daily_uptime_plot_layout = kpis_barplot_layout('Daily service uptime', '[%]')


    Plotly.react(monthly_outage, monthly_outage_plot_data, monthly_outage_plot_layout);
    Plotly.react(monthly_uptime, monthly_uptime_plot_data, monthly_uptime_plot_layout);

    Plotly.react(daily_outage, daily_outage_plot_data, daily_outage_plot_layout);
    Plotly.react(daily_uptime, daily_uptime_plot_data, daily_uptime_plot_layout);

    function toggleCountryTable() {
        $('.country-table').toggleClass('hidden')
        $('#show-countries').toggleClass('hidden')
        $('#hide-countries').toggleClass('hidden')

    }

    // function countryTableHidden(){
    //     let countryTable = $('.country-table')
    //     return countryTable.hasClass('hidden')
    // }

    // let countryTableHidden = $('.country-table').hasClass('hidden')


</script>


{% endblock %}<|MERGE_RESOLUTION|>--- conflicted
+++ resolved
@@ -296,8 +296,6 @@
 
     //==========================================================================================
     // Number of users by time range:
-<<<<<<< HEAD
-
     var time = {{stats.user_data.users_time|safe}};
     var users = {{stats.user_data.users|safe}};
 
@@ -307,25 +305,14 @@
     var project_start_date = '2021-05-01 00:00'
     console.log(first_user);
     var H1 = 7200000; //xbins are defined in mili seconds, therefore one hour is defined this way
-=======
-    var first_user = {{stats.user_data.first_user_time|safe}}[0];
-    var last_user = {{stats.user_data.last_user_time|safe}}[0];
-    var H1 = 3600000; //xbins are defined in mili seconds, therefore one hour is defined this way
->>>>>>> 59a2bcf7
     var D1 = H1 * 24; // one day
     var W1 = D1 * 7; // one week
     var M1 = D1 * 30; // one week
     var users_num_in_time_div = $('#users_in_time')[0];
-<<<<<<< HEAD
     var enable_cumulative = true;
 
     var users_in_time_data = [{
         x: time,
-=======
-
-    var users_in_time_data = [{
-        x: {{stats.user_data.users_time|safe}},
->>>>>>> 59a2bcf7
     autobinx: false,
         autobiny: true,
         marker:
@@ -336,10 +323,7 @@
     },
     name: 'date',
         type:'histogram',
-<<<<<<< HEAD
         cumulative: {enabled: false},
-=======
->>>>>>> 59a2bcf7
         xbins:{
         end: last_user,
             size: H1,
@@ -348,11 +332,7 @@
     var users_in_time_layout = {
         plot_bgcolor: plot_bgcolor,
         title: {
-<<<<<<< HEAD
             text: 'Number of users registered in particular time periods',
-=======
-            text: 'Number of users in particular time periods',
->>>>>>> 59a2bcf7
             font: {
                 family: title_font_type,
                 size: title_font_size
@@ -370,11 +350,7 @@
                     family: axis_font_type,
                     size: axis_font_size
                 },
-<<<<<<< HEAD
                 y: -0.5
-=======
-                y: -0.3
->>>>>>> 59a2bcf7
             },
             font: {
                 family: axis_font_type,
@@ -411,7 +387,6 @@
             active: 0,
             showactive: true,
             buttons: [{
-<<<<<<< HEAD
                 args: [{'xbins.size': [H1], 'marker.line.width': [0.1], 'cumulative.enabled': false}],
                 label: 'Hour',
                 method: 'restyle',
@@ -459,37 +434,7 @@
                 args: [{'xbins.size': 'M12', "marker.line.width": [1], 'cumulative.enabled': true}],
                 label: 'Year -Cumulative',
                 method: 'restyle',
-            }],
-=======
-                args: [{'xbins.size': [H1], 'marker.line.width': [0.1]}],
-                label: 'Hour',
-                method: 'restyle',
-            }, {
-                args: [{'xbins.size': [D1], 'marker.line.width': [0.1]}],
-                label: 'Day',
-                method: 'restyle',
-            }, {
-                args: [{'xbins.size': [W1], "marker.line.width": [0.5]}],
-                label: 'Week',
-                method: 'restyle',
-            }, {
-                args: [{'xbins.size': ['M1'], 'marker.line.width': [1]}],
-                label: 'Month',
-                method: 'restyle',
-            }, {
-                args: [{'xbins.size': ['M3'], "marker.line.width": [1]}],
-                label: 'Quater',
-                method: 'restyle',
-            }, {
-                args: [{'xbins.size': 'M6', "marker.line.width": [1]}],
-                label: 'Half Year',
-                method: 'restyle',
-            }, {
-                args: [{'xbins.size': 'M12', "marker.line.width": [1]}],
-                label: 'Year',
-                method: 'restyle',
             }]
->>>>>>> 59a2bcf7
         }]
     };
 
