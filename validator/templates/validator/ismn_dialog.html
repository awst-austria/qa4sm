--- conflicted
+++ resolved
@@ -300,10 +300,6 @@
         ajax_take_network_info(e)
     });
 
-<<<<<<< HEAD
-=======
-
->>>>>>> 1cfb8794
 // ------------------------ ISMN Depths -------------------------------------- //
     function setISMNDepth(source) {
         var ismnDialog = $(source).closest('#ismn_depth');
@@ -325,13 +321,8 @@
           $('#ismn_depth').modal('hide'); // closing the window
         }
 
-<<<<<<< HEAD
-
-=======
-    }
->>>>>>> 1cfb8794
-
-}
+    }
+
 
 function getDefaultParams(e, field_selector){
     var callerId = e.relatedTarget.id;
