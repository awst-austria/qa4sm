--- conflicted
+++ resolved
@@ -302,29 +302,8 @@
         ajax_take_network_info(e)
     });
 
-<<<<<<< HEAD
+
 // ------------------------ ISMN Depths -------------------------------------- //
-function setISMNDepth(source) {
-    var ismnDialog = $(source).closest('#ismn_depth');
-    var hiddenId = ismnDialog.find('#id_target_hidden_input_depth').val();
-    // taking default values from the hidden field
-    var default_values = $('#'+hiddenId).val().split(',')
-    var depthCheckbox = $('#'+hiddenId).siblings('input:checkbox')
-
-    //taking chosen values
-    var depth_from = $('#depth_from').val()
-    var depth_to = $('#depth_to').val()
-    if(depth_from > depth_to){
-        $('#depth_from').val(parseFloat(default_values[0]))
-        $('#depth_to').val(parseFloat(default_values[1]))
-        alert('"Depth from" value is higher than "Depth to". Choose another range or values will be set to the last valid range used.')
-    } else {
-      depthCheckbox.prop('checked', true)
-      $('#'+hiddenId).val([depth_from, depth_to])
-      $('#ismn_depth').modal('hide'); // closing the window
-    }
-=======
-<!--Monika-->
     function setISMNDepth(source) {
         var ismnDialog = $(source).closest('#ismn_depth');
         var hiddenId = ismnDialog.find('#id_target_hidden_input_depth').val();
@@ -344,34 +323,18 @@
           $('#'+hiddenId).val([depth_from, depth_to])
           $('#ismn_depth').modal('hide'); // closing the window
         }
->>>>>>> 050125e7
-
-
-}
-
-function getDefaultParams(e, field_selector){
-    var callerId = e.relatedTarget.id;
-    var hiddenId = callerId.replace(/_link$/, '_params');
-    var default_values = $('#'+hiddenId).val()
-    var ismnDialog = $(e.currentTarget);
-    ismnDialog.find(field_selector).val(hiddenId); // remember where the selected depths need to go
-    return default_values
-}
-
-<<<<<<< HEAD
-function getDefaultRanges(e){
-    var default_val = getDefaultParams(e, '#id_target_hidden_input_depth')
-    var range = default_val.split(',')
-    $('#depth_from').val(parseFloat(range[0]))
-    $('#depth_to').val(parseFloat(range[1]))
-    range = [$('#depth_from').val(), $('#depth_to').val()]
-    return range
-}
-
-$('#ismn_depth').on('show.bs.modal', function(e){
-  getDefaultRanges(e)
-});
-=======
+
+    }
+
+    function getDefaultParams(e, field_selector){
+        var callerId = e.relatedTarget.id;
+        var hiddenId = callerId.replace(/_link$/, '_params');
+        var default_values = $('#'+hiddenId).val()
+        var ismnDialog = $(e.currentTarget);
+        ismnDialog.find(field_selector).val(hiddenId); // remember where the selected depths need to go
+        return default_values
+    }
+
     function getDefaultRanges(e){
         var default_val = getDefaultParams(e, '#id_target_hidden_input_depth')
         var range = default_val.split(',')
@@ -384,7 +347,7 @@
     $('#ismn_depth').on('show.bs.modal', function(e){
       getDefaultRanges(e)
     });
->>>>>>> 050125e7
+
 
 
 </script>