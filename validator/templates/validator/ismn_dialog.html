--- conflicted
+++ resolved
@@ -83,22 +83,12 @@
                 <div>
                     <div></div>
                         <label for="depth_from">Depth from: </label>
-<<<<<<< HEAD
-                        <input class="depth_range form-control" id="depth_from" value="" type="number" name="depth_from"
-                            onchange="toggleISMNContinent(this)" step="0.01" min="0.00">
-=======
                         <input class="depth_range form-control" id="depth_from" value="" type="number" name="depth_from" step="0.01" min="0.00">
->>>>>>> 4f45b9c6
                         <label for="depth_from">m</label>
                     </div>
                     <div>
                         <label for="depth_to">Depth to: </label>
-<<<<<<< HEAD
-                        <input class="depth_range form-control" id="depth_to" value="" type="number" name="depth_to"
-                            onchange="toggleISMNContinent(this)" step="0.01" min="0.00">
-=======
                         <input class="depth_range form-control" id="depth_to" value="" type="number" name="depth_to" step="0.01" min="0.00">
->>>>>>> 4f45b9c6
                         <label for="depth_to">m</label>
                     </div>
 
@@ -310,10 +300,7 @@
         ajax_take_network_info(e)
     });
 
-<<<<<<< HEAD
-=======
-
->>>>>>> 4f45b9c6
+
 // ------------------------ ISMN Depths -------------------------------------- //
     function setISMNDepth(source) {
         var ismnDialog = $(source).closest('#ismn_depth');
@@ -335,12 +322,6 @@
           $('#ismn_depth').modal('hide'); // closing the window
         }
 
-<<<<<<< HEAD
-
-=======
-    }
->>>>>>> 4f45b9c6
-
 }
 
 function getDefaultParams(e, field_selector){
