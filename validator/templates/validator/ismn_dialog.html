--- conflicted
+++ resolved
@@ -101,10 +101,6 @@
             <div class="modal-footer">
                 <button type="button" class="btn btn-secondary" data-dismiss="modal">Close</button>
                 <button id="ismn_depth_button" type="button" onclick="setISMNDepth(this);$('#ismn_depth').modal('hide')" class="btn btn-primary">Use depth range</button>
-<<<<<<< HEAD
-=======
-
->>>>>>> 3c2edee2
             </div>
 
         </div>
@@ -337,23 +333,13 @@
         var range = [depth_from, depth_to];
         if(depth_from > depth_to){
             $('#'+hiddenId).val(default_values);
-<<<<<<< HEAD
-=======
-
->>>>>>> 3c2edee2
             alert('"Depth from" value is higher than "Depth to". Choose another range or values will be set to the default ones (0.00-0.10 m).')
         } else {
           depthCheckbox.prop('checked', true)
           $('#ismn_depth').modal('hide'); // closing the window
         }
     }
-<<<<<<< HEAD
-
-
-=======
-
-
->>>>>>> 3c2edee2
+
     $('#ismn_depth').on('show.bs.modal', function(e){
         getDefaultRanges(e);
     });
