--- conflicted
+++ resolved
@@ -29,11 +29,7 @@
                     <b>TU Wien (Vienna University of Technology)</b><br>
                     Department of Geodesy and Geoinformation<br>
                     Research Group Climate and Environmental Remote Sensing (CLIMERS)<br>
-<<<<<<< HEAD
-                    Website: <a href="https://climers.geo.tuwien.ac.at/climers/projects/current-projects/qa4sm/" target="_blank">https://climers.geo.tuwien.ac.at/climers/projects/current-projects/qa4sm/</a><br>
-=======
                     Website: <a href="https://climers.geo.tuwien.ac.at/climers/research/quality-assurance/qa4sm/" target="_blank">https://climers.geo.tuwien.ac.at/climers/projects/current-projects/qa4sm/</a><br>
->>>>>>> 92eb2a92
                     Contact: Wouter Dorigo (wouter.dorigo (at) tuwien.ac.at)<br>
                     Tasks: Scientific lead and research, dataset support
                 </td>
