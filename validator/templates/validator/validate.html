{% extends 'common/base.html' %}
{% load widget_tweaks %}
{% load static %}

{% block content %}
<<<<<<< HEAD
    <form action="{% url 'validation' %}" method="post" id="validation_form" data-options-url="{% url 'ajax_get_dataset_options' %}" version-options-url="{% url 'ajax_get_version_id' %}" version-info-url="{% url 'ajax_get_version_info' %}">
=======
    <form action="{% url 'validation' %}" method="post" id="validation_form" data-options-url="{% url 'ajax_get_dataset_options' %}" version-options-url="{% url 'ajax_get_version_id' %}">
>>>>>>> 6c7d9e01
        {% csrf_token %}

        {% with WIDGET_ERROR_CLASS='is-invalid' %}

            {% if maintenance_mode is True  %}
                <div class="container text-center mb-5 mt-4" style="max-width: 40rem;">
                    <h1 class="jumbotron-heading">Maintenance...</h1>
                    <p class="lead text-muted">Sorry! Currently, you can't start new validations because we're doing maintenance on the service. Please come back later.</p>
                </div>

            {% else %}
                <div class="container center-text">

                    <div class="card-deck">

                        <div id="data_accordion" style="flex-basis: 50%;">
                            <div class="card mb-4 shadow-sm">
                                <div class="card-header" id="data_header">
                                    <h4 class="my-0 font-weight-normal">Data</h4>

                                    <div class="card-menu">
                                        <span class="input-group-text fas fa-question-circle"
                                            title="The soil moisture dataset which is to be validated, i.e. compared to the 'Reference' data."></span>

                                        <a class="input-group-text" data-toggle="collapse" href="#data_collapse" role="button" aria-expanded="true" aria-controls="data_collapse">
                                            <span class="fa fa-plus-circle" title="Expand"></span>
                                            <span class="fa fa-minus-circle" title="Collapse"></span>
                                        </a>
                                    </div>
                                </div>

                                <div id="data_collapse" class="collapse show" aria-labelledby="data_header" data-parent="#data_accordion">
                                    {% for error in dc_formset.non_form_errors %}
                                        <div class="custom-invalid-feedback">
                                            {{ error }}
                                        </div>
                                    {% endfor %}

                                    <nav>
                                        <div class="nav nav-tabs" id="nav-tab" role="tablist">
                                            {% for dc_form in dc_formset %}
                                                <a class="dc_form_link nav-item nav-link {% if forloop.first %}active{% endif %}" id="id_{{ dc_form.prefix }}-tab" data-toggle="tab" href="#id_{{ dc_form.prefix }}"  aria-controls="id_{{ dc_form.prefix }}" {% if forloop.first %}aria-selected="true"{% endif %} onclick="shiftTheButton(event, '#remove_dc_form')">Dataset</a>
                                            {% endfor %}
                                                <a id="add_dc_form" class="tab-plus btn btn-primary" href="javascript:void(0)"><span class="fas fa-plus" title="Add another dataset"></span></a>
                                                <a id="remove_dc_form" class="tab-minus" href="javascript:void(0)" title="Remove active dataset">&times;</a>
                                        </div>
                                    </nav>

                                    {{ dc_formset.management_form }}

                                    <div id="dc_form_container" class="card-body tab-content">

                                        {% for dc_form in dc_formset.forms %}
                                            <div class="dc_form tab-pane fade {% if forloop.first %}show active{% endif %}" id="id_{{ dc_form.prefix }}" role="tabpanel" aria-labelledby="id_{{ dc_form.prefix }}-tab">
                                                <div class="mb-3">
                                                    <div class="input-group">
                                                        <div class="input-group-prepend">
                                                            <span class="input-group-text addon-w" id="data-addon1">Dataset</span>
                                                        </div>
                                                        {% render_field dc_form.dataset class="custom-select" %}
                                                    </div>
                                                    {% for error in dc_form.dataset.errors %}
                                                        <div class="custom-invalid-feedback">
                                                            {{ error }}
                                                        </div>
                                                    {% endfor %}
                                                </div>

                                                <div class="mb-3">
                                                    <div class="input-group">
                                                        <div class="input-group-prepend">
                                                            <span class="input-group-text addon-w" id="data-addon2">Version</span>
                                                        </div>
                                                        {% render_field dc_form.version class="custom-select" %}
                                                    </div>
                                                    {% for error in dc_form.version.errors %}
                                                        <div class="custom-invalid-feedback">
                                                            {{ error }}
                                                        </div>
                                                    {% endfor %}
                                                </div>

                                                <div class="mb-3">
                                                    <div class="input-group">
                                                        <div class="input-group-prepend">
                                                            <span class="input-group-text addon-w" id="data-addon3">Variable</span>
                                                        </div>
                                                        {% render_field dc_form.variable class="custom-select" %}
                                                    </div>
                                                    {% for error in dc_form.variable.errors %}
                                                        <div class="custom-invalid-feedback">
                                                            {{ error }}
                                                        </div>
                                                    {% endfor %}
                                                </div>

                                                <hr/>

                                                <div class="custom-control custom-switch">
                                                    <input class="custom-control-input" id="{{dc_form.filter_dataset.auto_id}}" name="{{dc_form.prefix}}-{{dc_form.filter_dataset.name}}"
                                                        {{ dc_form.filter_dataset.initial|yesno:'checked,,' }} type="checkbox" onclick="toggleFiltering(this)">
                                                    <label class="custom-control-label" for="{{dc_form.filter_dataset.auto_id}}">{{dc_form.filter_dataset.label}}</label>

                                                    <span class="input-group-text fas fa-question-circle help-icon"
                                                        title="Only data which meet the specified criteria will be used in the validation. Several filters can be simultaneously selected for one dataset. You can also omit filtering completely."></span>
                                                </div>

                                                <div id="id_{{dc_form.prefix}}-filters" class="indented tabSpecific">
                                                    {{ dc_form.filters }}
                                                </div>
                                                <div id="id_{{dc_form.prefix}}-parametrised_filters" class="indented tabSpecific">
                                                    {{ dc_form.parametrised_filters }}
                                                </div>
                                            </div>
                                        {% endfor %}

                                    </div>
                                </div>
                            </div>
                        </div>

                        <div id="ref_accordion" style="flex-basis: 50%;">
                            <div class="card mb-4 shadow-sm">
                                <div class="card-header" id="ref_header">
                                    <h4 class="my-0 font-weight-normal">Reference</h4>

                                    <div class="card-menu">
                                        <span class="input-group-text fas fa-question-circle help-icon"
                                            title="The data which is to be used as a reference in the validation. The 'Data' will be compared against this reference."></span>
                                        <a class="input-group-text" data-toggle="collapse" href="#ref_collapse" role="button" aria-expanded="true" aria-controls="ref_collapse">
                                            <span class="fa fa-plus-circle" title="Expand"></span>
                                            <span class="fa fa-minus-circle" title="Collapse"></span>
                                        </a>
                                    </div>
                                </div>

                                <div id="ref_collapse" class="collapse show" aria-labelledby="ref_header" data-parent="#ref_accordion">
                                    <div style="min-height: 2.1rem;"></div>

                                    <div class="card-body">
                                        <div class="mb-3">
                                            <div class="input-group">
                                                <div class="input-group-prepend">
                                                    <span class="input-group-text addon-w" id="ref-addon1">Dataset</span>
                                                </div>
                                                {% render_field ref_dc_form.dataset class="custom-select" %}
                                            </div>
                                            {% for error in ref_dc_form.dataset.errors %}
                                                <div class="custom-invalid-feedback">
                                                    {{ error }}
                                                </div>
                                            {% endfor %}
                                        </div>

                                        <div class="mb-3">
                                            <div class="input-group">
                                                <div class="input-group-prepend">
                                                    <span class="input-group-text addon-w" id="ref-addon2">Version</span>
                                                </div>
                                                <input type="hidden" id="id_target_hidden_input_version" value="" name="target_hidden_input_version">
                                                {% render_field ref_dc_form.version class="custom-select" %}
                                            </div>
                                            {% for error in ref_dc_form.version.errors %}
                                                <div class="custom-invalid-feedback">
                                                    {{ error }}
                                                </div>
                                            {% endfor %}
                                        </div>

                                        <div class="mb-3">
                                            <div class="input-group">
                                                <div class="input-group-prepend">
                                                    <span class="input-group-text addon-w" id="ref-addon3">Variable</span>
                                                </div>
                                                {% render_field ref_dc_form.variable class="custom-select" %}
                                            </div>
                                            {% for error in ref_dc_form.variable.errors %}
                                                <div class="custom-invalid-feedback">
                                                    {{ error }}
                                                </div>
                                            {% endfor %}
                                        </div>

                                        <hr/>

                                        <div class="custom-control custom-switch">
                                            <input class="custom-control-input" id="{{ref_dc_form.filter_dataset.auto_id}}" name="{{ref_dc_form.prefix}}-{{ref_dc_form.filter_dataset.name}}"
                                                {{ ref_dc_form.filter_dataset.initial|yesno:'checked,,' }} type="checkbox" onclick="toggleFiltering(this, 'ref-filters')">
                                            <label class="custom-control-label" for="{{ref_dc_form.filter_dataset.auto_id}}">{{ref_dc_form.filter_dataset.label}}</label>
                                            <span class="input-group-text fas fa-question-circle help-icon"
                                                title="Only reference data which meet the specified criteria will be used in the validation. Several filters can be simultaneously selected for one dataset. You can also omit filtering completely."></span>
                                        </div>

                                        <div id="id_{{ref_dc_form.prefix}}-filters" class="indented">
                                            {{ ref_dc_form.filters }}
                                        </div>
                                        <div id="id_{{ref_dc_form.prefix}}-parametrised_filters" class="indented">
                                            {{ ref_dc_form.parametrised_filters }}
                                        </div>

                                    </div>
                                </div>
                            </div>
                        </div>
                    </div>

                    <div class="card-deck">
                        <div id="spatial_accordion" style="width:100%">
                            <div class="card mb-4 shadow-sm">
                                <div class="card-header" id="spatial_header">
                                    <h4 class="my-0 font-weight-normal">Spatial Subsetting</h4>
                                    <div class="card-menu">
                                        <span class="input-group-text fas fa-question-circle help-icon"
                                            title="Restrict the input and reference data to a lat/lon bounding box (specified with lower left and upper right corner coordinates). You can also select the bounding box on a map by clicking on the globe button."></span>
                                        <a class="input-group-text" data-toggle="collapse" href="#spatial_collapse" role="button" aria-expanded="true" aria-controls="spatial_collapse">
                                            <span class="fa fa-plus-circle" title="Expand"></span>
                                            <span class="fa fa-minus-circle" title="Collapse"></span>
                                        </a>
                                    </div>
                                </div>
                                <div id="spatial_collapse" class="collapse show" aria-labelledby="spatial_header" data-parent="#spatial_accordion">
                                    <div class="card-body">
                                        <div class="container">
                                            <div class="row justify-content-around">

                                                <div class="col-sm px-0">
                                                    <div class="input-group">
                                                        <div class="input-group-prepend">
                                                            <span class="input-group-text addon-w" id="scaling_addon_ll" title="Lower left bounding box corner">Lower left</span>
                                                        </div>
                                                        {% render_field val_form.min_lat placeholder="Lat" title="Lat" class="form-control" %}
                                                        {% render_field val_form.min_lon placeholder="Lon" title="Lon" class="form-control" %}
                                                    </div>
                                                    {% for error in val_form.min_lat.errors %}
                                                        <div class="custom-invalid-feedback">
                                                            {{ error }}
                                                        </div>
                                                    {% endfor %}
                                                    {% for error in val_form.min_lon.errors %}
                                                        <div class="custom-invalid-feedback">
                                                            {{ error }}
                                                        </div>
                                                    {% endfor %}
                                                </div>

                                                <div class="px-2 py-2 py-sm-0">
                                                    <button type="button" title="Select on map" class="btn btn-primary" data-toggle="modal" data-target="#mapDialog">
                                                        <span class="fas fa-globe" ></span>
                                                    </button>
                                                    <button type="button" title="Clear coordinates" class="btn btn-primary" onclick="clearCoordinates()">
                                                        <span class="fas fa-trash-alt" ></span>
                                                    </button>
                                                </div>

                                                <div class="col-sm px-0">
                                                    <div class="input-group">
                                                        <div class="input-group-prepend">
                                                            <span class="input-group-text addon-w" id="scaling_addon_ur" title="Upper right bounding box corner">Upper right</span>
                                                        </div>
                                                        {% render_field val_form.max_lat placeholder="Lat" title="Lat" class="form-control" %}
                                                        {% render_field val_form.max_lon placeholder="Lon" title="Lon" class="form-control" %}
                                                    </div>
                                                    {% for error in val_form.max_lat.errors %}
                                                        <div class="custom-invalid-feedback">
                                                            {{ error }}
                                                        </div>
                                                    {% endfor %}
                                                    {% for error in val_form.max_lon.errors %}
                                                        <div class="custom-invalid-feedback">
                                                            {{ error }}
                                                        </div>
                                                    {% endfor %}
                                                </div>
                                            </div>
                                        </div>
                                    </div>
                                </div>
                            </div>
                        </div>
                    </div>

                    <div class="card-deck">
                        <div id="temporal_accordion" style="width:100%">
                            <div class="card mb-4 shadow-sm">
                                <div class="card-header" id="temporal_header">
                                    <h4 class="my-0 font-weight-normal">Validation Period</h4>
                                    <div class="card-menu">
                                        <span class="input-group-text fas fa-question-circle help-icon"
                                            title="Restricts the input and reference data to the time period given. Days 'from' and 'to' are fully included in the interval."></span>
                                        <a class="input-group-text" data-toggle="collapse" href="#temporal_collapse" role="button" aria-expanded="true" aria-controls="temporal_collapse">
                                            <span class="fa fa-plus-circle" title="Expand"></span>
                                            <span class="fa fa-minus-circle" title="Collapse"></span>
                                        </a>
                                    </div>
                                </div>
                                <div id="temporal_collapse" class="collapse show" aria-labelledby="temporal_header" data-parent="#temporal_accordion">
                                    <div class="card-body">

                                        <div class="container">
                                            <div class="row">

                                                <div class="col-sm px-0 pr-sm-2 pb-1 py-sm-0">
                                                    <div class="input-group">
                                                        <div class="input-group-prepend">
                                                            <span class="input-group-text addon-w" id="scaling_addon1">From</span>
                                                        </div>
                                                        {% render_field val_form.interval_from class="form-control" %}
                                                    </div>
                                                    {% for error in val_form.interval_from.errors %}
                                                        <div class="custom-invalid-feedback">
                                                            {{ error }}
                                                        </div>
                                                    {% endfor %}
                                                </div>

                                                <div class="col-sm px-0 pl-sm-2 pt-1 py-sm-0">
                                                    <div class="input-group">
                                                        <div class="input-group-prepend">
                                                            <span class="input-group-text addon-w" id="scaling_addon2">To</span>
                                                        </div>
                                                        {% render_field val_form.interval_to class="form-control" %}
                                                    </div>
                                                    {% for error in val_form.interval_to.errors %}
                                                        <div class="custom-invalid-feedback">
                                                            {{ error }}
                                                        </div>
                                                    {% endfor %}
                                                </div>
                                            </div>
                                        </div>
                                    </div>
                                </div>
                            </div>
                        </div>
                    </div>
                    <div class="card-deck">
                        <div id="metrics_accordion" style="width:100%">
                            <div class="card mb-4 shadow-sm">
                                <div class="card-header" id="metrics_header">
                                    <h4 class="my-0 font-weight-normal">Metrics</h4>
                                    <div class="card-menu">
                                        <span class="input-group-text fas fa-question-circle help-icon"
                                            title="Specify metrics to calculate. Basic metrics between data set pairs are always calculated."></span>
                                        <a class="input-group-text" data-toggle="collapse" href="#metrics_collapse" role="button" aria-expanded="true" aria-controls="metrics_collapse">
                                            <span class="fa fa-plus-circle" title="Expand"></span>
                                            <span class="fa fa-minus-circle" title="Collapse"></span>
                                        </a>
                                    </div>
                                </div>
                                <div id="metrics_collapse" class="collapse show" aria-labelledby="metrics_header" data-parent="#metrics_accordion">
                                    <div class="card-body">

                                        <div class="container">
                                            <div class="row">
                                                 <div class="custom-control custom-switch">
                                                    <input id="tcol" class="custom-control-input" name="tcol" type="checkbox" disabled="true">
                                                    <label class="custom-control-label" for="tcol">Include Triple Collocation Metrics &nbsp;</label>
                                                 </div>

                                                <span class="input-group-text fas fa-question-circle help-icon"
                                                    title="Triple collocation analysis is only available if 3 or more data sets (including the reference) are selected.">
                                                </span>
                                            </div>
                                        </div>
                                    </div>
                                </div>
                            </div>
                        </div>
                    </div>
                    <div class="card-deck">
                        <div id="anom_accordion" style="width:100%">
                            <div class="card mb-4 shadow-sm">
                                <div class="card-header" id="anom_header">
                                    <h4 class="my-0 font-weight-normal">Anomalies</h4>
                                    <div class="card-menu">
                                        <span class="input-group-text fas fa-question-circle help-icon"
                                            title="Optionally calculates metrics from anomalies instead of absolute values. First, a climatology is computed using the chosen method and time period (only whole years are used), then the anomalies are calculated based on this. &quot;35 day moving average&quot; means that the climatology is calculated as a moving average of the data; &quot;climatology&quot; means that the average for each day of the year is calculated."></span>
                                        <a class="input-group-text" data-toggle="collapse" href="#anom_collapse" role="button" aria-expanded="false" aria-controls="anom_collapse">
                                            <span class="fa fa-plus-circle" title="Expand"></span>
                                            <span class="fa fa-minus-circle" title="Collapse"></span>
                                        </a>
                                    </div>
                                </div>

                                <div id="anom_collapse" class="collapse" aria-labelledby="anom_header" data-parent="#anom_accordion">
                                    <div class="card-body">

                                        <div class="container">
                                            <div class="column">

                                                <div class="row">

                                                    <div class="col-sm px-0">
                                                        <div class="input-group" title="Anomalies calculation method: no anomalies, anomalies against 35 day moving average or anomalies against a climatology calculated from the given timespan.">
                                                            <div class="input-group-prepend">
                                                                <span class="input-group-text addon-w" id="scaling_addon2">Method</span>
                                                            </div>
                                                            {% render_field val_form.anomalies class="custom-select" %}
                                                        </div>
                                                        {% for error in val_form.anomalies.errors %}
                                                            <div class="custom-invalid-feedback">
                                                                {{ error }}
                                                            </div>
                                                        {% endfor %}
                                                    </div>

                                                    <div class="col-sm anomalies-period px-0 px-sm-3 py-2 py-sm-0">
                                                        <div class="input-group" title="Start of period to calculate climatology from.">
                                                            <div class="input-group-prepend">
                                                                <span class="input-group-text addon-w" id="scaling_addon2">From</span>
                                                            </div>
                                                            {% render_field val_form.anomalies_from class="custom-select" %}
                                                        </div>
                                                        {% for error in val_form.anomalies_from.errors %}
                                                            <div class="custom-invalid-feedback">
                                                                {{ error }}
                                                            </div>
                                                        {% endfor %}
                                                    </div>

                                                    <div class="col-sm anomalies-period px-0">
                                                        <div class="input-group" title="End of period to calculate climatology from.">
                                                            <div class="input-group-prepend">
                                                                <span class="input-group-text addon-w" id="scaling_addon2">To</span>
                                                            </div>
                                                            {% render_field val_form.anomalies_to class="custom-select" %}
                                                        </div>
                                                        {% for error in val_form.anomalies_to.errors %}
                                                            <div class="custom-invalid-feedback">
                                                                {{ error }}
                                                            </div>
                                                        {% endfor %}
                                                    </div>

                                                </div>

                                            </div>
                                        </div>
                                    </div>
                                </div>
                            </div>
                        </div>
                    </div>

                    <div class="card-deck">
                        <div id="scaling_accordion" style="width:100%">
                            <div class="card mb-4 shadow-sm">
                                <div class="card-header" id="scaling_header">
                                    <h4 class="my-0 font-weight-normal">Scaling</h4>
                                    <div class="card-menu">
                                        <span class="input-group-text fas fa-question-circle help-icon"
                                            title="The data values will be scaled to the value range of the selected dataset using the selected method. When validating more than one dataset, values will always be scaled to the reference."></span>
                                        <a class="input-group-text" data-toggle="collapse" href="#scaling_collapse" role="button" aria-expanded="false" aria-controls="scaling_collapse">
                                            <span class="fa fa-plus-circle" title="Expand"></span>
                                            <span class="fa fa-minus-circle" title="Collapse"></span>
                                        </a>
                                    </div>
                                </div>
                                <div id="scaling_collapse" class="collapse" aria-labelledby="scaling_header" data-parent="#scaling_accordion">
                                    <div class="card-body">

                                        <div class="container">
                                            <div class="row">

                                                <div class="col-sm px-0 pl-sm-2 pt-1 py-sm-0">
                                                    <div class="input-group">
                                                        <div class="input-group-prepend">
                                                            <span class="input-group-text addon-w" id="scaling_addon2">Method</span>
                                                        </div>
                                                        {% render_field val_form.scaling_method class="custom-select" %}
                                                    </div>
                                                    {% for error in val_form.scaling_method.errors %}
                                                        <div class="custom-invalid-feedback">
                                                            {{ error }}
                                                        </div>
                                                    {% endfor %}
                                                </div>

                                                 <div class="col-sm scaling-ref px-0 pr-sm-2 pb-1 py-sm-0">
                                                    <div class="input-group">
                                                        <div class="input-group-prepend">
                                                            <span class="input-group-text addon-w" id="scaling_addon1">Scale To</span>
                                                        </div>
                                                        {% render_field val_form.scaling_ref class="custom-select" %}
                                                    </div>
                                                    {% for error in val_form.scaling_ref.errors %}
                                                        <div class="custom-invalid-feedback">
                                                            {{ error }}
                                                        </div>
                                                    {% endfor %}
                                                </div>
                                            </div>
                                        </div>
                                    </div>
                                </div>
                            </div>
                        </div>
                    </div>

                    <div class="input-group mb-3">
                        <div class="input-group-prepend">
                            <span class="input-group-text addon-w" id="tag-addon1">Name your validation</span>
                        </div>
                        {% render_field val_form.name_tag class="form-control" %}
                        <div class="input-group-append">
                            <span class="input-group-text fas fa-question-circle" id="tag-addon2" title="You can optionally name the validation to make it easier to identify in your list of validations."></span>
                        </div>
                    </div>
                    {% for error in val_form.name_tag.errors %}
                        <div class="custom-invalid-feedback">
                            {{ error }}
                        </div>
                    {% endfor %}


                    <input class="btn btn-lg btn-primary mb-3" type="submit" value="&#9658; Validate">
                </div>
            {% endif %}
        {% endwith %}
    </form>

{% endblock %}

{% block dialogs %}

    <div class="modal" id="mapDialog" role="dialog" aria-labelledby="mapDialogTitle" aria-hidden="true">
        <div class="modal-dialog modal-lg" role="document">
            <div class="modal-content">

                <div class="modal-header">
                    <h4 class="my-0 font-weight-normal" id="mapDialogTitle">Select bounding box</h4>
                    <button type="button" class="close" data-dismiss="modal" aria-label="Close">&times;</button>
                </div>

                <div class="modal-body">
                    <div style="width: 100%; height: 60vh;" id="spatialFilterMap"></div>
                </div>

                <div class="modal-footer">
                    <button type="button" class="btn btn-secondary" data-dismiss="modal">Close</button>
                    <button id="setCoordinatesButton" type="button" onclick="setCoordinates()" class="btn btn-primary">Use coordinates</button>
                </div>

            </div>
        </div>
    </div>

    {% include "validator/ismn_dialog.html"%}

{% endblock %}

{% block javascript %}
    <link rel="stylesheet" href="/static/leaflet/leaflet.css" />
    <script src="/static/leaflet/leaflet.js"></script>

    <link rel="stylesheet" href="/static/leaflet/leaflet.draw.css" />
    <script src="/static/leaflet/leaflet.draw.js"></script>


    <script type="text/javascript">
        var southWest = L.latLng(-90, -360), northEast = L.latLng(90, 360), bounds = L.latLngBounds(southWest, northEast);
        var map = L.map('spatialFilterMap', { maxBounds: bounds });
        var osmUrl='https://{s}.tile.openstreetmap.org/{z}/{x}/{y}.png';
        var osmAttrib='Map data © <a href="https://openstreetmap.org">OpenStreetMap</a> contributors';
        var osm = new L.TileLayer(osmUrl, {minZoom: 1, maxZoom: 20, attribution: osmAttrib});
        var drawnItems = new L.FeatureGroup();
        var drawControl = new L.Control.Draw({
            draw: {
                polygon: false,
                polyline: false,
                circle: false,
                circlemarker: false,
                marker: false
            },
            edit: {
                featureGroup: drawnItems
            }
        });
        map.addLayer(drawnItems);
        map.addControl(drawControl);
        map.setView(new L.LatLng(48.2, 16.37), 3.4);
        map.addLayer(osm);

        function setCoordinates(){
            coordinates=drawnItems.getLayers()[0].getLatLngs();

            $('#id_min_lat').val(coordinates[0][0].lat);
            $('#id_min_lon').val(coordinates[0][0].lng);

            $('#id_max_lat').val(coordinates[0][2].lat);
            $('#id_max_lon').val(coordinates[0][2].lng);

            $('#mapDialog').modal('hide');
        }

        function clearCoordinates(){
            $('#id_min_lat').val('');
            $('#id_min_lon').val('');
            $('#id_max_lat').val('');
            $('#id_max_lon').val('');
        }

        function drawBoxFromCoordinates() {
            var min_lat = $('#id_min_lat').val();
            var min_lon = $('#id_min_lon').val();
            var max_lat = $('#id_max_lat').val();
            var max_lon = $('#id_max_lon').val();

            if(min_lat && min_lon && max_lat && max_lon) {
                var bounds = [[min_lat, min_lon], [max_lat, max_lon]];
                var boundingBox = L.rectangle(bounds);
                drawnItems.addLayer(boundingBox);
                map.fitBounds(bounds);
                $('#setCoordinatesButton').prop('disabled', false);
            }
        }

        map.on('draw:created', function (e) {
            var type = e.layerType, layer = e.layer;

            drawnItems.clearLayers();
            drawnItems.addLayer(layer);
            $('#setCoordinatesButton').prop('disabled', false);
        });

        map.on('draw:deleted', function (e) {
            if(drawnItems.getLayers().length == 0) {
                $('#setCoordinatesButton').prop('disabled', true);
            }
        });

        $('#mapDialog').on('show.bs.modal', function(){
            setTimeout(function() { // wait until the dialog is drawn to be able to adjust the map to it
                $('#setCoordinatesButton').prop('disabled', true);
                map.invalidateSize();
                drawnItems.clearLayers();
                drawBoxFromCoordinates()
                }, 10 /* ms */);
        });
    </script>

    <script type="text/javascript">
        function toggleFiltering(checkbox) {
            const filtergroups = ['filters', 'paramfilters'];
            for (const group of filtergroups) {
                var groupId = checkbox.id.replace(/filter_dataset$/, group)
                var filterboxes = $('#' + groupId).find('input:checkbox');
                var newDisabledValue = !checkbox.checked;
                for (var f of filterboxes) {
                    f.disabled=newDisabledValue;
                }
            }
        }
        // on page load, call once:
        {% for dc_form in dc_formset.forms %}
            toggleFiltering($('#{{dc_form.filter_dataset.auto_id}}')[0]);
        {% endfor %}
        toggleFiltering($('#{{ref_dc_form.filter_dataset.auto_id}}')[0]);
    </script>

    <script type="text/javascript">
        function ajax_change_dataset() {
            var url = $("#validation_form").attr("data-options-url");
            var datasetId = $(this).val();
            // var datasetName = $(this).text();
            var widgetId = $(this).attr('id');
<<<<<<< HEAD
            var datasetName = $(`#${widgetId} option[value=${datasetId}]`).text();
=======
            var datasetName = $(`#${widgetId} option[value=${datasetId}]`).text()
>>>>>>> 6c7d9e01
            var filterWidgetId = widgetId.replace(/dataset$/, "filters");
            var paramFilterWidgetId = widgetId.replace(/dataset$/, "parametrised_filters");
            $.ajax({
                url: url,
                data: { 'dataset_id': datasetId, 'filter_widget_id': filterWidgetId, 'param_filter_widget_id': paramFilterWidgetId },
                success: function (return_data) {
                    var dataset_widget = "#" + widgetId;
                    var version_widget = dataset_widget.replace(/dataset$/, "version");
                    var variable_widget = dataset_widget.replace(/dataset$/, "variable");
                    var filter_widget = "#" + filterWidgetId;
                    var param_filter_widget = "#" + paramFilterWidgetId;
                    $(version_widget).html(return_data['versions']);
                    $(variable_widget).html(return_data['variables']);
                    $(filter_widget).html(return_data['filters']);
                    $(param_filter_widget).html(return_data['paramfilters']);

<<<<<<< HEAD
                    if(datasetName=='ISMN'){
                        var default_value = $(version_widget).find('option')[0].value;
                        $('#id_target_hidden_input_version').val(default_value);
                    } else{
                        $('#id_target_hidden_input_version').val('');
                    };
                    start_ajax_to_set_valiadtion_period();
=======
                    console.log(datasetId, datasetName)

                    if(datasetName=='ISMN'){
                        var default_value = $(version_widget).find('option')[0].value
                        $('#id_target_hidden_input_version').val(default_value)
                    } else{
                        $('#id_target_hidden_input_version').val('')
                    }

>>>>>>> 6c7d9e01
                }
            });

        }

<<<<<<< HEAD
        function ajax_take_versions_info(versionIds, funcs_set, args_names) {
          /**
           * Use ajax to read info of given dataset versions;
           * @param  {object} versionIds list of version ids
           * @param  {object} funcs_set  list of name of functions to be called
           * @param  {object} args_names  list of name of arguments returned by ajax, which are passed to given functions
           *
           *
           Example:
           ajax_take_versions_info(versionsIds, [func1, func2, func3], [['intervals_from'], ['intervals_to'], ['intervals_from', 'intervals_to']])
           will call func1 with argument 'intervals_from', func2 with 'intervals_to' and func3 with both of them.
           Functions passed as a list must accept only one object-like argument.
          */
            var url = $("#validation_form").attr("version-info-url");
            $.ajax({
                url: url,
                traditional: true,
                data: {'version_id': versionIds},
                success: function (return_data) {
                  var intervals_from = return_data['intervals_from'];
                  var intervals_to = return_data['intervals_to'];
                  // calling functions given in the functions list
                  ind = 0
                  for (func in funcs_set){
                    // taking values of arguments passed in the parameter args_names and creating a list of their values
                    param_list = get_list_of_params(arguments[0], args_names[ind]);
                    funcs_set[func](param_list);
                    ind++;
                  };
                }
            });
          };

          function get_list_of_params(args, args_names){
            /**
             * Returns a list of values assinged to arguments which names are give in args_names;
             * @param  {object} args list of arguments returned by ajax function: arguments[0]
             * @param  {object} args_names list of names of arguments returned by the ajax function which should be passed further
            */
            param_list = [];
            for (arg_name in args_names){
              var name = args_names[arg_name];
              param_list.push(args[name]);
            };
            return param_list
          };

          function find_current_ids(){
            // Finds all selects which have 'version' in name attribute
            var versions_list = $('select[name*=version]');
            var ids_list = [];
            for(ind=0; ind<versions_list.length; ind++){
              var version_id = parseInt(versions_list[ind].value);
              if (!isNaN(version_id)){
                ids_list.push(version_id)
              };
            };
            return ids_list;
          };
//=========================== Time range related functions =====================================================
          function convert_date_to_string(date){
            // Converts date from Date() constructor to date format YYYY-MM-DD
            var year = date.getFullYear();
            var month = date.getMonth()+1;
            if(month<=9){month = '0'+month};
            var day = date.getDate();
            if(day<=9){day = '0' + day};
            return year + '-' + month + '-' + day;
          };

          function compare_and_set_time_ranges(params){
            /**
             * Compares given time ranges and sets the appropriate ones
                into From and To fields in Validation Period section
             * @param  {object} params list consisting of two lists: intervals_from and intervals_to
            */

            // take appropriate elements from params
            var intervals_from = params[0];
            var intervals_to = params[1];
            dates_from = [];
            dates_to = [];
            // convert string into date
            for (ind=0; ind<intervals_from.length; ind++){
              dates_from.push(new Date(intervals_from[ind]));
              dates_to.push(new Date(intervals_to[ind]));
            };

            // get maximum date from and minimum date to
            var max_date_from = new Date(Math.max.apply(null, dates_from));
            var min_date_to = new Date(Math.min.apply(null, dates_to));

            //reconvert date to string
            var max_date_from_str = convert_date_to_string(max_date_from);
            var min_date_to_str = convert_date_to_string(min_date_to);

            //set appropriate values
            $('#id_interval_from').val(max_date_from_str);
            $('#id_interval_to').val(min_date_to_str);
          }

          function start_ajax_to_set_valiadtion_period(){
            var versionIds = find_current_ids();
            ajax_take_versions_info(versionIds, [compare_and_set_time_ranges], [['intervals_from', 'intervals_to']]);
          }
//================================================================================
=======


>>>>>>> 6c7d9e01
        function change_tab_name() {
            var datasetName = $(this).find('option:selected').text();
            var tabId = '#' + $(this).attr('id').replace(/dataset$/, 'tab');
            $(tabId).text(datasetName);
        }

        {% for dc_form in dc_formset.forms %}
            $("#{{ dc_form.dataset.auto_id }}").change(ajax_change_dataset).change(change_tab_name).change(); // last change() to call change on pageload
            $("#{{ dc_form.version.auto_id }}").change(start_ajax_to_set_valiadtion_period)
        {% endfor %}

        function get_version_id(){
            var versionId = $(this).val();
            $('#id_target_hidden_input_version').val(versionId)
            // additionally set up default networks
            var hiddenField = $('#id_target_hidden_input')
            if(hiddenId = $('#id_target_hidden_input').val()){
              var hiddenId = $('#id_target_hidden_input').val()
              var default_params = $('#' + hiddenId).attr('data-default_val')
              $('#' + hiddenId).val(default_params)
            }
        }


        $("#{{ ref_dc_form.dataset.auto_id }}").change(ajax_change_dataset).change(); // last change() to call change on pageload
<<<<<<< HEAD
        $('#id_ref-version').change(get_version_id).change(start_ajax_to_set_valiadtion_period)
=======
        $('#id_ref-version').change(get_version_id)
>>>>>>> 6c7d9e01

    </script>

    <script type="text/javascript">
        function onChangeAnomalies() {
            var anomMethod = $(this).val();
            var dateBoxes = $('div.anomalies-period');
            var dateSelectors = dateBoxes.find('select');

            if(anomMethod == 'climatology') {
                dateSelectors.prop('disabled', false);
                dateBoxes.css('visibility', 'visible');
            } else {
                dateSelectors.prop('disabled', true);
                dateBoxes.css('visibility', 'hidden');
            }
        }
        $('#{{ val_form.anomalies.auto_id }}').change(onChangeAnomalies).change(); // last change() to call change on pageload
    </script>

    <script type="text/javascript">
        function onChangeScaleMethod() {
            var scaleMethod = $(this).val();
            var scaleRefBox = $('div.scaling-ref');

            if(scaleMethod == 'none') {
                scaleRefBox.css('visibility', 'hidden');
            } else {
                scaleRefBox.css('visibility', 'visible');
            }
        }
        $('#{{ val_form.scaling_method.auto_id }}').change(onChangeScaleMethod).change(); // last change() to call change on pageload
    </script>

    <script type="text/javascript">
        function cloneTab(tabContentClass, tabLinkClass, formsetPrefix, removeButton ,addButton) {
            var selector = tabContentClass + ':last';
            var link_selector = tabLinkClass + ':last';
            var totalSelector = '#id_' + formsetPrefix + '-TOTAL_FORMS';
            var maxSelector = '#id_' + formsetPrefix + '-MAX_NUM_FORMS';

            var totalNoForms = $(totalSelector).val();
            var oldId = $(selector).attr('id');
            var newId = 'id_' + formsetPrefix + '-' + totalNoForms;
            var newTabId = newId + '-tab';

            // de-select currently selected tab
            $(tabContentClass + '.active').removeClass( "active show");
            $(tabLinkClass + '.active').removeAttr('aria-selected');
            $(tabLinkClass + '.active').removeClass( "active show" );

            // clone tab content
            var newElement = $(selector).clone(true);
            newElement.attr('id', newId);
            newElement.attr('aria-labelledby', newTabId);

            newElement.find(':input').each(function() {
                var id = $(this).attr('id').replace(oldId, newId);
                var name = id.replace(/^id_/, '')
                $(this).attr({'name': name, 'id': id});
            });

            newElement.find('label').each(function() {
                var newFor = $(this).attr('for').replace(oldId, newId);
                $(this).attr('for', newFor);
            });

            newElement.find('.tabSpecific').each(function() {
                var id = $(this).attr('id').replace(oldId, newId);
                $(this).attr('id', id);
            });

            // clone tab link
            var newLink = $(link_selector).clone(false);
            newLink.attr('id', newTabId);
            newLink.attr('href', '#' + newId);
            newLink.attr('aria-controls', newId);

            var newButton = $(removeButton).clone(true)
            removeButton.remove()

            totalNoForms++;
            $(totalSelector).val(totalNoForms);

            // insert new tab and link and select it
            $(selector).after(newElement);
            $(link_selector).after(newLink);
            $(newLink).after(newButton)
            newLink.tab('show')

            // prevent addition of new tabs if max reached
            if ( totalNoForms >= $(maxSelector).val() ) {
                addButton.hide();
            }
           // show remove button
            if ( totalNoForms > 1 ) {
                newButton.show();
            }

            // trigger change event on dataset select so that dependent parameters are set correctly
            $('#' + newId + '-dataset').change();
        }

        function setScalingRef() {
            $("#id_scaling_ref option[value='data']").remove();
            $("#id_scaling_ref").val("ref");
        }

        function addScalingData() {
            $("#id_scaling_ref").append(new Option('Data', 'data'))
        }

        $('#add_dc_form').click(function() {
            cloneTab('.dc_form', '.dc_form_link', 'datasets', $('#remove_dc_form') ,$(this));
            setScalingRef();
            setTcLock();
        });

        function setTcLock() {
            var formsetPrefix = 'datasets';
            var totalSelector = '#id_' + formsetPrefix + '-TOTAL_FORMS';
            var totalNoForms = $(totalSelector).val();
            var n_datasets = parseInt(totalNoForms) + 1
            if ( n_datasets >= 3) {
                $('#tcol').prop('disabled', false);
            } else {
                $('#tcol').prop('checked', false);
                $('#tcol').prop('disabled', true);
            }
        }
    </script>

    <script type="text/javascript">

        function removeTab(tabContentClass, tabLinkClass, formsetPrefix, addButton, removeButton){
        // taking tabs (referred as tabLinkClass in validate.html) and containers (referred as tabContentClass)
        // and choosing the ones to be removed (the active ones)
            var tabs = $(tabLinkClass)
            var containers = $(tabContentClass)

            // removal button is on the right-hand side of the tab to be remove, therefore I'm using prev()
            var tab_to_remove = $(removeButton.prev())
            var container_to_remove = $('#'+tab_to_remove.attr('aria-controls'))

        // taking totalNoForms so that plus sign can be displayed again
            var totalSelector = '#id_' + formsetPrefix + '-TOTAL_FORMS';
            var totalNoForms = $(totalSelector).val();
            var maxSelector = '#id_' + formsetPrefix + '-MAX_NUM_FORMS';

        // this condition enables removing datasets unless there is only one left
        // additionally it's checked if there is the same number of tabs and containers to prevent unexpected errors
            if (tabs.length>1 && containers.length>1 && tabs.length == containers.length){

            // taking next tabs and containers, to change their id's
                var all_next_tabs = tab_to_remove.nextAll(tabLinkClass)
                var all_next_containers = container_to_remove.nextAll(tabContentClass)

            //taking next and previous tabs and containers, to make them active after removal current items
            // since the remove button is placed after each tab then removeButton.next() should be taken
                var next_tab = removeButton.next()
                var prev_tab = tab_to_remove.prev()

                var next_container = container_to_remove.next()
                var prev_container = container_to_remove.prev()

            //removing current tab and container
                tab_to_remove.remove()
                container_to_remove.remove()

            // showing add button again and the possibility of scaling data
                totalNoForms--
                 $(totalSelector).val(totalNoForms);
                 if (totalNoForms < $(maxSelector).val()) {
                        addButton.show();
                    }
                 if (totalNoForms == 1) {
                        removeButton.hide();
                        addScalingData()
                    }

                // changing attributes of following items
                for (var i=0; i < all_next_tabs.length; i++){

                    var current_tab = $(all_next_tabs[i])
                    var current_container = $(all_next_containers[i])


                    var old_id = current_container.attr('id')

                    var new_num = parseInt(old_id.slice(-1)) - 1
                    var new_id = old_id.slice(0,-1) + new_num
                    var new_tab_id = new_id + '-tab'

                    // setting new values
                    current_tab.attr('id', new_tab_id)
                    current_tab.attr('href', '#' + new_id)
                    current_tab.attr('aria-controls', new_id)

                    current_container.attr('id', new_id)
                    current_container.attr('aria-labelledby', new_tab_id)

                    current_container.find(':input').each(function() {
                        var id = $(this).attr('id').replace(old_id, new_id);
                        var name = id.replace(/^id_/, '')
                        $(this).attr({'name': name, 'id': id});
                    });

                    current_container.find('label').each(function() {
                        var newFor = $(this).attr('for').replace(old_id, new_id);
                        $(this).attr('for', newFor);
                    });

                    current_container.find('.tabSpecific').each(function() {
                        var id = $(this).attr('id').replace(old_id, new_id);
                        $(this).attr('id', id);
                    });

                   $('#' + new_id + '-dataset').change()
                }

        // checking if there is a tab and a container after the ones removed and set them to be active;
        // if the last one is being removed, the previous ones are set to be the active
        // tabLinkClass and tabContentClass are sliced to remove the dot at the beginning

                if (next_tab.hasClass(tabLinkClass.slice(1, ))){
                    next_tab.toggleClass('active')
                    $(next_tab).after(removeButton)
                } else {
                    prev_tab.toggleClass('active')
        //            prev_tab.after(removeButton)
                }

                if (next_container.hasClass(tabContentClass.slice(1, ))){
                    next_container.toggleClass('active show')
                } else {
                    prev_container.toggleClass('active show')
                }
            }
        setTcLock();
        }

        $('#remove_dc_form').click(function() {
            removeTab('.dc_form', '.dc_form_link', 'datasets',  $('#add_dc_form'), $(this));
            start_ajax_to_set_valiadtion_period();
        });

        function shiftTheButton(obj, buttonSelector){
            var currentObject = obj.currentTarget
            var removeButton = $(buttonSelector)
            $(currentObject).after(removeButton)


}




    </script>

{% endblock %}<|MERGE_RESOLUTION|>--- conflicted
+++ resolved
@@ -3,11 +3,7 @@
 {% load static %}
 
 {% block content %}
-<<<<<<< HEAD
     <form action="{% url 'validation' %}" method="post" id="validation_form" data-options-url="{% url 'ajax_get_dataset_options' %}" version-options-url="{% url 'ajax_get_version_id' %}" version-info-url="{% url 'ajax_get_version_info' %}">
-=======
-    <form action="{% url 'validation' %}" method="post" id="validation_form" data-options-url="{% url 'ajax_get_dataset_options' %}" version-options-url="{% url 'ajax_get_version_id' %}">
->>>>>>> 6c7d9e01
         {% csrf_token %}
 
         {% with WIDGET_ERROR_CLASS='is-invalid' %}
@@ -674,11 +670,7 @@
             var datasetId = $(this).val();
             // var datasetName = $(this).text();
             var widgetId = $(this).attr('id');
-<<<<<<< HEAD
             var datasetName = $(`#${widgetId} option[value=${datasetId}]`).text();
-=======
-            var datasetName = $(`#${widgetId} option[value=${datasetId}]`).text()
->>>>>>> 6c7d9e01
             var filterWidgetId = widgetId.replace(/dataset$/, "filters");
             var paramFilterWidgetId = widgetId.replace(/dataset$/, "parametrised_filters");
             $.ajax({
@@ -695,7 +687,6 @@
                     $(filter_widget).html(return_data['filters']);
                     $(param_filter_widget).html(return_data['paramfilters']);
 
-<<<<<<< HEAD
                     if(datasetName=='ISMN'){
                         var default_value = $(version_widget).find('option')[0].value;
                         $('#id_target_hidden_input_version').val(default_value);
@@ -703,23 +694,11 @@
                         $('#id_target_hidden_input_version').val('');
                     };
                     start_ajax_to_set_valiadtion_period();
-=======
-                    console.log(datasetId, datasetName)
-
-                    if(datasetName=='ISMN'){
-                        var default_value = $(version_widget).find('option')[0].value
-                        $('#id_target_hidden_input_version').val(default_value)
-                    } else{
-                        $('#id_target_hidden_input_version').val('')
-                    }
-
->>>>>>> 6c7d9e01
                 }
             });
 
         }
 
-<<<<<<< HEAD
         function ajax_take_versions_info(versionIds, funcs_set, args_names) {
           /**
            * Use ajax to read info of given dataset versions;
@@ -826,10 +805,7 @@
             ajax_take_versions_info(versionIds, [compare_and_set_time_ranges], [['intervals_from', 'intervals_to']]);
           }
 //================================================================================
-=======
-
-
->>>>>>> 6c7d9e01
+
         function change_tab_name() {
             var datasetName = $(this).find('option:selected').text();
             var tabId = '#' + $(this).attr('id').replace(/dataset$/, 'tab');
@@ -855,11 +831,8 @@
 
 
         $("#{{ ref_dc_form.dataset.auto_id }}").change(ajax_change_dataset).change(); // last change() to call change on pageload
-<<<<<<< HEAD
         $('#id_ref-version').change(get_version_id).change(start_ajax_to_set_valiadtion_period)
-=======
-        $('#id_ref-version').change(get_version_id)
->>>>>>> 6c7d9e01
+
 
     </script>
 
