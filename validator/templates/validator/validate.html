{% extends 'common/base.html' %}
{% load widget_tweaks %}
{% load static %}

{% block content %}
    <form action="{% url 'validation' %}" method="post" id="validation_form" data-options-url="{% url 'ajax_get_dataset_options' %}" version-options-url="{% url 'ajax_get_version_id' %}" version-info-url="{% url 'ajax_get_version_info' %}">
        {% csrf_token %}

        {% with WIDGET_ERROR_CLASS='is-invalid' %}

            {% if maintenance_mode is True  %}
                <div class="container text-center mb-5 mt-4" style="max-width: 40rem;">
                    <h1 class="jumbotron-heading">Maintenance...</h1>
                    <p class="lead text-muted">Sorry! Currently, you can't start new validations because we're doing maintenance on the service. Please come back later.</p>
                </div>

            {% else %}
                <div class="container center-text">

                    <div class="card-deck">

                        <div id="data_accordion" style="flex-basis: 50%;">
                            <div class="card mb-4 shadow-sm">
                                <div class="card-header" id="data_header">
                                    <h4 class="my-0 font-weight-normal">Data</h4>

                                    <div class="card-menu">
                                        <span class="input-group-text fas fa-question-circle"
                                            title="The soil moisture dataset which is to be validated, i.e. compared to the 'Reference' data."></span>

                                        <a class="input-group-text" data-toggle="collapse" href="#data_collapse" role="button" aria-expanded="true" aria-controls="data_collapse">
                                            <span class="fa fa-plus-circle" title="Expand"></span>
                                            <span class="fa fa-minus-circle" title="Collapse"></span>
                                        </a>
                                    </div>
                                </div>

                                <div id="data_collapse" class="collapse show" aria-labelledby="data_header" data-parent="#data_accordion">
                                    {% for error in dc_formset.non_form_errors %}
                                        <div class="custom-invalid-feedback">
                                            {{ error }}
                                        </div>
                                    {% endfor %}

                                    <nav>
                                        <div class="nav nav-tabs" id="nav-tab" role="tablist">
                                            {% for dc_form in dc_formset %}
                                                <a class="dc_form_link nav-item nav-link {% if forloop.last %}active{% endif %}" id="id_{{ dc_form.prefix }}-tab" data-toggle="tab" href="#id_{{ dc_form.prefix }}"  aria-controls="id_{{ dc_form.prefix }}" aria-selected="{% if forloop.last %}true{%else%}false{% endif %}" onclick="shiftTheButton(event, '#remove_dc_form')">Dataset</a>
                                            {% endfor %}
                                                <a id="add_dc_form" value='{{ dc.formset|length }}' class="tab-plus btn btn-primary {%if dc_formset|length == dc_formset.max_num%}hide_element{%endif%}" href="javascript:void(0)"><span class="fas fa-plus" title="Add another dataset"></span></a>
                                                <a id="remove_dc_form" class="tab-minus {%if dc_formset|length == dc_formset.min_num%}hide_element{%endif%}"  href="javascript:void(0)" title="Remove active dataset">&times;</a>
                                        </div>
                                    </nav>

                                    {{ dc_formset.management_form }}

                                    <div id="dc_form_container" class="card-body tab-content">

                                        {% for dc_form in dc_formset.forms %}
                                            <div class="dc_form tab-pane fade {% if forloop.last %}show active{% endif %}" id="id_{{ dc_form.prefix }}" role="tabpanel" aria-labelledby="id_{{ dc_form.prefix }}-tab">
                                                <div class="mb-3">
                                                    <div class="input-group">
                                                        <div class="input-group-prepend">
                                                            <span class="input-group-text addon-w" id="data-addon1">Dataset</span>
                                                        </div>
                                                        {% render_field dc_form.dataset class="custom-select" %}
                                                    </div>
                                                    {% for error in dc_form.dataset.errors %}
                                                        <div class="custom-invalid-feedback">
                                                            {{ error }}
                                                        </div>
                                                    {% endfor %}
                                                </div>

                                                <div class="mb-3">
                                                    <div class="input-group">
                                                        <div class="input-group-prepend">
                                                            <span class="input-group-text addon-w" id="data-addon2">Version</span>
                                                        </div>
                                                        {% render_field dc_form.version class="custom-select" %}
                                                    </div>
                                                    {% for error in dc_form.version.errors %}
                                                        <div class="custom-invalid-feedback">
                                                            {{ error }}
                                                        </div>
                                                    {% endfor %}
                                                </div>

                                                <div class="mb-3">
                                                    <div class="input-group">
                                                        <div class="input-group-prepend">
                                                            <span class="input-group-text addon-w" id="data-addon3">Variable</span>
                                                        </div>
                                                        {% render_field dc_form.variable class="custom-select" %}
                                                    </div>
                                                    {% for error in dc_form.variable.errors %}
                                                        <div class="custom-invalid-feedback">
                                                            {{ error }}
                                                        </div>
                                                    {% endfor %}
                                                </div>

                                                <hr/>

                                                <div class="custom-control custom-switch">
                                                    <input class="custom-control-input" id="{{dc_form.filter_dataset.auto_id}}" name="{{dc_form.prefix}}-{{dc_form.filter_dataset.name}}"
                                                        {{ dc_form.filter_dataset.initial|yesno:'checked,,' }} type="checkbox" onclick="toggleFiltering(this)">
                                                    <label class="custom-control-label" for="{{dc_form.filter_dataset.auto_id}}">{{dc_form.filter_dataset.label}}</label>

                                                    <span class="input-group-text fas fa-question-circle help-icon"
                                                        title="Only data which meet the specified criteria will be used in the validation. Several filters can be simultaneously selected for one dataset. You can also omit filtering completely."></span>
                                                </div>

                                                <div id="id_{{dc_form.prefix}}-filters" class="indented tabSpecific">
                                                    {{ dc_form.filters }}
                                                </div>
                                                <div id="id_{{dc_form.prefix}}-parametrised_filters" class="indented tabSpecific">
                                                    {{ dc_form.parametrised_filters }}
                                                </div>
                                            </div>
                                        {% endfor %}

                                    </div>
                                </div>
                            </div>
                        </div>

                        <div id="ref_accordion" style="flex-basis: 50%;">
                            <div class="card mb-4 shadow-sm">
                                <div class="card-header" id="ref_header">
                                    <h4 class="my-0 font-weight-normal">Reference</h4>

                                    <div class="card-menu">
                                        <span class="input-group-text fas fa-question-circle help-icon"
                                            title="The data which is to be used as a reference in the validation. The 'Data' will be compared against this reference."></span>
                                        <a class="input-group-text" data-toggle="collapse" href="#ref_collapse" role="button" aria-expanded="true" aria-controls="ref_collapse">
                                            <span class="fa fa-plus-circle" title="Expand"></span>
                                            <span class="fa fa-minus-circle" title="Collapse"></span>
                                        </a>
                                    </div>
                                </div>

                                <div id="ref_collapse" class="collapse show" aria-labelledby="ref_header" data-parent="#ref_accordion">
                                    <div style="min-height: 2.1rem;"></div>

                                    <div class="card-body">
                                        <div class="mb-3">
                                            <div class="input-group">
                                                <div class="input-group-prepend">
                                                    <span class="input-group-text addon-w" id="ref-addon1">Dataset</span>
                                                </div>
                                                {% render_field ref_dc_form.dataset class="custom-select" %}
                                            </div>
                                            {% for error in ref_dc_form.dataset.errors %}
                                                <div class="custom-invalid-feedback">
                                                    {{ error }}
                                                </div>
                                            {% endfor %}
                                        </div>

                                        <div class="mb-3">
                                            <div class="input-group">
                                                <div class="input-group-prepend">
                                                    <span class="input-group-text addon-w" id="ref-addon2">Version</span>
                                                </div>
                                                <input type="hidden" id="id_target_hidden_input_version" value="" name="target_hidden_input_version">
                                                {% render_field ref_dc_form.version class="custom-select" %}
                                            </div>
                                            {% for error in ref_dc_form.version.errors %}
                                                <div class="custom-invalid-feedback">
                                                    {{ error }}
                                                </div>
                                            {% endfor %}
                                        </div>

                                        <div class="mb-3">
                                            <div class="input-group">
                                                <div class="input-group-prepend">
                                                    <span class="input-group-text addon-w" id="ref-addon3">Variable</span>
                                                </div>
                                                {% render_field ref_dc_form.variable class="custom-select" %}
                                            </div>
                                            {% for error in ref_dc_form.variable.errors %}
                                                <div class="custom-invalid-feedback">
                                                    {{ error }}
                                                </div>
                                            {% endfor %}
                                        </div>

                                        <hr/>

                                        <div class="custom-control custom-switch">
                                            <input class="custom-control-input" id="{{ref_dc_form.filter_dataset.auto_id}}" name="{{ref_dc_form.prefix}}-{{ref_dc_form.filter_dataset.name}}"
                                                {{ ref_dc_form.filter_dataset.initial|yesno:'checked,,' }} type="checkbox" onclick="toggleFiltering(this, 'ref-filters')">
                                            <label class="custom-control-label" for="{{ref_dc_form.filter_dataset.auto_id}}">{{ref_dc_form.filter_dataset.label}}</label>
                                            <span class="input-group-text fas fa-question-circle help-icon"
                                                title="Only reference data which meet the specified criteria will be used in the validation. Several filters can be simultaneously selected for one dataset. You can also omit filtering completely."></span>
                                        </div>

                                        <div id="id_{{ref_dc_form.prefix}}-filters" class="indented">
                                            {{ ref_dc_form.filters }}
                                        </div>
                                        <div id="id_{{ref_dc_form.prefix}}-parametrised_filters" class="indented">
                                            {{ ref_dc_form.parametrised_filters }}
                                        </div>

                                    </div>
                                </div>
                            </div>
                        </div>
                    </div>

                    <div class="card-deck">
                        <div id="spatial_accordion" style="width:100%">
                            <div class="card mb-4 shadow-sm">
                                <div class="card-header" id="spatial_header">
                                    <h4 class="my-0 font-weight-normal">Spatial Subsetting</h4>
                                    <div class="card-menu">
                                        <span class="input-group-text fas fa-question-circle help-icon"
                                            title="Restrict the input and reference data to a lat/lon bounding box (specified with lower left and upper right corner coordinates). You can also select the bounding box on a map by clicking on the globe button."></span>
                                        <a class="input-group-text" data-toggle="collapse" href="#spatial_collapse" role="button" aria-expanded="true" aria-controls="spatial_collapse">
                                            <span class="fa fa-plus-circle" title="Expand"></span>
                                            <span class="fa fa-minus-circle" title="Collapse"></span>
                                        </a>
                                    </div>
                                </div>
                                <div id="spatial_collapse" class="collapse show" aria-labelledby="spatial_header" data-parent="#spatial_accordion">
                                    <div class="card-body">
                                        <div class="container">
                                            <div class="row justify-content-around">

                                                <div class="col-sm px-0">
                                                    <div class="input-group">
                                                        <div class="input-group-prepend">
                                                            <span class="input-group-text addon-w" id="scaling_addon_ll" title="Lower left bounding box corner">Lower left</span>
                                                        </div>
                                                        {% render_field val_form.min_lat placeholder="Lat" title="Lat" class="form-control" %}
                                                        {% render_field val_form.min_lon placeholder="Lon" title="Lon" class="form-control" %}
                                                    </div>
                                                    {% for error in val_form.min_lat.errors %}
                                                        <div class="custom-invalid-feedback">
                                                            {{ error }}
                                                        </div>
                                                    {% endfor %}
                                                    {% for error in val_form.min_lon.errors %}
                                                        <div class="custom-invalid-feedback">
                                                            {{ error }}
                                                        </div>
                                                    {% endfor %}
                                                </div>

                                                <div class="px-2 py-2 py-sm-0">
                                                    <button type="button" title="Select on map" class="btn btn-primary" data-toggle="modal" data-target="#mapDialog">
                                                        <span class="fas fa-globe" ></span>
                                                    </button>
                                                    <button type="button" title="Clear coordinates" class="btn btn-primary" onclick="clearCoordinates()">
                                                        <span class="fas fa-trash-alt" ></span>
                                                    </button>
                                                </div>

                                                <div class="col-sm px-0">
                                                    <div class="input-group">
                                                        <div class="input-group-prepend">
                                                            <span class="input-group-text addon-w" id="scaling_addon_ur" title="Upper right bounding box corner">Upper right</span>
                                                        </div>
                                                        {% render_field val_form.max_lat placeholder="Lat" title="Lat" class="form-control" %}
                                                        {% render_field val_form.max_lon placeholder="Lon" title="Lon" class="form-control" %}
                                                    </div>
                                                    {% for error in val_form.max_lat.errors %}
                                                        <div class="custom-invalid-feedback">
                                                            {{ error }}
                                                        </div>
                                                    {% endfor %}
                                                    {% for error in val_form.max_lon.errors %}
                                                        <div class="custom-invalid-feedback">
                                                            {{ error }}
                                                        </div>
                                                    {% endfor %}
                                                </div>
                                            </div>
                                        </div>
                                    </div>
                                </div>
                            </div>
                        </div>
                    </div>

                    <div class="card-deck">
                        <div id="temporal_accordion" style="width:100%">
                            <div class="card mb-4 shadow-sm">
                                <div class="card-header" id="temporal_header">
                                    <h4 class="my-0 font-weight-normal">Validation Period</h4>
                                    <div class="card-menu">
                                        <span class="input-group-text fas fa-question-circle help-icon"
                                            title="Restricts the input and reference data to the time period given. Days 'from' and 'to' are fully included in the interval."></span>
                                        <a class="input-group-text" data-toggle="collapse" href="#temporal_collapse" role="button" aria-expanded="true" aria-controls="temporal_collapse">
                                            <span class="fa fa-plus-circle" title="Expand"></span>
                                            <span class="fa fa-minus-circle" title="Collapse"></span>
                                        </a>
                                    </div>
                                </div>
                                <div id="temporal_collapse" class="collapse show" aria-labelledby="temporal_header" data-parent="#temporal_accordion">
                                    <div class="card-body">

                                        <div class="container">
                                            <div class="row">

                                                <div class="col-sm px-0 pr-sm-2 pb-1 py-sm-0">
                                                    <div class="input-group">
                                                        <div class="input-group-prepend">
                                                            <span class="input-group-text addon-w" id="scaling_addon1">From</span>
                                                        </div>
                                                        {% render_field val_form.interval_from class="form-control" %}
                                                    </div>
                                                    {% for error in val_form.interval_from.errors %}
                                                        <div class="custom-invalid-feedback">
                                                            {{ error }}
                                                        </div>
                                                    {% endfor %}
                                                </div>

                                                <div class="col-sm px-0 pl-sm-2 pt-1 py-sm-0">
                                                    <div class="input-group">
                                                        <div class="input-group-prepend">
                                                            <span class="input-group-text addon-w" id="scaling_addon2">To</span>
                                                        </div>
                                                        {% render_field val_form.interval_to class="form-control" %}
                                                    </div>
                                                    {% for error in val_form.interval_to.errors %}
                                                        <div class="custom-invalid-feedback">
                                                            {{ error }}
                                                        </div>
                                                    {% endfor %}
                                                </div>
                                            </div>
                                        </div>
                                    </div>
                                </div>
                            </div>
                        </div>
                    </div>
                    <div class="card-deck">
                        <div id="metrics_accordion" style="width:100%">
                            <div class="card mb-4 shadow-sm">
                                <div class="card-header" id="metrics_header">
                                    <h4 class="my-0 font-weight-normal">Metrics</h4>
                                    <div class="card-menu">
                                        <span class="input-group-text fas fa-question-circle help-icon"
                                            title="Specify metrics to calculate. Basic metrics between data set pairs are always calculated."></span>
                                        <a class="input-group-text" data-toggle="collapse" href="#metrics_collapse" role="button" aria-expanded="true" aria-controls="metrics_collapse">
                                            <span class="fa fa-plus-circle" title="Expand"></span>
                                            <span class="fa fa-minus-circle" title="Collapse"></span>
                                        </a>
                                    </div>
                                </div>
                                <div id="metrics_collapse" class="collapse show" aria-labelledby="metrics_header" data-parent="#metrics_accordion">
                                    <div class="card-body">

                                        <div class="container">
                                            <div class="row">
                                                <div class="custom-control custom-switch">
                                                    <input id="tcol" class="custom-control-input" name="tcol" type="checkbox" disabled="true">
                                                    <label class="custom-control-label" for="tcol">Include Triple Collocation metrics &nbsp;</label>
                                                </div>
                                                <span class="input-group-text fas fa-question-circle help-icon"
                                                      title="Triple collocation analysis is only available if 3 or more data sets (including the reference) are selected.">
                                                </span>
                                            </div>

                                            <div class="row">
                                                <div class="custom-control custom-switch">
                                                    <input id="bootstrap_tcol_cis" class="custom-control-input" name="bootstrap_tcol_cis" type="checkbox" disabled="true">
                                                    <label class="custom-control-label" for="bootstrap_tcol_cis">Bootstrap Triple Collocation metric confidence intervals (Warning: very slow) &nbsp;</label>
                                                </div>
                                                <span class="input-group-text fas fa-question-circle help-icon"
                                                      title="Calculates confidence intervals via bootstrapping with 1000 repetitions. This can significantly impact performance, typically increases runtime by a factor of 5.">
                                                </span>
                                            </div>
                                        </div>
                                    </div>
                                </div>
                            </div>
                        </div>
                    </div>
                    <div class="card-deck">
                        <div id="anom_accordion" style="width:100%">
                            <div class="card mb-4 shadow-sm">
                                <div class="card-header" id="anom_header">
                                    <h4 class="my-0 font-weight-normal">Anomalies</h4>
                                    <div class="card-menu">
                                        <span class="input-group-text fas fa-question-circle help-icon"
                                            title="Optionally calculates metrics from anomalies instead of absolute values. First, a climatology is computed using the chosen method and time period (only whole years are used), then the anomalies are calculated based on this. &quot;35 day moving average&quot; means that the climatology is calculated as a moving average of the data; &quot;climatology&quot; means that the average for each day of the year is calculated."></span>
                                        <a class="input-group-text" data-toggle="collapse" href="#anom_collapse" role="button" aria-expanded="false" aria-controls="anom_collapse">
                                            <span class="fa fa-plus-circle" title="Expand"></span>
                                            <span class="fa fa-minus-circle" title="Collapse"></span>
                                        </a>
                                    </div>
                                </div>

                                <div id="anom_collapse" class="collapse" aria-labelledby="anom_header" data-parent="#anom_accordion">
                                    <div class="card-body">

                                        <div class="container">
                                            <div class="column">

                                                <div class="row">

                                                    <div class="col-sm px-0">
                                                        <div class="input-group" title="Anomalies calculation method: no anomalies, anomalies against 35 day moving average or anomalies against a climatology calculated from the given timespan.">
                                                            <div class="input-group-prepend">
                                                                <span class="input-group-text addon-w" id="scaling_addon2">Method</span>
                                                            </div>
                                                            {% render_field val_form.anomalies class="custom-select" %}
                                                        </div>
                                                        {% for error in val_form.anomalies.errors %}
                                                            <div class="custom-invalid-feedback">
                                                                {{ error }}
                                                            </div>
                                                        {% endfor %}
                                                    </div>

                                                    <div class="col-sm anomalies-period px-0 px-sm-3 py-2 py-sm-0">
                                                        <div class="input-group" title="Start of period to calculate climatology from.">
                                                            <div class="input-group-prepend">
                                                                <span class="input-group-text addon-w" id="scaling_addon2">From</span>
                                                            </div>
                                                            {% render_field val_form.anomalies_from class="custom-select" %}
                                                        </div>
                                                        {% for error in val_form.anomalies_from.errors %}
                                                            <div class="custom-invalid-feedback">
                                                                {{ error }}
                                                            </div>
                                                        {% endfor %}
                                                    </div>

                                                    <div class="col-sm anomalies-period px-0">
                                                        <div class="input-group" title="End of period to calculate climatology from.">
                                                            <div class="input-group-prepend">
                                                                <span class="input-group-text addon-w" id="scaling_addon2">To</span>
                                                            </div>
                                                            {% render_field val_form.anomalies_to class="custom-select" %}
                                                        </div>
                                                        {% for error in val_form.anomalies_to.errors %}
                                                            <div class="custom-invalid-feedback">
                                                                {{ error }}
                                                            </div>
                                                        {% endfor %}
                                                    </div>

                                                </div>

                                            </div>
                                        </div>
                                    </div>
                                </div>
                            </div>
                        </div>
                    </div>

                    <div class="card-deck">
                        <div id="scaling_accordion" style="width:100%">
                            <div class="card mb-4 shadow-sm">
                                <div class="card-header" id="scaling_header">
                                    <h4 class="my-0 font-weight-normal">Scaling</h4>
                                    <div class="card-menu">
                                        <span class="input-group-text fas fa-question-circle help-icon"
                                            title="The data values will be scaled to the value range of the selected dataset using the selected method. When validating more than one dataset, values will always be scaled to the reference."></span>
                                        <a class="input-group-text" data-toggle="collapse" href="#scaling_collapse" role="button" aria-expanded="false" aria-controls="scaling_collapse">
                                            <span class="fa fa-plus-circle" title="Expand"></span>
                                            <span class="fa fa-minus-circle" title="Collapse"></span>
                                        </a>
                                    </div>
                                </div>
                                <div id="scaling_collapse" class="collapse" aria-labelledby="scaling_header" data-parent="#scaling_accordion">
                                    <div class="card-body">

                                        <div class="container">
                                            <div class="row">

                                                <div class="col-sm px-0 pl-sm-2 pt-1 py-sm-0">
                                                    <div class="input-group">
                                                        <div class="input-group-prepend">
                                                            <span class="input-group-text addon-w" id="scaling_addon2">Method</span>
                                                        </div>
                                                        {% render_field val_form.scaling_method class="custom-select" %}
                                                    </div>
                                                    {% for error in val_form.scaling_method.errors %}
                                                        <div class="custom-invalid-feedback">
                                                            {{ error }}
                                                        </div>
                                                    {% endfor %}
                                                </div>

                                                 <div class="col-sm scaling-ref px-0 pr-sm-2 pb-1 py-sm-0">
                                                    <div class="input-group">
                                                        <div class="input-group-prepend">
                                                            <span class="input-group-text addon-w" id="scaling_addon1">Scale To</span>
                                                        </div>
                                                        {% render_field val_form.scaling_ref class="custom-select" %}
                                                    </div>
                                                    {% for error in val_form.scaling_ref.errors %}
                                                        <div class="custom-invalid-feedback">
                                                            {{ error }}
                                                        </div>
                                                    {% endfor %}
                                                </div>
                                            </div>
                                        </div>
                                    </div>
                                </div>
                            </div>
                        </div>
                    </div>

                    <div class="input-group mb-3">
                        <div class="input-group-prepend">
                            <span class="input-group-text addon-w" id="tag-addon1">Name your validation</span>
                        </div>
                        {% render_field val_form.name_tag class="form-control" %}
                        <div class="input-group-append">
                            <span class="input-group-text fas fa-question-circle" id="tag-addon2" title="You can optionally name the validation to make it easier to identify in your list of validations."></span>
                        </div>
                    </div>
                    {% for error in val_form.name_tag.errors %}
                        <div class="custom-invalid-feedback">
                            {{ error }}
                        </div>
                    {% endfor %}


                    <input id='validate-run' class="btn btn-lg btn-primary mb-3" type="submit" value="&#9658; Validate">
                    <!-- this is a hidden field so it is possible to count how many times the Validate button was clicked -->
                    <input id='click-counter' name='click-counter' type='hidden' value=1>
                    <!-- this is an area triggered as a dialog window for informing user that there is a validation with given settings -->
                    <div id="pub_validate-confirm" class='validate-confirm' title="Would you like to use an existing validation?" data-url="{% if val_id %}{% url 'result' val_id %}{% endif%}">
                      There exists a published validation with exactly the same settings, run on {{val_date}}. <br>
                      You can run your own validation and wait for the results or you can use the existing one.<br>
                      You can also close this window and change some settings.<br>
                      What would you like to do?
                    </div>
                    <div id="non_pub_validate-confirm" class='validate-confirm' title="Would you like to use an existing validation?" data-url="{% if val_id %}{% url 'result' val_id %}{% endif%}">
                      {% if belongs_to_user == True %}
                      You have already run a validation with exactly the same settings on {{val_date}}. <br>
                      You can run it again or use the existing one. <br>
                      {% else %}
                      There exists a validation with exactly the same settings, run on {{val_date}}. <br>
                      You can run your own validation and wait for the results or you can use the existing one.<br>
                      {% endif %}
                      You can also close this window and change some settings.<br>
                      What would you like to do?
                    </div>
                </div>
            {% endif %}
        {% endwith %}
    </form>

{% endblock %}

{% block dialogs %}

    <div class="modal" id="mapDialog" role="dialog" aria-labelledby="mapDialogTitle" aria-hidden="true">
        <div class="modal-dialog modal-lg" role="document">
            <div class="modal-content">

                <div class="modal-header">
                    <h4 class="my-0 font-weight-normal" id="mapDialogTitle">Select bounding box</h4>
                    <button type="button" class="close" data-dismiss="modal" aria-label="Close">&times;</button>
                </div>

                <div class="modal-body">
                    <div style="width: 100%; height: 60vh;" id="spatialFilterMap"></div>
                </div>

                <div class="modal-footer">
                    <button type="button" class="btn btn-secondary" data-dismiss="modal">Close</button>
                    <button id="setCoordinatesButton" type="button" onclick="setCoordinates()" class="btn btn-primary">Use coordinates</button>
                </div>

            </div>
        </div>
    </div>

    {% include "validator/ismn_dialog.html"%}

{% endblock %}

{% block javascript %}
    <link rel="stylesheet" href="/static/leaflet/leaflet.css" />
    <script src="/static/leaflet/leaflet.js"></script>

    <link rel="stylesheet" href="/static/leaflet/leaflet.draw.css" />
    <script src="/static/leaflet/leaflet.draw.js"></script>


    <script type="text/javascript">
        var southWest = L.latLng(-90, -360), northEast = L.latLng(90, 360), bounds = L.latLngBounds(southWest, northEast);
        var map = L.map('spatialFilterMap', { maxBounds: bounds });
        var osmUrl='https://{s}.tile.openstreetmap.org/{z}/{x}/{y}.png';
        var osmAttrib='Map data © <a href="https://openstreetmap.org">OpenStreetMap</a> contributors';
        var osm = new L.TileLayer(osmUrl, {minZoom: 1, maxZoom: 20, attribution: osmAttrib});
        var drawnItems = new L.FeatureGroup();
        var drawControl = new L.Control.Draw({
            draw: {
                polygon: false,
                polyline: false,
                circle: false,
                circlemarker: false,
                marker: false
            },
            edit: {
                featureGroup: drawnItems
            }
        });
        map.addLayer(drawnItems);
        map.addControl(drawControl);
        map.setView(new L.LatLng(48.2, 16.37), 3.4);
        map.addLayer(osm);

        function setCoordinates(){
            coordinates=drawnItems.getLayers()[0].getLatLngs();

            $('#id_min_lat').val(coordinates[0][0].lat);
            $('#id_min_lon').val(coordinates[0][0].lng);

            $('#id_max_lat').val(coordinates[0][2].lat);
            $('#id_max_lon').val(coordinates[0][2].lng);

            $('#mapDialog').modal('hide');
        }

        function clearCoordinates(){
            $('#id_min_lat').val('');
            $('#id_min_lon').val('');
            $('#id_max_lat').val('');
            $('#id_max_lon').val('');
        }

        function drawBoxFromCoordinates() {
            var min_lat = $('#id_min_lat').val();
            var min_lon = $('#id_min_lon').val();
            var max_lat = $('#id_max_lat').val();
            var max_lon = $('#id_max_lon').val();

            if(min_lat && min_lon && max_lat && max_lon) {
                var bounds = [[min_lat, min_lon], [max_lat, max_lon]];
                var boundingBox = L.rectangle(bounds);
                drawnItems.addLayer(boundingBox);
                map.fitBounds(bounds);
                $('#setCoordinatesButton').prop('disabled', false);
            }
        }

        map.on('draw:created', function (e) {
            var type = e.layerType, layer = e.layer;

            drawnItems.clearLayers();
            drawnItems.addLayer(layer);
            $('#setCoordinatesButton').prop('disabled', false);
        });

        map.on('draw:deleted', function (e) {
            if(drawnItems.getLayers().length == 0) {
                $('#setCoordinatesButton').prop('disabled', true);
            }
        });

        $('#mapDialog').on('show.bs.modal', function(){
            setTimeout(function() { // wait until the dialog is drawn to be able to adjust the map to it
                $('#setCoordinatesButton').prop('disabled', true);
                map.invalidateSize();
                drawnItems.clearLayers();
                drawBoxFromCoordinates()
                }, 10 /* ms */);
        });
    </script>

    <script type="text/javascript">
        function toggleFiltering(checkbox) {
            const filtergroups = ['filters', 'paramfilters'];
            for (const group of filtergroups) {
                var groupId = checkbox.id.replace(/filter_dataset$/, group)
                var filterboxes = $('#' + groupId).find('input:checkbox');
                var newDisabledValue = !checkbox.checked;
                for (var f of filterboxes) {
                    f.disabled=newDisabledValue;
                }
            }
        }
        // on page load, call once:
        {% for dc_form in dc_formset.forms %}
            toggleFiltering($('#{{dc_form.filter_dataset.auto_id}}')[0]);
        {% endfor %}
        toggleFiltering($('#{{ref_dc_form.filter_dataset.auto_id}}')[0]);
    </script>

    <script type="text/javascript">
        function ajax_change_dataset(event) {
            var url = $("#validation_form").attr("data-options-url");
            var datasetId = $(this).val();
            // var datasetName = $(this).text();
            var widgetId = $(this).attr('id');
            var datasetName = $(`#${widgetId} option[value=${datasetId}]`).text();
            var filterWidgetId = widgetId.replace(/dataset$/, "filters");
            var paramFilterWidgetId = widgetId.replace(/dataset$/, "parametrised_filters");
	    var initialFilters = event.data.initialFilters;
	    var initialParamfilters = event.data.initialParamfilters;
	    var initialParamfilterParams = event.data.initialParamfilterParams;
            var initialVersion = event.data.initialVersion;
            var initialVariable = event.data.initialVariable;
            var disableAjaxValidationPeriod = event.data.disableAjaxValidationPeriod;
            $.ajax({
                url: url,
                data: { 'dataset_id': datasetId,
			'filter_widget_id': filterWidgetId,
			'param_filter_widget_id': paramFilterWidgetId,
		        'initial_filters': initialFilters,
                        'initial_paramfilters': initialParamfilters,
                        'initial_paramfilter_params': initialParamfilterParams,
		        'initial_version': initialVersion,
		        'initial_variable': initialVariable },
                success: function (return_data) {
                    var dataset_widget = "#" + widgetId;
                    var version_widget = dataset_widget.replace(/dataset$/, "version");
                    var variable_widget = dataset_widget.replace(/dataset$/, "variable");
                    var filter_widget = "#" + filterWidgetId;
                    var param_filter_widget = "#" + paramFilterWidgetId;
                    $(version_widget).html(return_data['versions']);
                    $(variable_widget).html(return_data['variables']);
                    $(filter_widget).html(return_data['filters']);
                    $(param_filter_widget).html(return_data['paramfilters']);

                    if(datasetName=='ISMN'){
                        var default_value = $(version_widget).find('option')[0].value;
                        $('#id_target_hidden_input_version').val(default_value);
                    } else{
                        $('#id_target_hidden_input_version').val('');
                    };
                    if(disableAjaxValidationPeriod == "False") {
                        start_ajax_to_set_validation_period();
                    }
                }
            });
        }

        function ajax_take_versions_info(versionIds, funcs_set, args_names) {
          /**
           * Use ajax to read info of given dataset versions;
           * @param  {object} versionIds list of version ids
           * @param  {object} funcs_set  list of name of functions to be called
           * @param  {object} args_names  list of name of arguments returned by ajax, which are passed to given functions
           *
           *
           Example:
           ajax_take_versions_info(versionsIds, [func1, func2, func3], [['intervals_from'], ['intervals_to'], ['intervals_from', 'intervals_to']])
           will call func1 with argument 'intervals_from', func2 with 'intervals_to' and func3 with both of them.
           Functions passed as a list must accept only one object-like argument.
          */
            var url = $("#validation_form").attr("version-info-url");
            $.ajax({
                url: url,
                traditional: true,
                data: {'version_id': versionIds},
                success: function (return_data) {
                  var intervals_from = return_data['intervals_from'];
                  var intervals_to = return_data['intervals_to'];
                  // calling functions given in the functions list
                  ind = 0
                  for (func in funcs_set){
                    // taking values of arguments passed in the parameter args_names and creating a list of their values
                    param_list = get_list_of_params(arguments[0], args_names[ind]);
                    funcs_set[func](param_list);
                    ind++;
                  };
                }
            });
          };

         function get_list_of_params(args, args_names){
            /**
             * Returns a list of values assinged to arguments which names are give in args_names;
             * @param  {object} args list of arguments returned by ajax function: arguments[0]
             * @param  {object} args_names list of names of arguments returned by the ajax function which should be passed further
            */
            param_list = [];
            for (arg_name in args_names){
              var name = args_names[arg_name];
              param_list.push(args[name]);
            };
            return param_list
          };

          function find_current_ids(){
            // Finds all selects which have 'version' in name attribute
            var versions_list = $('select[name*=version]');
            var ids_list = [];
            for(ind=0; ind<versions_list.length; ind++){
              var version_id = parseInt(versions_list[ind].value);
              if (!isNaN(version_id)){
                ids_list.push(version_id)
              };
            };
            return ids_list;
          };
//=========================== Time range related functions =====================================================
          function convert_date_to_string(date){
            // Converts date from Date() constructor to date format YYYY-MM-DD
            var year = date.getFullYear();
            var month = date.getMonth()+1;
            if(month<=9){month = '0'+month};
            var day = date.getDate();
            if(day<=9){day = '0' + day};
            return year + '-' + month + '-' + day;
          };

          function compare_and_set_time_ranges(params){
            /**
             * Compares given time ranges and sets the appropriate ones
                into From and To fields in Validation Period section
             * @param  {object} params list consisting of two lists: intervals_from and intervals_to
            */

            // take appropriate elements from params
            var intervals_from = params[0];
            var intervals_to = params[1];
            dates_from = [];
            dates_to = [];
            // convert string into date
            for (ind=0; ind<intervals_from.length; ind++){
              dates_from.push(new Date(intervals_from[ind]));
              dates_to.push(new Date(intervals_to[ind]));
            };

            // get maximum date from and minimum date to
            var max_date_from = new Date(Math.max.apply(null, dates_from));
            var min_date_to = new Date(Math.min.apply(null, dates_to));

            //reconvert date to string
            var max_date_from_str = convert_date_to_string(max_date_from);
            var min_date_to_str = convert_date_to_string(min_date_to);

            //set appropriate values
            $('#id_interval_from').val(max_date_from_str);
            $('#id_interval_to').val(min_date_to_str);
          }

          function start_ajax_to_set_validation_period(){
              var versionIds = find_current_ids();
              ajax_take_versions_info(versionIds, [compare_and_set_time_ranges], [['intervals_from', 'intervals_to']]);
          }
//================================================================================
      
        function change_tab_name() {
            var datasetName = $(this).find('option:selected').text();
            var tabId = '#' + $(this).attr('id').replace(/dataset$/, 'tab');
            $(tabId).text(datasetName);
        }

        {% for dc_form in dc_formset.forms %}
            $("#{{ dc_form.dataset.auto_id }}").change(
                {initialFilters: "{{ dc_form.initial_filters }}",
                 initialParamfilters: "{{ dc_form.initial_paramfilters }}",
                 initialParamfilterParams: "{{ dc_form.initial_paramfilter_params }}",
                 initialVersion: "{{ dc_form.initial_version }}",
                 initialVariable: "{{ dc_form.initial_variable}}",
                 disableAjaxValidationPeriod: "{{ val_form.disable_ajax_validation_period }}"},
                ajax_change_dataset
            ).change(change_tab_name).change(); // last change() to call change on pageload
            $("#{{ dc_form.version.auto_id }}").change(start_ajax_to_set_validation_period)
        {% endfor %}

        function get_version_id(){
            var versionId = $(this).val();
            $('#id_target_hidden_input_version').val(versionId)
            // additionally set up default networks
            var hiddenField = $('#id_target_hidden_input')
            if(hiddenId = $('#id_target_hidden_input').val()){
              var hiddenId = $('#id_target_hidden_input').val()
              var default_params = $('#' + hiddenId).attr('data-default_val')
              $('#' + hiddenId).val(default_params)
            }
        }

        $("#{{ ref_dc_form.dataset.auto_id }}").change(
            {initialFilters: "{{ ref_dc_form.initial_filters }}",
             initialParamfilters: "{{ ref_dc_form.initial_paramfilters }}",
             initialParamfilterParams: "{{ ref_dc_form.initial_paramfilter_params }}",
             initialVersion: "{{ ref_dc_form.initial_version }}",
             initialVariable: "{{ ref_dc_form.initial_variable }}",
             disableAjaxValidationPeriod: "{{ val_form.disable_ajax_validation_period }}"},
            ajax_change_dataset
        ).change(); // last change() to call change on pageload
        $('#id_ref-version').change(get_version_id).change(start_ajax_to_set_validation_period)

    </script>

    <script type="text/javascript">
        function onChangeAnomalies() {
            var anomMethod = $(this).val();
            var dateBoxes = $('div.anomalies-period');
            var dateSelectors = dateBoxes.find('select');

            if(anomMethod == 'climatology') {
                dateSelectors.prop('disabled', false);
                dateBoxes.css('visibility', 'visible');
            } else {
                dateSelectors.prop('disabled', true);
                dateBoxes.css('visibility', 'hidden');
            }
        }
        $('#{{ val_form.anomalies.auto_id }}').change(onChangeAnomalies).change(); // last change() to call change on pageload
    </script>

    <script type="text/javascript">
        function onChangeScaleMethod() {
            var scaleMethod = $(this).val();
            var scaleRefBox = $('div.scaling-ref');

            if(scaleMethod == 'none') {
                scaleRefBox.css('visibility', 'hidden');
            } else {
                scaleRefBox.css('visibility', 'visible');
            }
        }
        $('#{{ val_form.scaling_method.auto_id }}').change(onChangeScaleMethod).change(); // last change() to call change on pageload
    </script>

    <script type="text/javascript">
        function cloneTab(tabContentClass, tabLinkClass, formsetPrefix, removeButton ,addButton) {
            var selector = tabContentClass + ':last';
            var link_selector = tabLinkClass + ':last';
            var totalSelector = '#id_' + formsetPrefix + '-TOTAL_FORMS';
            var maxSelector = '#id_' + formsetPrefix + '-MAX_NUM_FORMS';

            var totalNoForms = $(totalSelector).val();
            var oldId = $(selector).attr('id');
            var newId = 'id_' + formsetPrefix + '-' + totalNoForms;
            var newTabId = newId + '-tab';

            // de-select currently selected tab
            $(tabContentClass + '.active').removeClass( "active show");
            $(tabLinkClass + '.active').removeAttr('aria-selected');
            $(tabLinkClass + '.active').removeClass( "active show" );

            // clone tab content
            var newElement = $(selector).clone(true);
            newElement.attr('id', newId);
            newElement.attr('aria-labelledby', newTabId);

            newElement.find(':input').each(function() {
                var id = $(this).attr('id').replace(oldId, newId);
                var name = id.replace(/^id_/, '')
                $(this).attr({'name': name, 'id': id});
            });

            newElement.find('label').each(function() {
                var newFor = $(this).attr('for').replace(oldId, newId);
                $(this).attr('for', newFor);
            });

            newElement.find('.tabSpecific').each(function() {
                var id = $(this).attr('id').replace(oldId, newId);
                $(this).attr('id', id);
            });

            // clone tab link
            var newLink = $(link_selector).clone(false);
            newLink.attr('id', newTabId);
            newLink.attr('href', '#' + newId);
            newLink.attr('aria-controls', newId);

            var newButton = $(removeButton).clone(true)
            removeButton.remove()

            totalNoForms++;
            $(totalSelector).val(totalNoForms);

            // insert new tab and link and select it
            $(selector).after(newElement);
            $(link_selector).after(newLink);
            $(newLink).after(newButton)
            newLink.tab('show')

            // prevent addition of new tabs if max reached
            if ( totalNoForms >= $(maxSelector).val() ) {
                addButton.hide();
            }
           // show remove button
            if ( totalNoForms > 1 ) {
                newButton.show();
            }

            // trigger change event on dataset select so that dependent parameters are set correctly
            $('#' + newId + '-dataset').change();
        }

        function setScalingRef() {
            $("#id_scaling_ref option[value='data']").remove();
            $("#id_scaling_ref").val("ref");
        }

        function addScalingData() {
            $("#id_scaling_ref").append(new Option('Data', 'data'))
        }

        $('#add_dc_form').click(function() {
            cloneTab('.dc_form', '.dc_form_link', 'datasets', $('#remove_dc_form') ,$(this));
            setScalingRef();
            setTcLock();
        });

        function setTcLock(checked = false, checked_bootstrap = false) {
            var formsetPrefix = 'datasets';
            var totalSelector = '#id_' + formsetPrefix + '-TOTAL_FORMS';
            var totalNoForms = $(totalSelector).val();
            var n_datasets = parseInt(totalNoForms) + 1
            if ( n_datasets >= 3) {
                $('#tcol').prop('checked', checked);
                $('#tcol').prop('disabled', false);
                // If the box is already checked (happens when loading an
                // existing validation), then directly unlock the bootstrapping
                // button and set it to the right value.
                // Otherwise the bootstrap button will be unlocked/locked
                // whenever the tcol checkbox changes
                if (checked) {
                    $('#bootstrap_tcol_cis').prop('checked', checked_bootstrap)
                    $('#bootstrap_tcol_cis').prop('disabled', false);
                }
            } else {
                $('#tcol').prop('checked', false);
                $('#tcol').prop('disabled', true);
                $('#bootstrap_tcol_cis').prop('checked', false);
                $('#bootstrap_tcol_cis').prop('disabled', true);
            }
        }

        // upon changes to the tcol checkbox enable/disable the bootstrapping
        // checkbox accordingly
        $('#tcol').change(function() {
            if ($('#tcol:checked').val() == 'on') {
                $('#bootstrap_tcol_cis').prop('disabled', false);
            } else {
                $('#bootstrap_tcol_cis').prop('disabled', true);
            }
        });
    </script>

    <script type="text/javascript">

        function removeTab(tabContentClass, tabLinkClass, formsetPrefix, addButton, removeButton){
        // taking tabs (referred as tabLinkClass in validate.html) and containers (referred as tabContentClass)
        // and choosing the ones to be removed (the active ones)
            var tabs = $(tabLinkClass)
            var containers = $(tabContentClass)

            // removal button is on the right-hand side of the tab to be remove, therefore I'm using prev()
            var tab_to_remove = $(removeButton.prev())
            var container_to_remove = $('#'+tab_to_remove.attr('aria-controls'))

        // taking totalNoForms so that plus sign can be displayed again
            var totalSelector = '#id_' + formsetPrefix + '-TOTAL_FORMS';
            var totalNoForms = $(totalSelector).val();
            var maxSelector = '#id_' + formsetPrefix + '-MAX_NUM_FORMS';

        // this condition enables removing datasets unless there is only one left
        // additionally it's checked if there is the same number of tabs and containers to prevent unexpected errors
            if (tabs.length>1 && containers.length>1 && tabs.length == containers.length){

            // taking next tabs and containers, to change their id's
                var all_next_tabs = tab_to_remove.nextAll(tabLinkClass)
                var all_next_containers = container_to_remove.nextAll(tabContentClass)

            //taking next and previous tabs and containers, to make them active after removal current items
            // since the remove button is placed after each tab then removeButton.next() should be taken
                var next_tab = removeButton.next()
                var prev_tab = tab_to_remove.prev()

                var next_container = container_to_remove.next()
                var prev_container = container_to_remove.prev()

            //removing current tab and container
                tab_to_remove.remove()
                container_to_remove.remove()

            // showing add button again and the possibility of scaling data
                totalNoForms--
                 $(totalSelector).val(totalNoForms);
                 if (totalNoForms < $(maxSelector).val()) {
                        addButton.show();
                    }
                 if (totalNoForms == 1) {
                        removeButton.hide();
                        addScalingData()
                    }

                // changing attributes of following items
                for (var i=0; i < all_next_tabs.length; i++){

                    var current_tab = $(all_next_tabs[i])
                    var current_container = $(all_next_containers[i])


                    var old_id = current_container.attr('id')

                    var new_num = parseInt(old_id.slice(-1)) - 1
                    var new_id = old_id.slice(0,-1) + new_num
                    var new_tab_id = new_id + '-tab'

                    // setting new values
                    current_tab.attr('id', new_tab_id)
                    current_tab.attr('href', '#' + new_id)
                    current_tab.attr('aria-controls', new_id)

                    current_container.attr('id', new_id)
                    current_container.attr('aria-labelledby', new_tab_id)

                    current_container.find(':input').each(function() {
                        var id = $(this).attr('id').replace(old_id, new_id);
                        var name = id.replace(/^id_/, '')
                        $(this).attr({'name': name, 'id': id});
                    });

                    current_container.find('label').each(function() {
                        var newFor = $(this).attr('for').replace(old_id, new_id);
                        $(this).attr('for', newFor);
                    });

                    current_container.find('.tabSpecific').each(function() {
                        var id = $(this).attr('id').replace(old_id, new_id);
                        $(this).attr('id', id);
                    });

                   $('#' + new_id + '-dataset').change()
                }

        // checking if there is a tab and a container after the ones removed and set them to be active;
        // if the last one is being removed, the previous ones are set to be the active
        // tabLinkClass and tabContentClass are sliced to remove the dot at the beginning

                if (next_tab.hasClass(tabLinkClass.slice(1, ))){
                    next_tab.toggleClass('active')
                    $(next_tab).after(removeButton)
                } else {
                    prev_tab.toggleClass('active')
        //            prev_tab.after(removeButton)
                }

                if (next_container.hasClass(tabContentClass.slice(1, ))){
                    next_container.toggleClass('active show')
                } else {
                    prev_container.toggleClass('active show')
                }
            }
            setTcLock();
        }

        $('#remove_dc_form').click(function() {
            removeTab('.dc_form', '.dc_form_link', 'datasets',  $('#add_dc_form'), $(this));
            start_ajax_to_set_validation_period();
        });

        function set_after(first_element_selector, second_element_selector){
          $(first_element_selector).after($(second_element_selector))
        }

        function shiftTheButton(obj, buttonSelector){
            var currentObject = obj.currentTarget
            set_after(currentObject, buttonSelector)
          }

    </script>

    <!-- datepicker widget -->
    <link href ="/static/css/jquery-ui.css" rel = "stylesheet">
    <script src="/static/js/jquery-ui-1.12.1.js"></script>
    <script>
    function setTheDate(){
      // This is a function which set chosen date in the input field when
      // a change of a month or a year is done

      // need to know what casuses the change
      var event_target = event.target;
      var tagName = event_target.tagName;
      day = '01' // always set the first day, it's not that important
      var year = parseInt($('select.ui-datepicker-year').val());
      if(tagName=='SELECT'){
        // if it is a select just take a month number and add 1 because they start with 0
        var month = parseInt($('select.ui-datepicker-month').val()) + 1;
      } else if (tagName=='SPAN' || tagName=='A') {
        // if changes are done with arrows I am taking it from the field and
        // just add or subtract 1
        var month = parseInt($(this).val().slice(-5, -3));
        if(event_target.textContent=='Next'){
          month += 1
          // change of the year
          if(month>12){
            month = 1;
            year +=1;
          };
        } else if (event_target.textContent=='Prev') {
          month -= 1
          // change of the year
          if (month == 0){
            month = 12;
            year -= 1;
          };
        };
      };

      // add zero to look nice
      if(month<=9){month = '0' + month};
      // set the appropriate date
      $(this).val(year+'-'+month+'-'+day);
    }

    var today = new Date()
    var todays_year = today.getFullYear()
    var today_str = todays_year + '-' + (today.getMonth()+1) + '-' + today.getDate()

    var dates_settings = {
      dateFormat:'yy-mm-dd',
      changeMonth: true,
      changeYear: true,
      showButtonPanel: true,
      onChangeMonthYear: setTheDate,
      closeText: 'Apply',
      showMonthAfterYear: true,
      navigationAsDateFormat: true,
      showOn: "button",
      buttonText: "",
      minDate: '1978-01-01',
      maxDate: today_str,
      yearRange: '1978:'+todays_year
    }

     $(function() {
        $( "#id_interval_from" ).datepicker(dates_settings);
        $( "#id_interval_to" ).datepicker(dates_settings);
     });
    </script>

    <script type="text/javascript">

      function set_counter(){
        var counter = parseInt($('#click-counter').val())
        $('#click-counter').val(counter+1)
      }
      // this code is added so the tab closing button renders in an appropriate
      // place; it wasn't an issue before, because only one tab is rendered by default
      if($('#id_datasets-TOTAL_FORMS') >= $('#id_datasets-MIN_NUM_FORMS')){
        set_after('.dc_form_link.nav-item.nav-link.active', '#remove_dc_form')
      }
<<<<<<< HEAD
      // and here the same just for tcol, but make sure to remember the
      // original state
      setTcLock({{ val_form.initial_tcol|yesno:"true,false" }});
=======
        // and here the same just for tcol, but make sure to remember the
        // original state
        setTcLock(
            checked = {{ val_form.initial_tcol|yesno:"true,false" }},
            checked_bootstrap = {{ val_form.initial_bootstrap_tcol_cis|yesno:"true,false" }}
        );
>>>>>>> 07344aee


      if ('{{if_run_exists}}' == 'True' && '{{is_published}}' == 'True'){
        var url_to_go = $('#pub_validate-confirm').attr('data-url')
        $('#pub_validate-confirm').dialog({
          resizable: false,
          height: "auto",
          width: "auto",
          modal: true,
          buttons: {
            'Use the existing one': function() {
              window.location.href = url_to_go
            },
            "Run your own validation": function() {
              $('#validate-run').click(set_counter).click();
              $( this ).dialog( "close" );
            }
          }
        });
      }

      if ('{{if_run_exists}}' == 'True' && '{{is_published}}' == 'False'){
        var url_to_go = $('#non_pub_validate-confirm').attr('data-url')
        $('#non_pub_validate-confirm').dialog({
          resizable: false,
          height: "auto",
          width: "auto",
          modal: true,
          buttons: {
            'Use the existing one': function() {
              var validation_id = '{{ val_id }}';
              ajax_copy_validation(validation_id)

            },
            "Run your own validation": function() {
              $('#validate-run').click(set_counter).click();
              $( this ).dialog( "close" );
            }
          }
        });
      }

    </script>

    <script type="text/javascript">
        csrf_token = '{{csrf_token}}';
        result_list_url = "{% url 'myruns' %}";
        result_url = "{% url 'result' '00000000-0000-0000-0000-000000000000' %}";
        stop_validation_url = "{% url 'stop_validation' '00000000-0000-0000-0000-000000000000' %}";
    </script>
    <script src="{% static 'js/results_buttons.js' %}"></script>

{% endblock %}<|MERGE_RESOLUTION|>--- conflicted
+++ resolved
@@ -1249,18 +1249,12 @@
       if($('#id_datasets-TOTAL_FORMS') >= $('#id_datasets-MIN_NUM_FORMS')){
         set_after('.dc_form_link.nav-item.nav-link.active', '#remove_dc_form')
       }
-<<<<<<< HEAD
-      // and here the same just for tcol, but make sure to remember the
-      // original state
-      setTcLock({{ val_form.initial_tcol|yesno:"true,false" }});
-=======
         // and here the same just for tcol, but make sure to remember the
         // original state
         setTcLock(
             checked = {{ val_form.initial_tcol|yesno:"true,false" }},
             checked_bootstrap = {{ val_form.initial_bootstrap_tcol_cis|yesno:"true,false" }}
         );
->>>>>>> 07344aee
 
 
       if ('{{if_run_exists}}' == 'True' && '{{is_published}}' == 'True'){
