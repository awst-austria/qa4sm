{% extends 'common/base.html' %}
{% load widget_tweaks %}
{% load static %}

{% block content %}
    <form action="{% url 'validation' %}" method="post" id="validation_form" data-options-url="{% url 'ajax_get_dataset_options' %}" version-options-url="{% url 'ajax_get_version_id' %}" version-info-url="{% url 'ajax_get_version_info' %}">
        {% csrf_token %}

        {% with WIDGET_ERROR_CLASS='is-invalid' %}

            {% if maintenance_mode is True  %}
                <div class="container text-center mb-5 mt-4" style="max-width: 40rem;">
                    <h1 class="jumbotron-heading">Maintenance...</h1>
                    <p class="lead text-muted">Sorry! Currently, you can't start new validations because we're doing maintenance on the service. Please come back later.</p>
                </div>

            {% else %}
                <div class="container center-text">

                    <div class="card-deck">

                        <div id="data_accordion" style="flex-basis: 50%;">
                            <div class="card mb-4 shadow-sm">
                                <div class="card-header" id="data_header">
                                    <h4 class="my-0 font-weight-normal">Data</h4>

                                    <div class="card-menu">
                                        <span class="input-group-text fas fa-question-circle"
                                            title="The soil moisture dataset which is to be validated, i.e. compared to the 'Reference' data."></span>

                                        <a class="input-group-text" data-toggle="collapse" href="#data_collapse" role="button" aria-expanded="true" aria-controls="data_collapse">
                                            <span class="fa fa-plus-circle" title="Expand"></span>
                                            <span class="fa fa-minus-circle" title="Collapse"></span>
                                        </a>
                                    </div>
                                </div>

                                <div id="data_collapse" class="collapse show" aria-labelledby="data_header" data-parent="#data_accordion">
                                    {% for error in dc_formset.non_form_errors %}
                                        <div class="custom-invalid-feedback">
                                            {{ error }}
                                        </div>
                                    {% endfor %}

                                    <nav>
                                        <div class="nav nav-tabs" id="nav-tab" role="tablist">
                                            {% for dc_form in dc_formset %}
                                                <a class="dc_form_link nav-item nav-link {% if forloop.last %}active{% endif %}" id="id_{{ dc_form.prefix }}-tab" data-toggle="tab" href="#id_{{ dc_form.prefix }}"  aria-controls="id_{{ dc_form.prefix }}" aria-selected="{% if forloop.last %}true{%else%}false{% endif %}" onclick="shiftTheButton(event, '#remove_dc_form')">Dataset</a>
                                            {% endfor %}
                                                <a id="add_dc_form" value='{{ dc.formset|length }}' class="tab-plus btn btn-primary {%if dc_formset|length == dc_formset.max_num%}hide_element{%endif%}" href="javascript:void(0)"><span class="fas fa-plus" title="Add another dataset"></span></a>
                                                <a id="remove_dc_form" class="tab-minus {%if dc_formset|length == dc_formset.min_num%}hide_element{%endif%}"  href="javascript:void(0)" title="Remove active dataset">&times;</a>
                                        </div>
                                    </nav>

                                    {{ dc_formset.management_form }}

                                    <div id="dc_form_container" class="card-body tab-content">

                                        {% for dc_form in dc_formset.forms %}
                                            <div class="dc_form tab-pane fade {% if forloop.last %}show active{% endif %}" id="id_{{ dc_form.prefix }}" role="tabpanel" aria-labelledby="id_{{ dc_form.prefix }}-tab">
                                                <div class="mb-3">
                                                    <div class="input-group">
                                                        <div class="input-group-prepend">
                                                            <span class="input-group-text addon-w" id="data-addon1">Dataset</span>
                                                        </div>
                                                        {% render_field dc_form.dataset class="custom-select" %}
                                                    </div>
                                                    {% for error in dc_form.dataset.errors %}
                                                        <div class="custom-invalid-feedback">
                                                            {{ error }}
                                                        </div>
                                                    {% endfor %}
                                                </div>

                                                <div class="mb-3">
                                                    <div class="input-group">
                                                        <div class="input-group-prepend">
                                                            <span class="input-group-text addon-w" id="data-addon2">Version</span>
                                                        </div>
                                                        {% render_field dc_form.version class="custom-select" %}
                                                    </div>
                                                    {% for error in dc_form.version.errors %}
                                                        <div class="custom-invalid-feedback">
                                                            {{ error }}
                                                        </div>
                                                    {% endfor %}
                                                </div>

                                                <div class="mb-3">
                                                    <div class="input-group">
                                                        <div class="input-group-prepend">
                                                            <span class="input-group-text addon-w" id="data-addon3">Variable</span>
                                                        </div>
                                                        {% render_field dc_form.variable class="custom-select" %}
                                                    </div>
                                                    {% for error in dc_form.variable.errors %}
                                                        <div class="custom-invalid-feedback">
                                                            {{ error }}
                                                        </div>
                                                    {% endfor %}
                                                </div>

                                                <hr/>

                                                <div class="custom-control custom-switch">
                                                    <input class="custom-control-input" id="{{dc_form.filter_dataset.auto_id}}" name="{{dc_form.prefix}}-{{dc_form.filter_dataset.name}}"
                                                        {{ dc_form.filter_dataset.initial|yesno:'checked,,' }} type="checkbox" onclick="toggleFiltering(this)">
                                                    <label class="custom-control-label" for="{{dc_form.filter_dataset.auto_id}}">{{dc_form.filter_dataset.label}}</label>

                                                    <span class="input-group-text fas fa-question-circle help-icon"
                                                        title="Only data which meet the specified criteria will be used in the validation. Several filters can be simultaneously selected for one dataset. You can also omit filtering completely."></span>
                                                </div>

                                                <div id="id_{{dc_form.prefix}}-filters" class="indented tabSpecific">
                                                    {{ dc_form.filters }}
                                                </div>
                                                <div id="id_{{dc_form.prefix}}-parametrised_filters" class="indented tabSpecific">
                                                    {{ dc_form.parametrised_filters }}
                                                </div>
                                            </div>
                                        {% endfor %}

                                    </div>
                                </div>
                            </div>
                        </div>

                        <div id="ref_accordion" style="flex-basis: 50%;">
                            <div class="card mb-4 shadow-sm">
                                <div class="card-header" id="ref_header">
                                    <h4 class="my-0 font-weight-normal">Reference</h4>

                                    <div class="card-menu">
                                        <span class="input-group-text fas fa-question-circle help-icon"
                                            title="The data which is to be used as a reference in the validation. The 'Data' will be compared against this reference."></span>
                                        <a class="input-group-text" data-toggle="collapse" href="#ref_collapse" role="button" aria-expanded="true" aria-controls="ref_collapse">
                                            <span class="fa fa-plus-circle" title="Expand"></span>
                                            <span class="fa fa-minus-circle" title="Collapse"></span>
                                        </a>
                                    </div>
                                </div>

                                <div id="ref_collapse" class="collapse show" aria-labelledby="ref_header" data-parent="#ref_accordion">
                                    <div style="min-height: 2.1rem;"></div>

                                    <div class="card-body">
                                        <div class="mb-3">
                                            <div class="input-group">
                                                <div class="input-group-prepend">
                                                    <span class="input-group-text addon-w" id="ref-addon1">Dataset</span>
                                                </div>
                                                {% render_field ref_dc_form.dataset class="custom-select" %}
                                            </div>
                                            {% for error in ref_dc_form.dataset.errors %}
                                                <div class="custom-invalid-feedback">
                                                    {{ error }}
                                                </div>
                                            {% endfor %}
                                        </div>

                                        <div class="mb-3">
                                            <div class="input-group">
                                                <div class="input-group-prepend">
                                                    <span class="input-group-text addon-w" id="ref-addon2">Version</span>
                                                </div>
                                                <input type="hidden" id="id_target_hidden_input_version" value="" name="target_hidden_input_version">
                                                {% render_field ref_dc_form.version class="custom-select" %}
                                            </div>
                                            {% for error in ref_dc_form.version.errors %}
                                                <div class="custom-invalid-feedback">
                                                    {{ error }}
                                                </div>
                                            {% endfor %}
                                        </div>

                                        <div class="mb-3">
                                            <div class="input-group">
                                                <div class="input-group-prepend">
                                                    <span class="input-group-text addon-w" id="ref-addon3">Variable</span>
                                                </div>
                                                {% render_field ref_dc_form.variable class="custom-select" %}
                                            </div>
                                            {% for error in ref_dc_form.variable.errors %}
                                                <div class="custom-invalid-feedback">
                                                    {{ error }}
                                                </div>
                                            {% endfor %}
                                        </div>

                                        <hr/>

                                        <div class="custom-control custom-switch">
                                            <input class="custom-control-input" id="{{ref_dc_form.filter_dataset.auto_id}}" name="{{ref_dc_form.prefix}}-{{ref_dc_form.filter_dataset.name}}"
                                                {{ ref_dc_form.filter_dataset.initial|yesno:'checked,,' }} type="checkbox" onclick="toggleFiltering(this, 'ref-filters')">
                                            <label class="custom-control-label" for="{{ref_dc_form.filter_dataset.auto_id}}">{{ref_dc_form.filter_dataset.label}}</label>
                                            <span class="input-group-text fas fa-question-circle help-icon"
                                                title="Only reference data which meet the specified criteria will be used in the validation. Several filters can be simultaneously selected for one dataset. You can also omit filtering completely."></span>
                                        </div>

                                        <div id="id_{{ref_dc_form.prefix}}-filters" class="indented">
                                            {{ ref_dc_form.filters }}
                                        </div>
                                        <div id="id_{{ref_dc_form.prefix}}-parametrised_filters" class="indented">
                                            {{ ref_dc_form.parametrised_filters }}
                                        </div>

                                    </div>
                                </div>
                            </div>
                        </div>
                    </div>

                    <div class="card-deck">
                        <div id="spatial_accordion" style="width:100%">
                            <div class="card mb-4 shadow-sm">
                                <div class="card-header" id="spatial_header">
                                    <h4 class="my-0 font-weight-normal">Spatial Subsetting</h4>
                                    <div class="card-menu">
                                        <span class="input-group-text fas fa-question-circle help-icon"
                                            title="Restrict the input and reference data to a lat/lon bounding box (specified with lower left and upper right corner coordinates). You can also select the bounding box on a map by clicking on the globe button."></span>
                                        <a class="input-group-text" data-toggle="collapse" href="#spatial_collapse" role="button" aria-expanded="true" aria-controls="spatial_collapse">
                                            <span class="fa fa-plus-circle" title="Expand"></span>
                                            <span class="fa fa-minus-circle" title="Collapse"></span>
                                        </a>
                                    </div>
                                </div>
                                <div id="spatial_collapse" class="collapse show" aria-labelledby="spatial_header" data-parent="#spatial_accordion">
                                    <div class="card-body">
                                        <div class="container">
                                            <div class="row justify-content-around">

                                                <div class="col-sm px-0">
                                                    <div class="input-group">
                                                        <div class="input-group-prepend">
                                                            <span class="input-group-text addon-w" id="scaling_addon_ll" title="Lower left bounding box corner">Lower left</span>
                                                        </div>
                                                        {% render_field val_form.min_lat placeholder="Lat" title="Lat" class="form-control" %}
                                                        {% render_field val_form.min_lon placeholder="Lon" title="Lon" class="form-control" %}
                                                    </div>
                                                    {% for error in val_form.min_lat.errors %}
                                                        <div class="custom-invalid-feedback">
                                                            {{ error }}
                                                        </div>
                                                    {% endfor %}
                                                    {% for error in val_form.min_lon.errors %}
                                                        <div class="custom-invalid-feedback">
                                                            {{ error }}
                                                        </div>
                                                    {% endfor %}
                                                </div>

                                                <div class="px-2 py-2 py-sm-0">
                                                    <button type="button" title="Select on map" class="btn btn-primary" data-toggle="modal" data-target="#mapDialog">
                                                        <span class="fas fa-globe" ></span>
                                                    </button>
                                                    <button type="button" title="Clear coordinates" class="btn btn-primary" onclick="clearCoordinates()">
                                                        <span class="fas fa-trash-alt" ></span>
                                                    </button>
                                                </div>

                                                <div class="col-sm px-0">
                                                    <div class="input-group">
                                                        <div class="input-group-prepend">
                                                            <span class="input-group-text addon-w" id="scaling_addon_ur" title="Upper right bounding box corner">Upper right</span>
                                                        </div>
                                                        {% render_field val_form.max_lat placeholder="Lat" title="Lat" class="form-control" %}
                                                        {% render_field val_form.max_lon placeholder="Lon" title="Lon" class="form-control" %}
                                                    </div>
                                                    {% for error in val_form.max_lat.errors %}
                                                        <div class="custom-invalid-feedback">
                                                            {{ error }}
                                                        </div>
                                                    {% endfor %}
                                                    {% for error in val_form.max_lon.errors %}
                                                        <div class="custom-invalid-feedback">
                                                            {{ error }}
                                                        </div>
                                                    {% endfor %}
                                                </div>
                                            </div>
                                        </div>
                                    </div>
                                </div>
                            </div>
                        </div>
                    </div>

                    <div class="card-deck">
                        <div id="temporal_accordion" style="width:100%">
                            <div class="card mb-4 shadow-sm">
                                <div class="card-header" id="temporal_header">
                                    <h4 class="my-0 font-weight-normal">Validation Period</h4>
                                    <div class="card-menu">
                                        <span class="input-group-text fas fa-question-circle help-icon"
                                            title="Restricts the input and reference data to the time period given. Days 'from' and 'to' are fully included in the interval."></span>
                                        <a class="input-group-text" data-toggle="collapse" href="#temporal_collapse" role="button" aria-expanded="true" aria-controls="temporal_collapse">
                                            <span class="fa fa-plus-circle" title="Expand"></span>
                                            <span class="fa fa-minus-circle" title="Collapse"></span>
                                        </a>
                                    </div>
                                </div>
                                <div id="temporal_collapse" class="collapse show" aria-labelledby="temporal_header" data-parent="#temporal_accordion">
                                    <div class="card-body">

                                        <div class="container">
                                            <div class="row">

                                                <div class="col-sm px-0 pr-sm-2 pb-1 py-sm-0">
                                                    <div class="input-group">
                                                        <div class="input-group-prepend">
                                                            <span class="input-group-text addon-w" id="scaling_addon1">From</span>
                                                        </div>
                                                        {% render_field val_form.interval_from class="form-control" %}
                                                    </div>
                                                    {% for error in val_form.interval_from.errors %}
                                                        <div class="custom-invalid-feedback">
                                                            {{ error }}
                                                        </div>
                                                    {% endfor %}
                                                </div>

                                                <div class="col-sm px-0 pl-sm-2 pt-1 py-sm-0">
                                                    <div class="input-group">
                                                        <div class="input-group-prepend">
                                                            <span class="input-group-text addon-w" id="scaling_addon2">To</span>
                                                        </div>
                                                        {% render_field val_form.interval_to class="form-control" %}
                                                    </div>
                                                    {% for error in val_form.interval_to.errors %}
                                                        <div class="custom-invalid-feedback">
                                                            {{ error }}
                                                        </div>
                                                    {% endfor %}
                                                </div>
                                            </div>
                                        </div>
                                    </div>
                                </div>
                            </div>
                        </div>
                    </div>
                    <div class="card-deck">
                        <div id="metrics_accordion" style="width:100%">
                            <div class="card mb-4 shadow-sm">
                                <div class="card-header" id="metrics_header">
                                    <h4 class="my-0 font-weight-normal">Metrics</h4>
                                    <div class="card-menu">
                                        <span class="input-group-text fas fa-question-circle help-icon"
                                            title="Specify metrics to calculate. Basic metrics between data set pairs are always calculated."></span>
                                        <a class="input-group-text" data-toggle="collapse" href="#metrics_collapse" role="button" aria-expanded="true" aria-controls="metrics_collapse">
                                            <span class="fa fa-plus-circle" title="Expand"></span>
                                            <span class="fa fa-minus-circle" title="Collapse"></span>
                                        </a>
                                    </div>
                                </div>
                                <div id="metrics_collapse" class="collapse show" aria-labelledby="metrics_header" data-parent="#metrics_accordion">
                                    <div class="card-body">

                                        <div class="container">
                                            <div class="row">
                                                 <div class="custom-control custom-switch">
                                                    <input id="tcol" class="custom-control-input" name="tcol" type="checkbox" disabled="true">
                                                    <label class="custom-control-label" for="tcol">Include Triple Collocation Metrics &nbsp;</label>
                                                 </div>

                                                <span class="input-group-text fas fa-question-circle help-icon"
                                                    title="Triple collocation analysis is only available if 3 or more data sets (including the reference) are selected.">
                                                </span>
                                            </div>
                                        </div>
                                    </div>
                                </div>
                            </div>
                        </div>
                    </div>
                    <div class="card-deck">
                        <div id="anom_accordion" style="width:100%">
                            <div class="card mb-4 shadow-sm">
                                <div class="card-header" id="anom_header">
                                    <h4 class="my-0 font-weight-normal">Anomalies</h4>
                                    <div class="card-menu">
                                        <span class="input-group-text fas fa-question-circle help-icon"
                                            title="Optionally calculates metrics from anomalies instead of absolute values. First, a climatology is computed using the chosen method and time period (only whole years are used), then the anomalies are calculated based on this. &quot;35 day moving average&quot; means that the climatology is calculated as a moving average of the data; &quot;climatology&quot; means that the average for each day of the year is calculated."></span>
                                        <a class="input-group-text" data-toggle="collapse" href="#anom_collapse" role="button" aria-expanded="false" aria-controls="anom_collapse">
                                            <span class="fa fa-plus-circle" title="Expand"></span>
                                            <span class="fa fa-minus-circle" title="Collapse"></span>
                                        </a>
                                    </div>
                                </div>

                                <div id="anom_collapse" class="collapse" aria-labelledby="anom_header" data-parent="#anom_accordion">
                                    <div class="card-body">

                                        <div class="container">
                                            <div class="column">

                                                <div class="row">

                                                    <div class="col-sm px-0">
                                                        <div class="input-group" title="Anomalies calculation method: no anomalies, anomalies against 35 day moving average or anomalies against a climatology calculated from the given timespan.">
                                                            <div class="input-group-prepend">
                                                                <span class="input-group-text addon-w" id="scaling_addon2">Method</span>
                                                            </div>
                                                            {% render_field val_form.anomalies class="custom-select" %}
                                                        </div>
                                                        {% for error in val_form.anomalies.errors %}
                                                            <div class="custom-invalid-feedback">
                                                                {{ error }}
                                                            </div>
                                                        {% endfor %}
                                                    </div>

                                                    <div class="col-sm anomalies-period px-0 px-sm-3 py-2 py-sm-0">
                                                        <div class="input-group" title="Start of period to calculate climatology from.">
                                                            <div class="input-group-prepend">
                                                                <span class="input-group-text addon-w" id="scaling_addon2">From</span>
                                                            </div>
                                                            {% render_field val_form.anomalies_from class="custom-select" %}
                                                        </div>
                                                        {% for error in val_form.anomalies_from.errors %}
                                                            <div class="custom-invalid-feedback">
                                                                {{ error }}
                                                            </div>
                                                        {% endfor %}
                                                    </div>

                                                    <div class="col-sm anomalies-period px-0">
                                                        <div class="input-group" title="End of period to calculate climatology from.">
                                                            <div class="input-group-prepend">
                                                                <span class="input-group-text addon-w" id="scaling_addon2">To</span>
                                                            </div>
                                                            {% render_field val_form.anomalies_to class="custom-select" %}
                                                        </div>
                                                        {% for error in val_form.anomalies_to.errors %}
                                                            <div class="custom-invalid-feedback">
                                                                {{ error }}
                                                            </div>
                                                        {% endfor %}
                                                    </div>

                                                </div>

                                            </div>
                                        </div>
                                    </div>
                                </div>
                            </div>
                        </div>
                    </div>

                    <div class="card-deck">
                        <div id="scaling_accordion" style="width:100%">
                            <div class="card mb-4 shadow-sm">
                                <div class="card-header" id="scaling_header">
                                    <h4 class="my-0 font-weight-normal">Scaling</h4>
                                    <div class="card-menu">
                                        <span class="input-group-text fas fa-question-circle help-icon"
                                            title="The data values will be scaled to the value range of the selected dataset using the selected method. When validating more than one dataset, values will always be scaled to the reference."></span>
                                        <a class="input-group-text" data-toggle="collapse" href="#scaling_collapse" role="button" aria-expanded="false" aria-controls="scaling_collapse">
                                            <span class="fa fa-plus-circle" title="Expand"></span>
                                            <span class="fa fa-minus-circle" title="Collapse"></span>
                                        </a>
                                    </div>
                                </div>
                                <div id="scaling_collapse" class="collapse" aria-labelledby="scaling_header" data-parent="#scaling_accordion">
                                    <div class="card-body">

                                        <div class="container">
                                            <div class="row">

                                                <div class="col-sm px-0 pl-sm-2 pt-1 py-sm-0">
                                                    <div class="input-group">
                                                        <div class="input-group-prepend">
                                                            <span class="input-group-text addon-w" id="scaling_addon2">Method</span>
                                                        </div>
                                                        {% render_field val_form.scaling_method class="custom-select" %}
                                                    </div>
                                                    {% for error in val_form.scaling_method.errors %}
                                                        <div class="custom-invalid-feedback">
                                                            {{ error }}
                                                        </div>
                                                    {% endfor %}
                                                </div>

                                                 <div class="col-sm scaling-ref px-0 pr-sm-2 pb-1 py-sm-0">
                                                    <div class="input-group">
                                                        <div class="input-group-prepend">
                                                            <span class="input-group-text addon-w" id="scaling_addon1">Scale To</span>
                                                        </div>
                                                        {% render_field val_form.scaling_ref class="custom-select" %}
                                                    </div>
                                                    {% for error in val_form.scaling_ref.errors %}
                                                        <div class="custom-invalid-feedback">
                                                            {{ error }}
                                                        </div>
                                                    {% endfor %}
                                                </div>
                                            </div>
                                        </div>
                                    </div>
                                </div>
                            </div>
                        </div>
                    </div>

                    <div class="input-group mb-3">
                        <div class="input-group-prepend">
                            <span class="input-group-text addon-w" id="tag-addon1">Name your validation</span>
                        </div>
                        {% render_field val_form.name_tag class="form-control" %}
                        <div class="input-group-append">
                            <span class="input-group-text fas fa-question-circle" id="tag-addon2" title="You can optionally name the validation to make it easier to identify in your list of validations."></span>
                        </div>
                    </div>
                    {% for error in val_form.name_tag.errors %}
                        <div class="custom-invalid-feedback">
                            {{ error }}
                        </div>
                    {% endfor %}


                    <input id='validate-run' class="btn btn-lg btn-primary mb-3" type="submit" value="&#9658; Validate">
                    <!-- this is a hidden field so it is possible to count how many times the Validate button was clicked -->
                    <input id='click-counter' name='click-counter' type='hidden' value=1>
                    <!-- this is an area triggered as a dialog window for informing user that there is a validation with given settings -->
                    <div id="validate-confirm" title="Would you like to use an existing validation?" data-url="{% if val_id %}{% url 'result' val_id %} {% endif%}">
                      There exists a published validation with exactly the same settings. <br>
                      You can run your own validation and wait for the results or you can use the existing one.<br>
                      You can also close this window and change some settings.<br>
                      What would you like to do?
                    </div>
                </div>
            {% endif %}
        {% endwith %}
    </form>

{% endblock %}

{% block dialogs %}

    <div class="modal" id="mapDialog" role="dialog" aria-labelledby="mapDialogTitle" aria-hidden="true">
        <div class="modal-dialog modal-lg" role="document">
            <div class="modal-content">

                <div class="modal-header">
                    <h4 class="my-0 font-weight-normal" id="mapDialogTitle">Select bounding box</h4>
                    <button type="button" class="close" data-dismiss="modal" aria-label="Close">&times;</button>
                </div>

                <div class="modal-body">
                    <div style="width: 100%; height: 60vh;" id="spatialFilterMap"></div>
                </div>

                <div class="modal-footer">
                    <button type="button" class="btn btn-secondary" data-dismiss="modal">Close</button>
                    <button id="setCoordinatesButton" type="button" onclick="setCoordinates()" class="btn btn-primary">Use coordinates</button>
                </div>

            </div>
        </div>
    </div>

    {% include "validator/ismn_dialog.html"%}

{% endblock %}

{% block javascript %}
    <link rel="stylesheet" href="/static/leaflet/leaflet.css" />
    <script src="/static/leaflet/leaflet.js"></script>

    <link rel="stylesheet" href="/static/leaflet/leaflet.draw.css" />
    <script src="/static/leaflet/leaflet.draw.js"></script>


    <script type="text/javascript">
        var southWest = L.latLng(-90, -360), northEast = L.latLng(90, 360), bounds = L.latLngBounds(southWest, northEast);
        var map = L.map('spatialFilterMap', { maxBounds: bounds });
        var osmUrl='https://{s}.tile.openstreetmap.org/{z}/{x}/{y}.png';
        var osmAttrib='Map data © <a href="https://openstreetmap.org">OpenStreetMap</a> contributors';
        var osm = new L.TileLayer(osmUrl, {minZoom: 1, maxZoom: 20, attribution: osmAttrib});
        var drawnItems = new L.FeatureGroup();
        var drawControl = new L.Control.Draw({
            draw: {
                polygon: false,
                polyline: false,
                circle: false,
                circlemarker: false,
                marker: false
            },
            edit: {
                featureGroup: drawnItems
            }
        });
        map.addLayer(drawnItems);
        map.addControl(drawControl);
        map.setView(new L.LatLng(48.2, 16.37), 3.4);
        map.addLayer(osm);

        function setCoordinates(){
            coordinates=drawnItems.getLayers()[0].getLatLngs();

            $('#id_min_lat').val(coordinates[0][0].lat);
            $('#id_min_lon').val(coordinates[0][0].lng);

            $('#id_max_lat').val(coordinates[0][2].lat);
            $('#id_max_lon').val(coordinates[0][2].lng);

            $('#mapDialog').modal('hide');
        }

        function clearCoordinates(){
            $('#id_min_lat').val('');
            $('#id_min_lon').val('');
            $('#id_max_lat').val('');
            $('#id_max_lon').val('');
        }

        function drawBoxFromCoordinates() {
            var min_lat = $('#id_min_lat').val();
            var min_lon = $('#id_min_lon').val();
            var max_lat = $('#id_max_lat').val();
            var max_lon = $('#id_max_lon').val();

            if(min_lat && min_lon && max_lat && max_lon) {
                var bounds = [[min_lat, min_lon], [max_lat, max_lon]];
                var boundingBox = L.rectangle(bounds);
                drawnItems.addLayer(boundingBox);
                map.fitBounds(bounds);
                $('#setCoordinatesButton').prop('disabled', false);
            }
        }

        map.on('draw:created', function (e) {
            var type = e.layerType, layer = e.layer;

            drawnItems.clearLayers();
            drawnItems.addLayer(layer);
            $('#setCoordinatesButton').prop('disabled', false);
        });

        map.on('draw:deleted', function (e) {
            if(drawnItems.getLayers().length == 0) {
                $('#setCoordinatesButton').prop('disabled', true);
            }
        });

        $('#mapDialog').on('show.bs.modal', function(){
            setTimeout(function() { // wait until the dialog is drawn to be able to adjust the map to it
                $('#setCoordinatesButton').prop('disabled', true);
                map.invalidateSize();
                drawnItems.clearLayers();
                drawBoxFromCoordinates()
                }, 10 /* ms */);
        });
    </script>

    <script type="text/javascript">
        function toggleFiltering(checkbox) {
            const filtergroups = ['filters', 'paramfilters'];
            for (const group of filtergroups) {
                var groupId = checkbox.id.replace(/filter_dataset$/, group)
                var filterboxes = $('#' + groupId).find('input:checkbox');
                var newDisabledValue = !checkbox.checked;
                for (var f of filterboxes) {
                    f.disabled=newDisabledValue;
                }
            }
        }
        // on page load, call once:
        {% for dc_form in dc_formset.forms %}
            toggleFiltering($('#{{dc_form.filter_dataset.auto_id}}')[0]);
        {% endfor %}
        toggleFiltering($('#{{ref_dc_form.filter_dataset.auto_id}}')[0]);
    </script>

    <script type="text/javascript">
        function ajax_change_dataset() {
            var url = $("#validation_form").attr("data-options-url");
            var datasetId = $(this).val();
            // var datasetName = $(this).text();
            var widgetId = $(this).attr('id');
            var datasetName = $(`#${widgetId} option[value=${datasetId}]`).text();
            var filterWidgetId = widgetId.replace(/dataset$/, "filters");
            var paramFilterWidgetId = widgetId.replace(/dataset$/, "parametrised_filters");
            $.ajax({
                url: url,
                data: { 'dataset_id': datasetId, 'filter_widget_id': filterWidgetId, 'param_filter_widget_id': paramFilterWidgetId },
                success: function (return_data) {
                    var dataset_widget = "#" + widgetId;
                    var version_widget = dataset_widget.replace(/dataset$/, "version");
                    var variable_widget = dataset_widget.replace(/dataset$/, "variable");
                    var filter_widget = "#" + filterWidgetId;
                    var param_filter_widget = "#" + paramFilterWidgetId;
                    $(version_widget).html(return_data['versions']);
                    $(variable_widget).html(return_data['variables']);
                    $(filter_widget).html(return_data['filters']);
                    $(param_filter_widget).html(return_data['paramfilters']);

<<<<<<< HEAD

=======
>>>>>>> 61b1558e
                    if(datasetName=='ISMN'){
                        var default_value = $(version_widget).find('option')[0].value;
                        $('#id_target_hidden_input_version').val(default_value);
                    } else{
<<<<<<< HEAD
                        $('#id_target_hidden_input_version').val('')
                    }
=======
                        $('#id_target_hidden_input_version').val('');
                    };
                    start_ajax_to_set_valiadtion_period();
>>>>>>> 61b1558e
                }
            });
        }

        function ajax_take_versions_info(versionIds, funcs_set, args_names) {
          /**
           * Use ajax to read info of given dataset versions;
           * @param  {object} versionIds list of version ids
           * @param  {object} funcs_set  list of name of functions to be called
           * @param  {object} args_names  list of name of arguments returned by ajax, which are passed to given functions
           *
           *
           Example:
           ajax_take_versions_info(versionsIds, [func1, func2, func3], [['intervals_from'], ['intervals_to'], ['intervals_from', 'intervals_to']])
           will call func1 with argument 'intervals_from', func2 with 'intervals_to' and func3 with both of them.
           Functions passed as a list must accept only one object-like argument.
          */
            var url = $("#validation_form").attr("version-info-url");
            $.ajax({
                url: url,
                traditional: true,
                data: {'version_id': versionIds},
                success: function (return_data) {
                  var intervals_from = return_data['intervals_from'];
                  var intervals_to = return_data['intervals_to'];
                  // calling functions given in the functions list
                  ind = 0
                  for (func in funcs_set){
                    // taking values of arguments passed in the parameter args_names and creating a list of their values
                    param_list = get_list_of_params(arguments[0], args_names[ind]);
                    funcs_set[func](param_list);
                    ind++;
                  };
                }
            });
          };

<<<<<<< HEAD
=======
          function get_list_of_params(args, args_names){
            /**
             * Returns a list of values assinged to arguments which names are give in args_names;
             * @param  {object} args list of arguments returned by ajax function: arguments[0]
             * @param  {object} args_names list of names of arguments returned by the ajax function which should be passed further
            */
            param_list = [];
            for (arg_name in args_names){
              var name = args_names[arg_name];
              param_list.push(args[name]);
            };
            return param_list
          };

          function find_current_ids(){
            // Finds all selects which have 'version' in name attribute
            var versions_list = $('select[name*=version]');
            var ids_list = [];
            for(ind=0; ind<versions_list.length; ind++){
              var version_id = parseInt(versions_list[ind].value);
              if (!isNaN(version_id)){
                ids_list.push(version_id)
              };
            };
            return ids_list;
          };
//=========================== Time range related functions =====================================================
          function convert_date_to_string(date){
            // Converts date from Date() constructor to date format YYYY-MM-DD
            var year = date.getFullYear();
            var month = date.getMonth()+1;
            if(month<=9){month = '0'+month};
            var day = date.getDate();
            if(day<=9){day = '0' + day};
            return year + '-' + month + '-' + day;
          };

          function compare_and_set_time_ranges(params){
            /**
             * Compares given time ranges and sets the appropriate ones
                into From and To fields in Validation Period section
             * @param  {object} params list consisting of two lists: intervals_from and intervals_to
            */

            // take appropriate elements from params
            var intervals_from = params[0];
            var intervals_to = params[1];
            dates_from = [];
            dates_to = [];
            // convert string into date
            for (ind=0; ind<intervals_from.length; ind++){
              dates_from.push(new Date(intervals_from[ind]));
              dates_to.push(new Date(intervals_to[ind]));
            };

            // get maximum date from and minimum date to
            var max_date_from = new Date(Math.max.apply(null, dates_from));
            var min_date_to = new Date(Math.min.apply(null, dates_to));

            //reconvert date to string
            var max_date_from_str = convert_date_to_string(max_date_from);
            var min_date_to_str = convert_date_to_string(min_date_to);

            //set appropriate values
            $('#id_interval_from').val(max_date_from_str);
            $('#id_interval_to').val(min_date_to_str);
          }

          function start_ajax_to_set_valiadtion_period(){
            var versionIds = find_current_ids();
            ajax_take_versions_info(versionIds, [compare_and_set_time_ranges], [['intervals_from', 'intervals_to']]);
          }
//================================================================================

>>>>>>> 61b1558e
        function change_tab_name() {
            var datasetName = $(this).find('option:selected').text();
            var tabId = '#' + $(this).attr('id').replace(/dataset$/, 'tab');
            $(tabId).text(datasetName);
        }

        {% for dc_form in dc_formset.forms %}
            $("#{{ dc_form.dataset.auto_id }}").change(ajax_change_dataset).change(change_tab_name).change(); // last change() to call change on pageload
            $("#{{ dc_form.version.auto_id }}").change(start_ajax_to_set_valiadtion_period)
        {% endfor %}

        function get_version_id(){
            var versionId = $(this).val();
            $('#id_target_hidden_input_version').val(versionId)
            // additionally set up default networks
            var hiddenField = $('#id_target_hidden_input')
            if(hiddenId = $('#id_target_hidden_input').val()){
              var hiddenId = $('#id_target_hidden_input').val()
              var default_params = $('#' + hiddenId).attr('data-default_val')
              $('#' + hiddenId).val(default_params)
            }
        }


        $("#{{ ref_dc_form.dataset.auto_id }}").change(ajax_change_dataset).change(); // last change() to call change on pageload
        $('#id_ref-version').change(get_version_id).change(start_ajax_to_set_valiadtion_period)


    </script>

    <script type="text/javascript">
        function onChangeAnomalies() {
            var anomMethod = $(this).val();
            var dateBoxes = $('div.anomalies-period');
            var dateSelectors = dateBoxes.find('select');

            if(anomMethod == 'climatology') {
                dateSelectors.prop('disabled', false);
                dateBoxes.css('visibility', 'visible');
            } else {
                dateSelectors.prop('disabled', true);
                dateBoxes.css('visibility', 'hidden');
            }
        }
        $('#{{ val_form.anomalies.auto_id }}').change(onChangeAnomalies).change(); // last change() to call change on pageload
    </script>

    <script type="text/javascript">
        function onChangeScaleMethod() {
            var scaleMethod = $(this).val();
            var scaleRefBox = $('div.scaling-ref');

            if(scaleMethod == 'none') {
                scaleRefBox.css('visibility', 'hidden');
            } else {
                scaleRefBox.css('visibility', 'visible');
            }
        }
        $('#{{ val_form.scaling_method.auto_id }}').change(onChangeScaleMethod).change(); // last change() to call change on pageload
    </script>

    <script type="text/javascript">
        function cloneTab(tabContentClass, tabLinkClass, formsetPrefix, removeButton ,addButton) {
            var selector = tabContentClass + ':last';
            var link_selector = tabLinkClass + ':last';
            var totalSelector = '#id_' + formsetPrefix + '-TOTAL_FORMS';
            var maxSelector = '#id_' + formsetPrefix + '-MAX_NUM_FORMS';

            var totalNoForms = $(totalSelector).val();
            var oldId = $(selector).attr('id');
            var newId = 'id_' + formsetPrefix + '-' + totalNoForms;
            var newTabId = newId + '-tab';

            // de-select currently selected tab
            $(tabContentClass + '.active').removeClass( "active show");
            $(tabLinkClass + '.active').removeAttr('aria-selected');
            $(tabLinkClass + '.active').removeClass( "active show" );

            // clone tab content
            var newElement = $(selector).clone(true);
            newElement.attr('id', newId);
            newElement.attr('aria-labelledby', newTabId);

            newElement.find(':input').each(function() {
                var id = $(this).attr('id').replace(oldId, newId);
                var name = id.replace(/^id_/, '')
                $(this).attr({'name': name, 'id': id});
            });

            newElement.find('label').each(function() {
                var newFor = $(this).attr('for').replace(oldId, newId);
                $(this).attr('for', newFor);
            });

            newElement.find('.tabSpecific').each(function() {
                var id = $(this).attr('id').replace(oldId, newId);
                $(this).attr('id', id);
            });

            // clone tab link
            var newLink = $(link_selector).clone(false);
            newLink.attr('id', newTabId);
            newLink.attr('href', '#' + newId);
            newLink.attr('aria-controls', newId);

            var newButton = $(removeButton).clone(true)
            removeButton.remove()

            totalNoForms++;
            $(totalSelector).val(totalNoForms);

            // insert new tab and link and select it
            $(selector).after(newElement);
            $(link_selector).after(newLink);
            $(newLink).after(newButton)
            newLink.tab('show')

            // prevent addition of new tabs if max reached
            if ( totalNoForms >= $(maxSelector).val() ) {
                addButton.hide();
            }
           // show remove button
            if ( totalNoForms > 1 ) {
                newButton.show();
            }

            // trigger change event on dataset select so that dependent parameters are set correctly
            $('#' + newId + '-dataset').change();
        }

        function setScalingRef() {
            $("#id_scaling_ref option[value='data']").remove();
            $("#id_scaling_ref").val("ref");
        }

        function addScalingData() {
            $("#id_scaling_ref").append(new Option('Data', 'data'))
        }

        $('#add_dc_form').click(function() {
            cloneTab('.dc_form', '.dc_form_link', 'datasets', $('#remove_dc_form') ,$(this));
            setScalingRef();
            setTcLock();
        });

        function setTcLock() {
            var formsetPrefix = 'datasets';
            var totalSelector = '#id_' + formsetPrefix + '-TOTAL_FORMS';
            var totalNoForms = $(totalSelector).val();
            var n_datasets = parseInt(totalNoForms) + 1
            if ( n_datasets >= 3) {
                $('#tcol').prop('disabled', false);
            } else {
                $('#tcol').prop('checked', false);
                $('#tcol').prop('disabled', true);
            }
        }
    </script>

    <script type="text/javascript">

        function removeTab(tabContentClass, tabLinkClass, formsetPrefix, addButton, removeButton){
        // taking tabs (referred as tabLinkClass in validate.html) and containers (referred as tabContentClass)
        // and choosing the ones to be removed (the active ones)
            var tabs = $(tabLinkClass)
            var containers = $(tabContentClass)

            // removal button is on the right-hand side of the tab to be remove, therefore I'm using prev()
            var tab_to_remove = $(removeButton.prev())
            var container_to_remove = $('#'+tab_to_remove.attr('aria-controls'))

        // taking totalNoForms so that plus sign can be displayed again
            var totalSelector = '#id_' + formsetPrefix + '-TOTAL_FORMS';
            var totalNoForms = $(totalSelector).val();
            var maxSelector = '#id_' + formsetPrefix + '-MAX_NUM_FORMS';

        // this condition enables removing datasets unless there is only one left
        // additionally it's checked if there is the same number of tabs and containers to prevent unexpected errors
            if (tabs.length>1 && containers.length>1 && tabs.length == containers.length){

            // taking next tabs and containers, to change their id's
                var all_next_tabs = tab_to_remove.nextAll(tabLinkClass)
                var all_next_containers = container_to_remove.nextAll(tabContentClass)

            //taking next and previous tabs and containers, to make them active after removal current items
            // since the remove button is placed after each tab then removeButton.next() should be taken
                var next_tab = removeButton.next()
                var prev_tab = tab_to_remove.prev()

                var next_container = container_to_remove.next()
                var prev_container = container_to_remove.prev()

            //removing current tab and container
                tab_to_remove.remove()
                container_to_remove.remove()

            // showing add button again and the possibility of scaling data
                totalNoForms--
                 $(totalSelector).val(totalNoForms);
                 if (totalNoForms < $(maxSelector).val()) {
                        addButton.show();
                    }
                 if (totalNoForms == 1) {
                        removeButton.hide();
                        addScalingData()
                    }

                // changing attributes of following items
                for (var i=0; i < all_next_tabs.length; i++){

                    var current_tab = $(all_next_tabs[i])
                    var current_container = $(all_next_containers[i])


                    var old_id = current_container.attr('id')

                    var new_num = parseInt(old_id.slice(-1)) - 1
                    var new_id = old_id.slice(0,-1) + new_num
                    var new_tab_id = new_id + '-tab'

                    // setting new values
                    current_tab.attr('id', new_tab_id)
                    current_tab.attr('href', '#' + new_id)
                    current_tab.attr('aria-controls', new_id)

                    current_container.attr('id', new_id)
                    current_container.attr('aria-labelledby', new_tab_id)

                    current_container.find(':input').each(function() {
                        var id = $(this).attr('id').replace(old_id, new_id);
                        var name = id.replace(/^id_/, '')
                        $(this).attr({'name': name, 'id': id});
                    });

                    current_container.find('label').each(function() {
                        var newFor = $(this).attr('for').replace(old_id, new_id);
                        $(this).attr('for', newFor);
                    });

                    current_container.find('.tabSpecific').each(function() {
                        var id = $(this).attr('id').replace(old_id, new_id);
                        $(this).attr('id', id);
                    });

                   $('#' + new_id + '-dataset').change()
                }

        // checking if there is a tab and a container after the ones removed and set them to be active;
        // if the last one is being removed, the previous ones are set to be the active
        // tabLinkClass and tabContentClass are sliced to remove the dot at the beginning

                if (next_tab.hasClass(tabLinkClass.slice(1, ))){
                    next_tab.toggleClass('active')
                    $(next_tab).after(removeButton)
                } else {
                    prev_tab.toggleClass('active')
        //            prev_tab.after(removeButton)
                }

                if (next_container.hasClass(tabContentClass.slice(1, ))){
                    next_container.toggleClass('active show')
                } else {
                    prev_container.toggleClass('active show')
                }
            }
        setTcLock();
        }

        $('#remove_dc_form').click(function() {
            removeTab('.dc_form', '.dc_form_link', 'datasets',  $('#add_dc_form'), $(this));
            start_ajax_to_set_valiadtion_period();
        });

        function set_after(first_element_selector, second_element_selector){
          $(first_element_selector).after($(second_element_selector))
        }

        function shiftTheButton(obj, buttonSelector){
            var currentObject = obj.currentTarget
            set_after(currentObject, buttonSelector)
          }

    </script>

    <!-- datepicker widget -->
    <link href ="/static/css/jquery-ui.css" rel = "stylesheet">
    <script src="/static/js/jquery-ui-1.12.1.js"></script>
    <script>
    function setTheDate(){
      // This is a function which set chosen date in the input field when
      // a change of a month or a year is done

      // need to know what casuses the change
      var event_target = event.target;
      var tagName = event_target.tagName;
      day = '01' // always set the first day, it's not that important
      var year = parseInt($('select.ui-datepicker-year').val());
      if(tagName=='SELECT'){
        // if it is a select just take a month number and add 1 because they start with 0
        var month = parseInt($('select.ui-datepicker-month').val()) + 1;
      } else if (tagName=='SPAN' || tagName=='A') {
        // if changes are done with arrows I am taking it from the field and
        // just add or subtract 1
        var month = parseInt($(this).val().slice(-5, -3));
        if(event_target.textContent=='Next'){
          month += 1
          // change of the year
          if(month>12){
            month = 1;
            year +=1;
          };
        } else if (event_target.textContent=='Prev') {
          month -= 1
          // change of the year
          if (month == 0){
            month = 12;
            year -= 1;
          };
        };
      };

      // add zero to look nice
      if(month<=9){month = '0' + month};
      // set the appropriate date
      $(this).val(year+'-'+month+'-'+day);
    }

    var today = new Date()
    var todays_year = today.getFullYear()
    var today_str = todays_year + '-' + (today.getMonth()+1) + '-' + today.getDate()

    var dates_settings = {
      dateFormat:'yy-mm-dd',
      changeMonth: true,
      changeYear: true,
      showButtonPanel: true,
      onChangeMonthYear: setTheDate,
      closeText: 'Apply',
      showMonthAfterYear: true,
      navigationAsDateFormat: true,
      showOn: "button",
      buttonText: "",
      minDate: '1978-01-01',
      maxDate: today_str,
      yearRange: '1978:'+todays_year
    }

     $(function() {
        $( "#id_interval_from" ).datepicker(dates_settings);
        $( "#id_interval_to" ).datepicker(dates_settings);
     });
    </script>

    <script type="text/javascript">

      function set_counter(){
        var counter = parseInt($('#click-counter').val())
        $('#click-counter').val(counter+1)
      }
      // this code is added so the tab closing button renders in an appropriate
      // place; it wasn't an issue before, because only one tab is rendered by default
      if($('#id_datasets-TOTAL_FORMS') >= $('#id_datasets-MIN_NUM_FORMS')){
        set_after('.dc_form_link.nav-item.nav-link.active', '#remove_dc_form')
      }

      if ('{{if_run_exists}}' == 'True'){
        var url_to_go = $('#validate-confirm').attr('data-url')
        $('#validate-confirm').dialog({
          resizable: false,
          height: "auto",
          width: "auto",
          modal: true,
          buttons: {
            'Use the existing one': function() {
              window.location.href = url_to_go
            },
            "Run your own validation": function() {
              $('#validate-run').click(set_counter).click();
              $( this ).dialog( "close" );
            }
          }
        });
      }

    </script>

{% endblock %}<|MERGE_RESOLUTION|>--- conflicted
+++ resolved
@@ -696,22 +696,13 @@
                     $(filter_widget).html(return_data['filters']);
                     $(param_filter_widget).html(return_data['paramfilters']);
 
-<<<<<<< HEAD
-
-=======
->>>>>>> 61b1558e
                     if(datasetName=='ISMN'){
                         var default_value = $(version_widget).find('option')[0].value;
                         $('#id_target_hidden_input_version').val(default_value);
                     } else{
-<<<<<<< HEAD
-                        $('#id_target_hidden_input_version').val('')
-                    }
-=======
                         $('#id_target_hidden_input_version').val('');
                     };
                     start_ajax_to_set_valiadtion_period();
->>>>>>> 61b1558e
                 }
             });
         }
@@ -749,8 +740,6 @@
             });
           };
 
-<<<<<<< HEAD
-=======
           function get_list_of_params(args, args_names){
             /**
              * Returns a list of values assinged to arguments which names are give in args_names;
@@ -825,7 +814,6 @@
           }
 //================================================================================
 
->>>>>>> 61b1558e
         function change_tab_name() {
             var datasetName = $(this).find('option:selected').text();
             var tabId = '#' + $(this).attr('id').replace(/dataset$/, 'tab');
