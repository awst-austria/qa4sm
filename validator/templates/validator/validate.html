{% extends 'common/base.html' %}
{% load widget_tweaks %}
{% load static %}

{% block content %}
    <form action="{% url 'validation' %}" method="post" id="validation_form" data-options-url="{% url 'ajax_get_dataset_options' %}" version-options-url="{% url 'ajax_get_version_id' %}" version-info-url="{% url 'ajax_get_version_info' %}">
        {% csrf_token %}

        {% with WIDGET_ERROR_CLASS='is-invalid' %}

            {% if maintenance_mode is True  %}
                <div class="container text-center mb-5 mt-4" style="max-width: 40rem;">
                    <h1 class="jumbotron-heading">Maintenance...</h1>
                    <p class="lead text-muted">Sorry! Currently, you can't start new validations because we're doing maintenance on the service. Please come back later.</p>
                </div>

            {% else %}
                <div class="container center-text">

                    <div class="card-deck">

                        <div id="data_accordion" style="flex-basis: 50%;">
                            <div class="card mb-4 shadow-sm">
                                <div class="card-header" id="data_header">
                                    <h4 class="my-0 font-weight-normal">Data</h4>

                                    <div class="card-menu">
                                        <span class="input-group-text fas fa-question-circle"
                                            title="The soil moisture dataset which is to be validated, i.e. compared to the 'Reference' data."></span>

                                        <a class="input-group-text" data-toggle="collapse" href="#data_collapse" role="button" aria-expanded="true" aria-controls="data_collapse">
                                            <span class="fa fa-plus-circle" title="Expand"></span>
                                            <span class="fa fa-minus-circle" title="Collapse"></span>
                                        </a>
                                    </div>
                                </div>

                                <div id="data_collapse" class="collapse show" aria-labelledby="data_header" data-parent="#data_accordion">
                                    {% for error in dc_formset.non_form_errors %}
                                        <div class="custom-invalid-feedback">
                                            {{ error }}
                                        </div>
                                    {% endfor %}

                                    <nav>
                                        <div class="nav nav-tabs" id="nav-tab" role="tablist">
                                            {% for dc_form in dc_formset %}
                                                <a class="dc_form_link nav-item nav-link {% if forloop.last %}active{% endif %}" id="id_{{ dc_form.prefix }}-tab" data-toggle="tab" href="#id_{{ dc_form.prefix }}"  aria-controls="id_{{ dc_form.prefix }}" aria-selected="{% if forloop.last %}true{%else%}false{% endif %}" onclick="shiftTheButton(event, '#remove_dc_form')">Dataset</a>
                                            {% endfor %}
                                                <a id="add_dc_form" value='{{ dc.formset|length }}' class="tab-plus btn btn-primary {%if dc_formset|length == dc_formset.max_num%}hide_element{%endif%}" href="javascript:void(0)"><span class="fas fa-plus" title="Add another dataset"></span></a>
                                                <a id="remove_dc_form" class="tab-minus {%if dc_formset|length == dc_formset.min_num%}hide_element{%endif%}"  href="javascript:void(0)" title="Remove active dataset">&times;</a>
                                        </div>
                                    </nav>

                                    {{ dc_formset.management_form }}

                                    <div id="dc_form_container" class="card-body tab-content">

                                        {% for dc_form in dc_formset.forms %}
                                            <div class="dc_form tab-pane fade {% if forloop.last %}show active{% endif %}" id="id_{{ dc_form.prefix }}" role="tabpanel" aria-labelledby="id_{{ dc_form.prefix }}-tab">
                                                <div class="mb-3">
                                                    <div class="input-group">
                                                        <div class="input-group-prepend">
                                                            <span class="input-group-text addon-w" id="data-addon1">Dataset</span>
                                                        </div>
                                                        {% render_field dc_form.dataset class="custom-select" %}
                                                    </div>
                                                    {% for error in dc_form.dataset.errors %}
                                                        <div class="custom-invalid-feedback">
                                                            {{ error }}
                                                        </div>
                                                    {% endfor %}
                                                </div>

                                                <div class="mb-3">
                                                    <div class="input-group">
                                                        <div class="input-group-prepend">
                                                            <span class="input-group-text addon-w" id="data-addon2">Version</span>
                                                        </div>
                                                        {% render_field dc_form.version class="custom-select" %}
                                                    </div>
                                                    {% for error in dc_form.version.errors %}
                                                        <div class="custom-invalid-feedback">
                                                            {{ error }}
                                                        </div>
                                                    {% endfor %}
                                                </div>

                                                <div class="mb-3">
                                                    <div class="input-group">
                                                        <div class="input-group-prepend">
                                                            <span class="input-group-text addon-w" id="data-addon3">Variable</span>
                                                        </div>
                                                        {% render_field dc_form.variable class="custom-select" %}
                                                    </div>
                                                    {% for error in dc_form.variable.errors %}
                                                        <div class="custom-invalid-feedback">
                                                            {{ error }}
                                                        </div>
                                                    {% endfor %}
                                                </div>

                                                <hr/>

                                                <div class="custom-control custom-switch">
                                                    <input class="custom-control-input" id="{{dc_form.filter_dataset.auto_id}}" name="{{dc_form.prefix}}-{{dc_form.filter_dataset.name}}"
                                                        {{ dc_form.filter_dataset.initial|yesno:'checked,,' }} type="checkbox" onclick="toggleFiltering(this)">
                                                    <label class="custom-control-label" for="{{dc_form.filter_dataset.auto_id}}">{{dc_form.filter_dataset.label}}</label>

                                                    <span class="input-group-text fas fa-question-circle help-icon"
                                                        title="Only data which meet the specified criteria will be used in the validation. Several filters can be simultaneously selected for one dataset. You can also omit filtering completely."></span>
                                                </div>

                                                <div id="id_{{dc_form.prefix}}-filters" class="indented tabSpecific">
                                                    {{ dc_form.filters }}
                                                </div>
                                                <div id="id_{{dc_form.prefix}}-parametrised_filters" class="indented tabSpecific">
                                                    {{ dc_form.parametrised_filters }}
                                                </div>
                                            </div>
                                        {% endfor %}

                                    </div>
                                </div>
                            </div>
                        </div>

                        <div id="ref_accordion" style="flex-basis: 50%;">
                            <div class="card mb-4 shadow-sm">
                                <div class="card-header" id="ref_header">
                                    <h4 class="my-0 font-weight-normal">Reference</h4>

                                    <div class="card-menu">
                                        <span class="input-group-text fas fa-question-circle help-icon"
                                            title="The data which is to be used as a reference in the validation. The 'Data' will be compared against this reference."></span>
                                        <a class="input-group-text" data-toggle="collapse" href="#ref_collapse" role="button" aria-expanded="true" aria-controls="ref_collapse">
                                            <span class="fa fa-plus-circle" title="Expand"></span>
                                            <span class="fa fa-minus-circle" title="Collapse"></span>
                                        </a>
                                    </div>
                                </div>

                                <div id="ref_collapse" class="collapse show" aria-labelledby="ref_header" data-parent="#ref_accordion">
                                    <div style="min-height: 2.1rem;"></div>

                                    <div class="card-body">
                                        <div class="mb-3">
                                            <div class="input-group">
                                                <div class="input-group-prepend">
                                                    <span class="input-group-text addon-w" id="ref-addon1">Dataset</span>
                                                </div>
                                                {% render_field ref_dc_form.dataset class="custom-select" %}
                                            </div>
                                            {% for error in ref_dc_form.dataset.errors %}
                                                <div class="custom-invalid-feedback">
                                                    {{ error }}
                                                </div>
                                            {% endfor %}
                                        </div>

                                        <div class="mb-3">
                                            <div class="input-group">
                                                <div class="input-group-prepend">
                                                    <span class="input-group-text addon-w" id="ref-addon2">Version</span>
                                                </div>
                                                <input type="hidden" id="id_target_hidden_input_version" value="" name="target_hidden_input_version">
                                                {% render_field ref_dc_form.version class="custom-select" %}
                                            </div>
                                            {% for error in ref_dc_form.version.errors %}
                                                <div class="custom-invalid-feedback">
                                                    {{ error }}
                                                </div>
                                            {% endfor %}
                                        </div>

                                        <div class="mb-3">
                                            <div class="input-group">
                                                <div class="input-group-prepend">
                                                    <span class="input-group-text addon-w" id="ref-addon3">Variable</span>
                                                </div>
                                                {% render_field ref_dc_form.variable class="custom-select" %}
                                            </div>
                                            {% for error in ref_dc_form.variable.errors %}
                                                <div class="custom-invalid-feedback">
                                                    {{ error }}
                                                </div>
                                            {% endfor %}
                                        </div>

                                        <hr/>

                                        <div class="custom-control custom-switch">
                                            <input class="custom-control-input" id="{{ref_dc_form.filter_dataset.auto_id}}" name="{{ref_dc_form.prefix}}-{{ref_dc_form.filter_dataset.name}}"
                                                {{ ref_dc_form.filter_dataset.initial|yesno:'checked,,' }} type="checkbox" onclick="toggleFiltering(this, 'ref-filters')">
                                            <label class="custom-control-label" for="{{ref_dc_form.filter_dataset.auto_id}}">{{ref_dc_form.filter_dataset.label}}</label>
                                            <span class="input-group-text fas fa-question-circle help-icon"
                                                title="Only reference data which meet the specified criteria will be used in the validation. Several filters can be simultaneously selected for one dataset. You can also omit filtering completely."></span>
                                        </div>

                                        <div id="id_{{ref_dc_form.prefix}}-filters" class="indented">
                                            {{ ref_dc_form.filters }}
                                        </div>
                                        <div id="id_{{ref_dc_form.prefix}}-parametrised_filters" class="indented">
                                            {{ ref_dc_form.parametrised_filters }}
                                        </div>

                                    </div>
                                </div>
                            </div>
                        </div>
                    </div>

                    <div class="card-deck">
                        <div id="spatial_accordion" style="width:100%">
                            <div class="card mb-4 shadow-sm">
                                <div class="card-header" id="spatial_header">
                                    <h4 class="my-0 font-weight-normal">Spatial Subsetting</h4>
                                    <div class="card-menu">
                                        <span class="input-group-text fas fa-question-circle help-icon"
                                            title="Restrict the input and reference data to a lat/lon bounding box (specified with lower left and upper right corner coordinates). You can also select the bounding box on a map by clicking on the globe button."></span>
                                        <a class="input-group-text" data-toggle="collapse" href="#spatial_collapse" role="button" aria-expanded="true" aria-controls="spatial_collapse">
                                            <span class="fa fa-plus-circle" title="Expand"></span>
                                            <span class="fa fa-minus-circle" title="Collapse"></span>
                                        </a>
                                    </div>
                                </div>
                                <div id="spatial_collapse" class="collapse show" aria-labelledby="spatial_header" data-parent="#spatial_accordion">
                                    <div class="card-body">
                                        <div class="container">
                                            <div class="row justify-content-around">

                                                <div class="col-sm px-0">
                                                    <div class="input-group">
                                                        <div class="input-group-prepend">
                                                            <span class="input-group-text addon-w" id="scaling_addon_ll" title="Lower left bounding box corner">Lower left</span>
                                                        </div>
                                                        {% render_field val_form.min_lat placeholder="Lat" title="Lat" class="form-control" %}
                                                        {% render_field val_form.min_lon placeholder="Lon" title="Lon" class="form-control" %}
                                                    </div>
                                                    {% for error in val_form.min_lat.errors %}
                                                        <div class="custom-invalid-feedback">
                                                            {{ error }}
                                                        </div>
                                                    {% endfor %}
                                                    {% for error in val_form.min_lon.errors %}
                                                        <div class="custom-invalid-feedback">
                                                            {{ error }}
                                                        </div>
                                                    {% endfor %}
                                                </div>

                                                <div class="px-2 py-2 py-sm-0">
                                                    <button type="button" title="Select on map" class="btn btn-primary" data-toggle="modal" data-target="#mapDialog">
                                                        <span class="fas fa-globe" ></span>
                                                    </button>
                                                    <button type="button" title="Clear coordinates" class="btn btn-primary" onclick="clearCoordinates()">
                                                        <span class="fas fa-trash-alt" ></span>
                                                    </button>
                                                </div>

                                                <div class="col-sm px-0">
                                                    <div class="input-group">
                                                        <div class="input-group-prepend">
                                                            <span class="input-group-text addon-w" id="scaling_addon_ur" title="Upper right bounding box corner">Upper right</span>
                                                        </div>
                                                        {% render_field val_form.max_lat placeholder="Lat" title="Lat" class="form-control" %}
                                                        {% render_field val_form.max_lon placeholder="Lon" title="Lon" class="form-control" %}
                                                    </div>
                                                    {% for error in val_form.max_lat.errors %}
                                                        <div class="custom-invalid-feedback">
                                                            {{ error }}
                                                        </div>
                                                    {% endfor %}
                                                    {% for error in val_form.max_lon.errors %}
                                                        <div class="custom-invalid-feedback">
                                                            {{ error }}
                                                        </div>
                                                    {% endfor %}
                                                </div>
                                            </div>
                                        </div>
                                    </div>
                                </div>
                            </div>
                        </div>
                    </div>

                    <div class="card-deck">
                        <div id="temporal_accordion" style="width:100%">
                            <div class="card mb-4 shadow-sm">
                                <div class="card-header" id="temporal_header">
                                    <h4 class="my-0 font-weight-normal">Validation Period</h4>
                                    <div class="card-menu">
                                        <span class="input-group-text fas fa-question-circle help-icon"
                                            title="Restricts the input and reference data to the time period given. Days 'from' and 'to' are fully included in the interval."></span>
                                        <a class="input-group-text" data-toggle="collapse" href="#temporal_collapse" role="button" aria-expanded="true" aria-controls="temporal_collapse">
                                            <span class="fa fa-plus-circle" title="Expand"></span>
                                            <span class="fa fa-minus-circle" title="Collapse"></span>
                                        </a>
                                    </div>
                                </div>
                                <div id="temporal_collapse" class="collapse show" aria-labelledby="temporal_header" data-parent="#temporal_accordion">
                                    <div class="card-body">

                                        <div class="container">
                                            <div class="row">

                                                <div class="col-sm px-0 pr-sm-2 pb-1 py-sm-0">
                                                    <div class="input-group">
                                                        <div class="input-group-prepend">
                                                            <span class="input-group-text addon-w" id="scaling_addon1">From</span>
                                                        </div>
                                                        {% render_field val_form.interval_from class="form-control" %}
                                                    </div>
                                                    {% for error in val_form.interval_from.errors %}
                                                        <div class="custom-invalid-feedback">
                                                            {{ error }}
                                                        </div>
                                                    {% endfor %}
                                                </div>

                                                <div class="col-sm px-0 pl-sm-2 pt-1 py-sm-0">
                                                    <div class="input-group">
                                                        <div class="input-group-prepend">
                                                            <span class="input-group-text addon-w" id="scaling_addon2">To</span>
                                                        </div>
                                                        {% render_field val_form.interval_to class="form-control" %}
                                                    </div>
                                                    {% for error in val_form.interval_to.errors %}
                                                        <div class="custom-invalid-feedback">
                                                            {{ error }}
                                                        </div>
                                                    {% endfor %}
                                                </div>
                                            </div>
                                        </div>
                                    </div>
                                </div>
                            </div>
                        </div>
                    </div>
                    <div class="card-deck">
                        <div id="metrics_accordion" style="width:100%">
                            <div class="card mb-4 shadow-sm">
                                <div class="card-header" id="metrics_header">
                                    <h4 class="my-0 font-weight-normal">Metrics</h4>
                                    <div class="card-menu">
                                        <span class="input-group-text fas fa-question-circle help-icon"
                                            title="Specify metrics to calculate. Basic metrics between data set pairs are always calculated."></span>
                                        <a class="input-group-text" data-toggle="collapse" href="#metrics_collapse" role="button" aria-expanded="true" aria-controls="metrics_collapse">
                                            <span class="fa fa-plus-circle" title="Expand"></span>
                                            <span class="fa fa-minus-circle" title="Collapse"></span>
                                        </a>
                                    </div>
                                </div>
                                <div id="metrics_collapse" class="collapse show" aria-labelledby="metrics_header" data-parent="#metrics_accordion">
                                    <div class="card-body">

                                        <div class="container">
                                            <div class="row">
                                                 <div class="custom-control custom-switch">
                                                    <input id="tcol" class="custom-control-input" name="tcol" type="checkbox" disabled="true">
                                                    <label class="custom-control-label" for="tcol">Include Triple Collocation Metrics &nbsp;</label>
                                                 </div>

                                                <span class="input-group-text fas fa-question-circle help-icon"
                                                    title="Triple collocation analysis is only available if 3 or more data sets (including the reference) are selected.">
                                                </span>
                                            </div>
                                        </div>
                                    </div>
                                </div>
                            </div>
                        </div>
                    </div>
                    <div class="card-deck">
                        <div id="anom_accordion" style="width:100%">
                            <div class="card mb-4 shadow-sm">
                                <div class="card-header" id="anom_header">
                                    <h4 class="my-0 font-weight-normal">Anomalies</h4>
                                    <div class="card-menu">
                                        <span class="input-group-text fas fa-question-circle help-icon"
                                            title="Optionally calculates metrics from anomalies instead of absolute values. First, a climatology is computed using the chosen method and time period (only whole years are used), then the anomalies are calculated based on this. &quot;35 day moving average&quot; means that the climatology is calculated as a moving average of the data; &quot;climatology&quot; means that the average for each day of the year is calculated."></span>
                                        <a class="input-group-text" data-toggle="collapse" href="#anom_collapse" role="button" aria-expanded="false" aria-controls="anom_collapse">
                                            <span class="fa fa-plus-circle" title="Expand"></span>
                                            <span class="fa fa-minus-circle" title="Collapse"></span>
                                        </a>
                                    </div>
                                </div>

                                <div id="anom_collapse" class="collapse" aria-labelledby="anom_header" data-parent="#anom_accordion">
                                    <div class="card-body">

                                        <div class="container">
                                            <div class="column">

                                                <div class="row">

                                                    <div class="col-sm px-0">
                                                        <div class="input-group" title="Anomalies calculation method: no anomalies, anomalies against 35 day moving average or anomalies against a climatology calculated from the given timespan.">
                                                            <div class="input-group-prepend">
                                                                <span class="input-group-text addon-w" id="scaling_addon2">Method</span>
                                                            </div>
                                                            {% render_field val_form.anomalies class="custom-select" %}
                                                        </div>
                                                        {% for error in val_form.anomalies.errors %}
                                                            <div class="custom-invalid-feedback">
                                                                {{ error }}
                                                            </div>
                                                        {% endfor %}
                                                    </div>

                                                    <div class="col-sm anomalies-period px-0 px-sm-3 py-2 py-sm-0">
                                                        <div class="input-group" title="Start of period to calculate climatology from.">
                                                            <div class="input-group-prepend">
                                                                <span class="input-group-text addon-w" id="scaling_addon2">From</span>
                                                            </div>
                                                            {% render_field val_form.anomalies_from class="custom-select" %}
                                                        </div>
                                                        {% for error in val_form.anomalies_from.errors %}
                                                            <div class="custom-invalid-feedback">
                                                                {{ error }}
                                                            </div>
                                                        {% endfor %}
                                                    </div>

                                                    <div class="col-sm anomalies-period px-0">
                                                        <div class="input-group" title="End of period to calculate climatology from.">
                                                            <div class="input-group-prepend">
                                                                <span class="input-group-text addon-w" id="scaling_addon2">To</span>
                                                            </div>
                                                            {% render_field val_form.anomalies_to class="custom-select" %}
                                                        </div>
                                                        {% for error in val_form.anomalies_to.errors %}
                                                            <div class="custom-invalid-feedback">
                                                                {{ error }}
                                                            </div>
                                                        {% endfor %}
                                                    </div>

                                                </div>

                                            </div>
                                        </div>
                                    </div>
                                </div>
                            </div>
                        </div>
                    </div>

                    <div class="card-deck">
                        <div id="scaling_accordion" style="width:100%">
                            <div class="card mb-4 shadow-sm">
                                <div class="card-header" id="scaling_header">
                                    <h4 class="my-0 font-weight-normal">Scaling</h4>
                                    <div class="card-menu">
                                        <span class="input-group-text fas fa-question-circle help-icon"
                                            title="The data values will be scaled to the value range of the selected dataset using the selected method. When validating more than one dataset, values will always be scaled to the reference."></span>
                                        <a class="input-group-text" data-toggle="collapse" href="#scaling_collapse" role="button" aria-expanded="false" aria-controls="scaling_collapse">
                                            <span class="fa fa-plus-circle" title="Expand"></span>
                                            <span class="fa fa-minus-circle" title="Collapse"></span>
                                        </a>
                                    </div>
                                </div>
                                <div id="scaling_collapse" class="collapse" aria-labelledby="scaling_header" data-parent="#scaling_accordion">
                                    <div class="card-body">

                                        <div class="container">
                                            <div class="row">

                                                <div class="col-sm px-0 pl-sm-2 pt-1 py-sm-0">
                                                    <div class="input-group">
                                                        <div class="input-group-prepend">
                                                            <span class="input-group-text addon-w" id="scaling_addon2">Method</span>
                                                        </div>
                                                        {% render_field val_form.scaling_method class="custom-select" %}
                                                    </div>
                                                    {% for error in val_form.scaling_method.errors %}
                                                        <div class="custom-invalid-feedback">
                                                            {{ error }}
                                                        </div>
                                                    {% endfor %}
                                                </div>

                                                 <div class="col-sm scaling-ref px-0 pr-sm-2 pb-1 py-sm-0">
                                                    <div class="input-group">
                                                        <div class="input-group-prepend">
                                                            <span class="input-group-text addon-w" id="scaling_addon1">Scale To</span>
                                                        </div>
                                                        {% render_field val_form.scaling_ref class="custom-select" %}
                                                    </div>
                                                    {% for error in val_form.scaling_ref.errors %}
                                                        <div class="custom-invalid-feedback">
                                                            {{ error }}
                                                        </div>
                                                    {% endfor %}
                                                </div>
                                            </div>
                                        </div>
                                    </div>
                                </div>
                            </div>
                        </div>
                    </div>

                    <div class="input-group mb-3">
                        <div class="input-group-prepend">
                            <span class="input-group-text addon-w" id="tag-addon1">Name your validation</span>
                        </div>
                        {% render_field val_form.name_tag class="form-control" %}
                        <div class="input-group-append">
                            <span class="input-group-text fas fa-question-circle" id="tag-addon2" title="You can optionally name the validation to make it easier to identify in your list of validations."></span>
                        </div>
                    </div>
                    {% for error in val_form.name_tag.errors %}
                        <div class="custom-invalid-feedback">
                            {{ error }}
                        </div>
                    {% endfor %}


                    <input id='validate-run' class="btn btn-lg btn-primary mb-3" type="submit" value="&#9658; Validate">
                    <!-- this is a hidden field so it is possible to count how many times the Validate button was clicked -->
                    <input id='click-counter' name='click-counter' type='hidden' value=1>
                    <!-- this is an area triggered as a dialog window for informing user that there is a validation with given settings -->
                    <div id="pub_validate-confirm" class='validate-confirm' title="Would you like to use an existing validation?" data-url="{% if val_id %}{% url 'result' val_id %}{% endif%}">
                      There exists a published validation with exactly the same settings, run on {{val_date}}. <br>
                      You can run your own validation and wait for the results or you can use the existing one.<br>
                      You can also close this window and change some settings.<br>
                      What would you like to do?
                    </div>
                    <div id="non_pub_validate-confirm" class='validate-confirm' title="Would you like to use an existing validation?" data-url="{% if val_id %}{% url 'result' val_id %}{% endif%}">
                      {% if belongs_to_user == True %}
                      You have already run a validation with exactly the same settings.
                      You can run it again or use the existing one. <br>
                      {% else %}
                      There exists a validation with exactly the same settings, run on {{val_date}}. <br>
                      You can run your own validation and wait for the results or you can use the existing one.<br>
                      {% endif %}
                      You can also close this window and change some settings.<br>
                      What would you like to do?
                    </div>
                </div>
            {% endif %}
        {% endwith %}
    </form>

{% endblock %}

{% block dialogs %}

    <div class="modal" id="mapDialog" role="dialog" aria-labelledby="mapDialogTitle" aria-hidden="true">
        <div class="modal-dialog modal-lg" role="document">
            <div class="modal-content">

                <div class="modal-header">
                    <h4 class="my-0 font-weight-normal" id="mapDialogTitle">Select bounding box</h4>
                    <button type="button" class="close" data-dismiss="modal" aria-label="Close">&times;</button>
                </div>

                <div class="modal-body">
                    <div style="width: 100%; height: 60vh;" id="spatialFilterMap"></div>
                </div>

                <div class="modal-footer">
                    <button type="button" class="btn btn-secondary" data-dismiss="modal">Close</button>
                    <button id="setCoordinatesButton" type="button" onclick="setCoordinates()" class="btn btn-primary">Use coordinates</button>
                </div>

            </div>
        </div>
    </div>

    {% include "validator/ismn_dialog.html"%}

{% endblock %}

{% block javascript %}
    <link rel="stylesheet" href="/static/leaflet/leaflet.css" />
    <script src="/static/leaflet/leaflet.js"></script>

    <link rel="stylesheet" href="/static/leaflet/leaflet.draw.css" />
    <script src="/static/leaflet/leaflet.draw.js"></script>


    <script type="text/javascript">
        var southWest = L.latLng(-90, -360), northEast = L.latLng(90, 360), bounds = L.latLngBounds(southWest, northEast);
        var map = L.map('spatialFilterMap', { maxBounds: bounds });
        var osmUrl='https://{s}.tile.openstreetmap.org/{z}/{x}/{y}.png';
        var osmAttrib='Map data © <a href="https://openstreetmap.org">OpenStreetMap</a> contributors';
        var osm = new L.TileLayer(osmUrl, {minZoom: 1, maxZoom: 20, attribution: osmAttrib});
        var drawnItems = new L.FeatureGroup();
        var drawControl = new L.Control.Draw({
            draw: {
                polygon: false,
                polyline: false,
                circle: false,
                circlemarker: false,
                marker: false
            },
            edit: {
                featureGroup: drawnItems
            }
        });
        map.addLayer(drawnItems);
        map.addControl(drawControl);
        map.setView(new L.LatLng(48.2, 16.37), 3.4);
        map.addLayer(osm);

        function setCoordinates(){
            coordinates=drawnItems.getLayers()[0].getLatLngs();

            $('#id_min_lat').val(coordinates[0][0].lat);
            $('#id_min_lon').val(coordinates[0][0].lng);

            $('#id_max_lat').val(coordinates[0][2].lat);
            $('#id_max_lon').val(coordinates[0][2].lng);

            $('#mapDialog').modal('hide');
        }

        function clearCoordinates(){
            $('#id_min_lat').val('');
            $('#id_min_lon').val('');
            $('#id_max_lat').val('');
            $('#id_max_lon').val('');
        }

        function drawBoxFromCoordinates() {
            var min_lat = $('#id_min_lat').val();
            var min_lon = $('#id_min_lon').val();
            var max_lat = $('#id_max_lat').val();
            var max_lon = $('#id_max_lon').val();

            if(min_lat && min_lon && max_lat && max_lon) {
                var bounds = [[min_lat, min_lon], [max_lat, max_lon]];
                var boundingBox = L.rectangle(bounds);
                drawnItems.addLayer(boundingBox);
                map.fitBounds(bounds);
                $('#setCoordinatesButton').prop('disabled', false);
            }
        }

        map.on('draw:created', function (e) {
            var type = e.layerType, layer = e.layer;

            drawnItems.clearLayers();
            drawnItems.addLayer(layer);
            $('#setCoordinatesButton').prop('disabled', false);
        });

        map.on('draw:deleted', function (e) {
            if(drawnItems.getLayers().length == 0) {
                $('#setCoordinatesButton').prop('disabled', true);
            }
        });

        $('#mapDialog').on('show.bs.modal', function(){
            setTimeout(function() { // wait until the dialog is drawn to be able to adjust the map to it
                $('#setCoordinatesButton').prop('disabled', true);
                map.invalidateSize();
                drawnItems.clearLayers();
                drawBoxFromCoordinates()
                }, 10 /* ms */);
        });
    </script>

    <script type="text/javascript">
        function toggleFiltering(checkbox) {
            const filtergroups = ['filters', 'paramfilters'];
            for (const group of filtergroups) {
                var groupId = checkbox.id.replace(/filter_dataset$/, group)
                var filterboxes = $('#' + groupId).find('input:checkbox');
                var newDisabledValue = !checkbox.checked;
                for (var f of filterboxes) {
                    f.disabled=newDisabledValue;
                }
            }
        }
        // on page load, call once:
        {% for dc_form in dc_formset.forms %}
            toggleFiltering($('#{{dc_form.filter_dataset.auto_id}}')[0]);
        {% endfor %}
        toggleFiltering($('#{{ref_dc_form.filter_dataset.auto_id}}')[0]);
    </script>

    <script type="text/javascript">
        function ajax_change_dataset() {
            var url = $("#validation_form").attr("data-options-url");
            var datasetId = $(this).val();
            // var datasetName = $(this).text();
            var widgetId = $(this).attr('id');
            var datasetName = $(`#${widgetId} option[value=${datasetId}]`).text();
            var filterWidgetId = widgetId.replace(/dataset$/, "filters");
            var paramFilterWidgetId = widgetId.replace(/dataset$/, "parametrised_filters");
            $.ajax({
                url: url,
                data: { 'dataset_id': datasetId, 'filter_widget_id': filterWidgetId, 'param_filter_widget_id': paramFilterWidgetId },
                success: function (return_data) {
                    var dataset_widget = "#" + widgetId;
                    var version_widget = dataset_widget.replace(/dataset$/, "version");
                    var variable_widget = dataset_widget.replace(/dataset$/, "variable");
                    var filter_widget = "#" + filterWidgetId;
                    var param_filter_widget = "#" + paramFilterWidgetId;
                    $(version_widget).html(return_data['versions']);
                    $(variable_widget).html(return_data['variables']);
                    $(filter_widget).html(return_data['filters']);
                    $(param_filter_widget).html(return_data['paramfilters']);

<<<<<<< HEAD

=======
>>>>>>> 61b1558e
                    if(datasetName=='ISMN'){
                        var default_value = $(version_widget).find('option')[0].value;
                        $('#id_target_hidden_input_version').val(default_value);
                    } else{
<<<<<<< HEAD
                        $('#id_target_hidden_input_version').val('')
                    }
=======
                        $('#id_target_hidden_input_version').val('');
                    };
                    start_ajax_to_set_valiadtion_period();
>>>>>>> 61b1558e
                }
            });
        }

        function ajax_take_versions_info(versionIds, funcs_set, args_names) {
          /**
           * Use ajax to read info of given dataset versions;
           * @param  {object} versionIds list of version ids
           * @param  {object} funcs_set  list of name of functions to be called
           * @param  {object} args_names  list of name of arguments returned by ajax, which are passed to given functions
           *
           *
           Example:
           ajax_take_versions_info(versionsIds, [func1, func2, func3], [['intervals_from'], ['intervals_to'], ['intervals_from', 'intervals_to']])
           will call func1 with argument 'intervals_from', func2 with 'intervals_to' and func3 with both of them.
           Functions passed as a list must accept only one object-like argument.
          */
            var url = $("#validation_form").attr("version-info-url");
            $.ajax({
                url: url,
                traditional: true,
                data: {'version_id': versionIds},
                success: function (return_data) {
                  var intervals_from = return_data['intervals_from'];
                  var intervals_to = return_data['intervals_to'];
                  // calling functions given in the functions list
                  ind = 0
                  for (func in funcs_set){
                    // taking values of arguments passed in the parameter args_names and creating a list of their values
                    param_list = get_list_of_params(arguments[0], args_names[ind]);
                    funcs_set[func](param_list);
                    ind++;
                  };
                }
            });
          };

<<<<<<< HEAD
=======
          function get_list_of_params(args, args_names){
            /**
             * Returns a list of values assinged to arguments which names are give in args_names;
             * @param  {object} args list of arguments returned by ajax function: arguments[0]
             * @param  {object} args_names list of names of arguments returned by the ajax function which should be passed further
            */
            param_list = [];
            for (arg_name in args_names){
              var name = args_names[arg_name];
              param_list.push(args[name]);
            };
            return param_list
          };

          function find_current_ids(){
            // Finds all selects which have 'version' in name attribute
            var versions_list = $('select[name*=version]');
            var ids_list = [];
            for(ind=0; ind<versions_list.length; ind++){
              var version_id = parseInt(versions_list[ind].value);
              if (!isNaN(version_id)){
                ids_list.push(version_id)
              };
            };
            return ids_list;
          };
//=========================== Time range related functions =====================================================
          function convert_date_to_string(date){
            // Converts date from Date() constructor to date format YYYY-MM-DD
            var year = date.getFullYear();
            var month = date.getMonth()+1;
            if(month<=9){month = '0'+month};
            var day = date.getDate();
            if(day<=9){day = '0' + day};
            return year + '-' + month + '-' + day;
          };

          function compare_and_set_time_ranges(params){
            /**
             * Compares given time ranges and sets the appropriate ones
                into From and To fields in Validation Period section
             * @param  {object} params list consisting of two lists: intervals_from and intervals_to
            */

            // take appropriate elements from params
            var intervals_from = params[0];
            var intervals_to = params[1];
            dates_from = [];
            dates_to = [];
            // convert string into date
            for (ind=0; ind<intervals_from.length; ind++){
              dates_from.push(new Date(intervals_from[ind]));
              dates_to.push(new Date(intervals_to[ind]));
            };

            // get maximum date from and minimum date to
            var max_date_from = new Date(Math.max.apply(null, dates_from));
            var min_date_to = new Date(Math.min.apply(null, dates_to));

            //reconvert date to string
            var max_date_from_str = convert_date_to_string(max_date_from);
            var min_date_to_str = convert_date_to_string(min_date_to);

            //set appropriate values
            $('#id_interval_from').val(max_date_from_str);
            $('#id_interval_to').val(min_date_to_str);
          }

          function start_ajax_to_set_valiadtion_period(){
            var versionIds = find_current_ids();
            ajax_take_versions_info(versionIds, [compare_and_set_time_ranges], [['intervals_from', 'intervals_to']]);
          }
//================================================================================

>>>>>>> 61b1558e
        function change_tab_name() {
            var datasetName = $(this).find('option:selected').text();
            var tabId = '#' + $(this).attr('id').replace(/dataset$/, 'tab');
            $(tabId).text(datasetName);
        }

        {% for dc_form in dc_formset.forms %}
            $("#{{ dc_form.dataset.auto_id }}").change(ajax_change_dataset).change(change_tab_name).change(); // last change() to call change on pageload
            $("#{{ dc_form.version.auto_id }}").change(start_ajax_to_set_valiadtion_period)
        {% endfor %}

        function get_version_id(){
            var versionId = $(this).val();
            $('#id_target_hidden_input_version').val(versionId)
            // additionally set up default networks
            var hiddenField = $('#id_target_hidden_input')
            if(hiddenId = $('#id_target_hidden_input').val()){
              var hiddenId = $('#id_target_hidden_input').val()
              var default_params = $('#' + hiddenId).attr('data-default_val')
              $('#' + hiddenId).val(default_params)
            }
        }


        $("#{{ ref_dc_form.dataset.auto_id }}").change(ajax_change_dataset).change(); // last change() to call change on pageload
        $('#id_ref-version').change(get_version_id).change(start_ajax_to_set_valiadtion_period)


    </script>

    <script type="text/javascript">
        function onChangeAnomalies() {
            var anomMethod = $(this).val();
            var dateBoxes = $('div.anomalies-period');
            var dateSelectors = dateBoxes.find('select');

            if(anomMethod == 'climatology') {
                dateSelectors.prop('disabled', false);
                dateBoxes.css('visibility', 'visible');
            } else {
                dateSelectors.prop('disabled', true);
                dateBoxes.css('visibility', 'hidden');
            }
        }
        $('#{{ val_form.anomalies.auto_id }}').change(onChangeAnomalies).change(); // last change() to call change on pageload
    </script>

    <script type="text/javascript">
        function onChangeScaleMethod() {
            var scaleMethod = $(this).val();
            var scaleRefBox = $('div.scaling-ref');

            if(scaleMethod == 'none') {
                scaleRefBox.css('visibility', 'hidden');
            } else {
                scaleRefBox.css('visibility', 'visible');
            }
        }
        $('#{{ val_form.scaling_method.auto_id }}').change(onChangeScaleMethod).change(); // last change() to call change on pageload
    </script>

    <script type="text/javascript">
        function cloneTab(tabContentClass, tabLinkClass, formsetPrefix, removeButton ,addButton) {
            var selector = tabContentClass + ':last';
            var link_selector = tabLinkClass + ':last';
            var totalSelector = '#id_' + formsetPrefix + '-TOTAL_FORMS';
            var maxSelector = '#id_' + formsetPrefix + '-MAX_NUM_FORMS';

            var totalNoForms = $(totalSelector).val();
            var oldId = $(selector).attr('id');
            var newId = 'id_' + formsetPrefix + '-' + totalNoForms;
            var newTabId = newId + '-tab';

            // de-select currently selected tab
            $(tabContentClass + '.active').removeClass( "active show");
            $(tabLinkClass + '.active').removeAttr('aria-selected');
            $(tabLinkClass + '.active').removeClass( "active show" );

            // clone tab content
            var newElement = $(selector).clone(true);
            newElement.attr('id', newId);
            newElement.attr('aria-labelledby', newTabId);

            newElement.find(':input').each(function() {
                var id = $(this).attr('id').replace(oldId, newId);
                var name = id.replace(/^id_/, '')
                $(this).attr({'name': name, 'id': id});
            });

            newElement.find('label').each(function() {
                var newFor = $(this).attr('for').replace(oldId, newId);
                $(this).attr('for', newFor);
            });

            newElement.find('.tabSpecific').each(function() {
                var id = $(this).attr('id').replace(oldId, newId);
                $(this).attr('id', id);
            });

            // clone tab link
            var newLink = $(link_selector).clone(false);
            newLink.attr('id', newTabId);
            newLink.attr('href', '#' + newId);
            newLink.attr('aria-controls', newId);

            var newButton = $(removeButton).clone(true)
            removeButton.remove()

            totalNoForms++;
            $(totalSelector).val(totalNoForms);

            // insert new tab and link and select it
            $(selector).after(newElement);
            $(link_selector).after(newLink);
            $(newLink).after(newButton)
            newLink.tab('show')

            // prevent addition of new tabs if max reached
            if ( totalNoForms >= $(maxSelector).val() ) {
                addButton.hide();
            }
           // show remove button
            if ( totalNoForms > 1 ) {
                newButton.show();
            }

            // trigger change event on dataset select so that dependent parameters are set correctly
            $('#' + newId + '-dataset').change();
        }

        function setScalingRef() {
            $("#id_scaling_ref option[value='data']").remove();
            $("#id_scaling_ref").val("ref");
        }

        function addScalingData() {
            $("#id_scaling_ref").append(new Option('Data', 'data'))
        }

        $('#add_dc_form').click(function() {
            cloneTab('.dc_form', '.dc_form_link', 'datasets', $('#remove_dc_form') ,$(this));
            setScalingRef();
            setTcLock();
        });

        function setTcLock() {
            var formsetPrefix = 'datasets';
            var totalSelector = '#id_' + formsetPrefix + '-TOTAL_FORMS';
            var totalNoForms = $(totalSelector).val();
            var n_datasets = parseInt(totalNoForms) + 1
            if ( n_datasets >= 3) {
                $('#tcol').prop('disabled', false);
            } else {
                $('#tcol').prop('checked', false);
                $('#tcol').prop('disabled', true);
            }
        }
    </script>

    <script type="text/javascript">

        function removeTab(tabContentClass, tabLinkClass, formsetPrefix, addButton, removeButton){
        // taking tabs (referred as tabLinkClass in validate.html) and containers (referred as tabContentClass)
        // and choosing the ones to be removed (the active ones)
            var tabs = $(tabLinkClass)
            var containers = $(tabContentClass)

            // removal button is on the right-hand side of the tab to be remove, therefore I'm using prev()
            var tab_to_remove = $(removeButton.prev())
            var container_to_remove = $('#'+tab_to_remove.attr('aria-controls'))

        // taking totalNoForms so that plus sign can be displayed again
            var totalSelector = '#id_' + formsetPrefix + '-TOTAL_FORMS';
            var totalNoForms = $(totalSelector).val();
            var maxSelector = '#id_' + formsetPrefix + '-MAX_NUM_FORMS';

        // this condition enables removing datasets unless there is only one left
        // additionally it's checked if there is the same number of tabs and containers to prevent unexpected errors
            if (tabs.length>1 && containers.length>1 && tabs.length == containers.length){

            // taking next tabs and containers, to change their id's
                var all_next_tabs = tab_to_remove.nextAll(tabLinkClass)
                var all_next_containers = container_to_remove.nextAll(tabContentClass)

            //taking next and previous tabs and containers, to make them active after removal current items
            // since the remove button is placed after each tab then removeButton.next() should be taken
                var next_tab = removeButton.next()
                var prev_tab = tab_to_remove.prev()

                var next_container = container_to_remove.next()
                var prev_container = container_to_remove.prev()

            //removing current tab and container
                tab_to_remove.remove()
                container_to_remove.remove()

            // showing add button again and the possibility of scaling data
                totalNoForms--
                 $(totalSelector).val(totalNoForms);
                 if (totalNoForms < $(maxSelector).val()) {
                        addButton.show();
                    }
                 if (totalNoForms == 1) {
                        removeButton.hide();
                        addScalingData()
                    }

                // changing attributes of following items
                for (var i=0; i < all_next_tabs.length; i++){

                    var current_tab = $(all_next_tabs[i])
                    var current_container = $(all_next_containers[i])


                    var old_id = current_container.attr('id')

                    var new_num = parseInt(old_id.slice(-1)) - 1
                    var new_id = old_id.slice(0,-1) + new_num
                    var new_tab_id = new_id + '-tab'

                    // setting new values
                    current_tab.attr('id', new_tab_id)
                    current_tab.attr('href', '#' + new_id)
                    current_tab.attr('aria-controls', new_id)

                    current_container.attr('id', new_id)
                    current_container.attr('aria-labelledby', new_tab_id)

                    current_container.find(':input').each(function() {
                        var id = $(this).attr('id').replace(old_id, new_id);
                        var name = id.replace(/^id_/, '')
                        $(this).attr({'name': name, 'id': id});
                    });

                    current_container.find('label').each(function() {
                        var newFor = $(this).attr('for').replace(old_id, new_id);
                        $(this).attr('for', newFor);
                    });

                    current_container.find('.tabSpecific').each(function() {
                        var id = $(this).attr('id').replace(old_id, new_id);
                        $(this).attr('id', id);
                    });

                   $('#' + new_id + '-dataset').change()
                }

        // checking if there is a tab and a container after the ones removed and set them to be active;
        // if the last one is being removed, the previous ones are set to be the active
        // tabLinkClass and tabContentClass are sliced to remove the dot at the beginning

                if (next_tab.hasClass(tabLinkClass.slice(1, ))){
                    next_tab.toggleClass('active')
                    $(next_tab).after(removeButton)
                } else {
                    prev_tab.toggleClass('active')
        //            prev_tab.after(removeButton)
                }

                if (next_container.hasClass(tabContentClass.slice(1, ))){
                    next_container.toggleClass('active show')
                } else {
                    prev_container.toggleClass('active show')
                }
            }
        setTcLock();
        }

        $('#remove_dc_form').click(function() {
            removeTab('.dc_form', '.dc_form_link', 'datasets',  $('#add_dc_form'), $(this));
            start_ajax_to_set_valiadtion_period();
        });

        function set_after(first_element_selector, second_element_selector){
          $(first_element_selector).after($(second_element_selector))
        }

        function shiftTheButton(obj, buttonSelector){
            var currentObject = obj.currentTarget
            set_after(currentObject, buttonSelector)
          }

    </script>

    <!-- datepicker widget -->
    <link href ="/static/css/jquery-ui.css" rel = "stylesheet">
    <script src="/static/js/jquery-ui-1.12.1.js"></script>
    <script>
    function setTheDate(){
      // This is a function which set chosen date in the input field when
      // a change of a month or a year is done

      // need to know what casuses the change
      var event_target = event.target;
      var tagName = event_target.tagName;
      day = '01' // always set the first day, it's not that important
      var year = parseInt($('select.ui-datepicker-year').val());
      if(tagName=='SELECT'){
        // if it is a select just take a month number and add 1 because they start with 0
        var month = parseInt($('select.ui-datepicker-month').val()) + 1;
      } else if (tagName=='SPAN' || tagName=='A') {
        // if changes are done with arrows I am taking it from the field and
        // just add or subtract 1
        var month = parseInt($(this).val().slice(-5, -3));
        if(event_target.textContent=='Next'){
          month += 1
          // change of the year
          if(month>12){
            month = 1;
            year +=1;
          };
        } else if (event_target.textContent=='Prev') {
          month -= 1
          // change of the year
          if (month == 0){
            month = 12;
            year -= 1;
          };
        };
      };

      // add zero to look nice
      if(month<=9){month = '0' + month};
      // set the appropriate date
      $(this).val(year+'-'+month+'-'+day);
    }

    var today = new Date()
    var todays_year = today.getFullYear()
    var today_str = todays_year + '-' + (today.getMonth()+1) + '-' + today.getDate()

    var dates_settings = {
      dateFormat:'yy-mm-dd',
      changeMonth: true,
      changeYear: true,
      showButtonPanel: true,
      onChangeMonthYear: setTheDate,
      closeText: 'Apply',
      showMonthAfterYear: true,
      navigationAsDateFormat: true,
      showOn: "button",
      buttonText: "",
      minDate: '1978-01-01',
      maxDate: today_str,
      yearRange: '1978:'+todays_year
    }

     $(function() {
        $( "#id_interval_from" ).datepicker(dates_settings);
        $( "#id_interval_to" ).datepicker(dates_settings);
     });
    </script>

    <script type="text/javascript">

      function set_counter(){
        var counter = parseInt($('#click-counter').val())
        $('#click-counter').val(counter+1)
      }
      // this code is added so the tab closing button renders in an appropriate
      // place; it wasn't an issue before, because only one tab is rendered by default
      if($('#id_datasets-TOTAL_FORMS') >= $('#id_datasets-MIN_NUM_FORMS')){
        set_after('.dc_form_link.nav-item.nav-link.active', '#remove_dc_form')
      }

      if ('{{if_run_exists}}' == 'True' && '{{is_published}}' == 'True'){
        var url_to_go = $('#pub_validate-confirm').attr('data-url')
        $('#pub_validate-confirm').dialog({
          resizable: false,
          height: "auto",
          width: "auto",
          modal: true,
          buttons: {
            'Use the existing one': function() {
              window.location.href = url_to_go
            },
            "Run your own validation": function() {
              $('#validate-run').click(set_counter).click();
              $( this ).dialog( "close" );
            }
          }
        });
      }

      if ('{{if_run_exists}}' == 'True' && '{{is_published}}' == 'False'){
        var url_to_go = $('#non_pub_validate-confirm').attr('data-url')
        $('#non_pub_validate-confirm').dialog({
          resizable: false,
          height: "auto",
          width: "auto",
          modal: true,
          buttons: {
            'Use the existing one': function() {
              var validation_id = '{{ val_id }}';
              ajax_copy_validation(validation_id)

            },
            "Run your own validation": function() {
              $('#validate-run').click(set_counter).click();
              $( this ).dialog( "close" );
            }
          }
        });
      }

    </script>

    <script type="text/javascript">
        csrf_token = '{{csrf_token}}';
        result_list_url = "{% url 'myruns' %}";
        result_url = "{% url 'result' '00000000-0000-0000-0000-000000000000' %}";
        stop_validation_url = "{% url 'stop_validation' '00000000-0000-0000-0000-000000000000' %}";
    </script>
    <script src="{% static 'js/results_buttons.js' %}"></script>

{% endblock %}<|MERGE_RESOLUTION|>--- conflicted
+++ resolved
@@ -707,22 +707,13 @@
                     $(filter_widget).html(return_data['filters']);
                     $(param_filter_widget).html(return_data['paramfilters']);
 
-<<<<<<< HEAD
-
-=======
->>>>>>> 61b1558e
                     if(datasetName=='ISMN'){
                         var default_value = $(version_widget).find('option')[0].value;
                         $('#id_target_hidden_input_version').val(default_value);
                     } else{
-<<<<<<< HEAD
-                        $('#id_target_hidden_input_version').val('')
-                    }
-=======
                         $('#id_target_hidden_input_version').val('');
                     };
                     start_ajax_to_set_valiadtion_period();
->>>>>>> 61b1558e
                 }
             });
         }
@@ -760,9 +751,7 @@
             });
           };
 
-<<<<<<< HEAD
-=======
-          function get_list_of_params(args, args_names){
+         function get_list_of_params(args, args_names){
             /**
              * Returns a list of values assinged to arguments which names are give in args_names;
              * @param  {object} args list of arguments returned by ajax function: arguments[0]
@@ -835,8 +824,7 @@
             ajax_take_versions_info(versionIds, [compare_and_set_time_ranges], [['intervals_from', 'intervals_to']]);
           }
 //================================================================================
-
->>>>>>> 61b1558e
+      
         function change_tab_name() {
             var datasetName = $(this).find('option:selected').text();
             var tabId = '#' + $(this).attr('id').replace(/dataset$/, 'tab');
