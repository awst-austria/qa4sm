{% extends 'common/base.html' %}
{% load widget_tweaks %}
{% load static %}

{% block content %}
    <form action="{% url 'validation' %}" method="post" id="validation_form" data-options-url="{% url 'ajax_get_dataset_options' %}" version-options-url="{% url 'ajax_get_version_id' %}" version-info-url="{% url 'ajax_get_version_info' %}">
        {% csrf_token %}

        {% with WIDGET_ERROR_CLASS='is-invalid' %}

            {% if maintenance_mode is True  %}
                <div class="container text-center mb-5 mt-4" style="max-width: 40rem;">
                    <h1 class="jumbotron-heading">Maintenance...</h1>
                    <p class="lead text-muted">Sorry! Currently, you can't start new validations because we're doing maintenance on the service. Please come back later.</p>
                </div>

            {% else %}
                <div class="container center-text">

                    <div class="card-deck">

                        <div id="data_accordion" style="flex-basis: 50%;">
                            <div class="card mb-4 shadow-sm">
                                <div class="card-header" id="data_header">
                                    <h4 class="my-0 font-weight-normal">Data</h4>

                                    <div class="card-menu">
                                        <span class="input-group-text fas fa-question-circle"
                                            title="The soil moisture dataset which is to be validated, i.e. compared to the 'Reference' data."></span>

                                        <a class="input-group-text" data-toggle="collapse" href="#data_collapse" role="button" aria-expanded="true" aria-controls="data_collapse">
                                            <span class="fa fa-plus-circle" title="Expand"></span>
                                            <span class="fa fa-minus-circle" title="Collapse"></span>
                                        </a>
                                    </div>
                                </div>

                                <div id="data_collapse" class="collapse show" aria-labelledby="data_header" data-parent="#data_accordion">
                                    {% for error in dc_formset.non_form_errors %}
                                        <div class="custom-invalid-feedback">
                                            {{ error }}
                                        </div>
                                    {% endfor %}

                                    <nav>
                                        <div class="nav nav-tabs" id="nav-tab" role="tablist">
                                            {% for dc_form in dc_formset %}
                                                <a class="dc_form_link nav-item nav-link {% if forloop.last %}active{% endif %}" id="id_{{ dc_form.prefix }}-tab" data-toggle="tab" href="#id_{{ dc_form.prefix }}"  aria-controls="id_{{ dc_form.prefix }}" aria-selected="{% if forloop.last %}true{%else%}false{% endif %}" onclick="shiftTheButton(event, '#remove_dc_form')">Dataset</a>
                                            {% endfor %}
                                                <a id="add_dc_form" value='{{ dc.formset|length }}' class="tab-plus btn btn-primary {%if dc_formset|length == dc_formset.max_num%}hide_element{%endif%}" href="javascript:void(0)"><span class="fas fa-plus" title="Add another dataset"></span></a>
                                                <a id="remove_dc_form" class="tab-minus {%if dc_formset|length == dc_formset.min_num%}hide_element{%endif%}"  href="javascript:void(0)" title="Remove active dataset">&times;</a>
                                        </div>
                                    </nav>

                                    {{ dc_formset.management_form }}

                                    <div id="dc_form_container" class="card-body tab-content">

                                        {% for dc_form in dc_formset.forms %}
                                            <div class="dc_form tab-pane fade {% if forloop.last %}show active{% endif %}" id="id_{{ dc_form.prefix }}" role="tabpanel" aria-labelledby="id_{{ dc_form.prefix }}-tab">
                                                <div class="mb-3">
                                                    <div class="input-group">
                                                        <div class="input-group-prepend">
                                                            <span class="input-group-text addon-w" id="data-addon1">Dataset</span>
                                                        </div>
                                                        {% render_field dc_form.dataset class="custom-select" %}
                                                    </div>
                                                    {% for error in dc_form.dataset.errors %}
                                                        <div class="custom-invalid-feedback">
                                                            {{ error }}
                                                        </div>
                                                    {% endfor %}
                                                </div>

                                                <div class="mb-3">
                                                    <div class="input-group">
                                                        <div class="input-group-prepend">
                                                            <span class="input-group-text addon-w" id="data-addon2">Version</span>
                                                        </div>
                                                        {% render_field dc_form.version class="custom-select" %}
                                                    </div>
                                                    {% for error in dc_form.version.errors %}
                                                        <div class="custom-invalid-feedback">
                                                            {{ error }}
                                                        </div>
                                                    {% endfor %}
                                                </div>

                                                <div class="mb-3">
                                                    <div class="input-group">
                                                        <div class="input-group-prepend">
                                                            <span class="input-group-text addon-w" id="data-addon3">Variable</span>
                                                        </div>
                                                        {% render_field dc_form.variable class="custom-select" %}
                                                    </div>
                                                    {% for error in dc_form.variable.errors %}
                                                        <div class="custom-invalid-feedback">
                                                            {{ error }}
                                                        </div>
                                                    {% endfor %}
                                                </div>

                                                <hr/>

                                                <div class="custom-control custom-switch">
                                                    <input class="custom-control-input" id="{{dc_form.filter_dataset.auto_id}}" name="{{dc_form.prefix}}-{{dc_form.filter_dataset.name}}"
                                                        {{ dc_form.filter_dataset.initial|yesno:'checked,,' }} type="checkbox" onclick="toggleFiltering(this)">
                                                    <label class="custom-control-label" for="{{dc_form.filter_dataset.auto_id}}">{{dc_form.filter_dataset.label}}</label>

                                                    <span class="input-group-text fas fa-question-circle help-icon"
                                                        title="Only data which meet the specified criteria will be used in the validation. Several filters can be simultaneously selected for one dataset. You can also omit filtering completely."></span>
                                                </div>

                                                <div id="id_{{dc_form.prefix}}-filters" class="indented tabSpecific">
                                                    {{ dc_form.filters }}
                                                </div>
                                                <div id="id_{{dc_form.prefix}}-parametrised_filters" class="indented tabSpecific">
                                                    {{ dc_form.parametrised_filters }}
                                                </div>
                                            </div>
                                        {% endfor %}

                                    </div>
                                </div>
                            </div>
                        </div>

                        <div id="ref_accordion" style="flex-basis: 50%;">
                            <div class="card mb-4 shadow-sm">
                                <div class="card-header" id="ref_header">
                                    <h4 class="my-0 font-weight-normal">Reference</h4>

                                    <div class="card-menu">
                                        <span class="input-group-text fas fa-question-circle help-icon"
                                            title="The data which is to be used as a reference in the validation. The 'Data' will be compared against this reference."></span>
                                        <a class="input-group-text" data-toggle="collapse" href="#ref_collapse" role="button" aria-expanded="true" aria-controls="ref_collapse">
                                            <span class="fa fa-plus-circle" title="Expand"></span>
                                            <span class="fa fa-minus-circle" title="Collapse"></span>
                                        </a>
                                    </div>
                                </div>

                                <div id="ref_collapse" class="collapse show" aria-labelledby="ref_header" data-parent="#ref_accordion">
                                    <div style="min-height: 2.1rem;"></div>

                                    <div class="card-body">
                                        <div class="mb-3">
                                            <div class="input-group">
                                                <div class="input-group-prepend">
                                                    <span class="input-group-text addon-w" id="ref-addon1">Dataset</span>
                                                </div>
                                                {% render_field ref_dc_form.dataset class="custom-select" %}
                                            </div>
                                            {% for error in ref_dc_form.dataset.errors %}
                                                <div class="custom-invalid-feedback">
                                                    {{ error }}
                                                </div>
                                            {% endfor %}
                                        </div>

                                        <div class="mb-3">
                                            <div class="input-group">
                                                <div class="input-group-prepend">
                                                    <span class="input-group-text addon-w" id="ref-addon2">Version</span>
                                                </div>
                                                <input type="hidden" id="id_target_hidden_input_version" value="" name="target_hidden_input_version">
                                                {% render_field ref_dc_form.version class="custom-select" %}
                                            </div>
                                            {% for error in ref_dc_form.version.errors %}
                                                <div class="custom-invalid-feedback">
                                                    {{ error }}
                                                </div>
                                            {% endfor %}
                                        </div>

                                        <div class="mb-3">
                                            <div class="input-group">
                                                <div class="input-group-prepend">
                                                    <span class="input-group-text addon-w" id="ref-addon3">Variable</span>
                                                </div>
                                                {% render_field ref_dc_form.variable class="custom-select" %}
                                            </div>
                                            {% for error in ref_dc_form.variable.errors %}
                                                <div class="custom-invalid-feedback">
                                                    {{ error }}
                                                </div>
                                            {% endfor %}
                                        </div>

                                        <hr/>

                                        <div class="custom-control custom-switch">
                                            <input class="custom-control-input" id="{{ref_dc_form.filter_dataset.auto_id}}" name="{{ref_dc_form.prefix}}-{{ref_dc_form.filter_dataset.name}}"
                                                {{ ref_dc_form.filter_dataset.initial|yesno:'checked,,' }} type="checkbox" onclick="toggleFiltering(this, 'ref-filters')">
                                            <label class="custom-control-label" for="{{ref_dc_form.filter_dataset.auto_id}}">{{ref_dc_form.filter_dataset.label}}</label>
                                            <span class="input-group-text fas fa-question-circle help-icon"
                                                title="Only reference data which meet the specified criteria will be used in the validation. Several filters can be simultaneously selected for one dataset. You can also omit filtering completely."></span>
                                        </div>

                                        <div id="id_{{ref_dc_form.prefix}}-filters" class="indented">
                                            {{ ref_dc_form.filters }}
                                        </div>
                                        <div id="id_{{ref_dc_form.prefix}}-parametrised_filters" class="indented">
                                            {{ ref_dc_form.parametrised_filters }}
                                        </div>

                                    </div>
                                </div>
                            </div>
                        </div>
                    </div>

                    <div class="card-deck">
                        <div id="spatial_accordion" style="width:100%">
                            <div class="card mb-4 shadow-sm">
                                <div class="card-header" id="spatial_header">
                                    <h4 class="my-0 font-weight-normal">Spatial Subsetting</h4>
                                    <div class="card-menu">
                                        <span class="input-group-text fas fa-question-circle help-icon"
                                            title="Restrict the input and reference data to a lat/lon bounding box (specified with lower left and upper right corner coordinates). You can also select the bounding box on a map by clicking on the globe button."></span>
                                        <a class="input-group-text" data-toggle="collapse" href="#spatial_collapse" role="button" aria-expanded="true" aria-controls="spatial_collapse">
                                            <span class="fa fa-plus-circle" title="Expand"></span>
                                            <span class="fa fa-minus-circle" title="Collapse"></span>
                                        </a>
                                    </div>
                                </div>
                                <div id="spatial_collapse" class="collapse show" aria-labelledby="spatial_header" data-parent="#spatial_accordion">
                                    <div class="card-body">
                                        <div class="container">
                                            <div class="row justify-content-around">

                                                <div class="col-sm px-0">
                                                    <div class="input-group">
                                                        <div class="input-group-prepend">
                                                            <span class="input-group-text addon-w" id="scaling_addon_ll" title="Lower left bounding box corner">Lower left</span>
                                                        </div>
                                                        {% render_field val_form.min_lat placeholder="Lat" title="Lat" class="form-control" %}
                                                        {% render_field val_form.min_lon placeholder="Lon" title="Lon" class="form-control" %}
                                                    </div>
                                                    {% for error in val_form.min_lat.errors %}
                                                        <div class="custom-invalid-feedback">
                                                            {{ error }}
                                                        </div>
                                                    {% endfor %}
                                                    {% for error in val_form.min_lon.errors %}
                                                        <div class="custom-invalid-feedback">
                                                            {{ error }}
                                                        </div>
                                                    {% endfor %}
                                                </div>

                                                <div class="px-2 py-2 py-sm-0">
                                                    <button type="button" title="Select on map" class="btn btn-primary" data-toggle="modal" data-target="#mapDialog">
                                                        <span class="fas fa-globe" ></span>
                                                    </button>
                                                    <button type="button" title="Clear coordinates" class="btn btn-primary" onclick="clearCoordinates()">
                                                        <span class="fas fa-trash-alt" ></span>
                                                    </button>
                                                </div>

                                                <div class="col-sm px-0">
                                                    <div class="input-group">
                                                        <div class="input-group-prepend">
                                                            <span class="input-group-text addon-w" id="scaling_addon_ur" title="Upper right bounding box corner">Upper right</span>
                                                        </div>
                                                        {% render_field val_form.max_lat placeholder="Lat" title="Lat" class="form-control" %}
                                                        {% render_field val_form.max_lon placeholder="Lon" title="Lon" class="form-control" %}
                                                    </div>
                                                    {% for error in val_form.max_lat.errors %}
                                                        <div class="custom-invalid-feedback">
                                                            {{ error }}
                                                        </div>
                                                    {% endfor %}
                                                    {% for error in val_form.max_lon.errors %}
                                                        <div class="custom-invalid-feedback">
                                                            {{ error }}
                                                        </div>
                                                    {% endfor %}
                                                </div>
                                            </div>
                                        </div>
                                    </div>
                                </div>
                            </div>
                        </div>
                    </div>

                    <div class="card-deck">
                        <div id="temporal_accordion" style="width:100%">
                            <div class="card mb-4 shadow-sm">
                                <div class="card-header" id="temporal_header">
                                    <h4 class="my-0 font-weight-normal">Validation Period</h4>
                                    <div class="card-menu">
                                        <span class="input-group-text fas fa-question-circle help-icon"
                                            title="Restricts the input and reference data to the time period given. Days 'from' and 'to' are fully included in the interval."></span>
                                        <a class="input-group-text" data-toggle="collapse" href="#temporal_collapse" role="button" aria-expanded="true" aria-controls="temporal_collapse">
                                            <span class="fa fa-plus-circle" title="Expand"></span>
                                            <span class="fa fa-minus-circle" title="Collapse"></span>
                                        </a>
                                    </div>
                                </div>
                                <div id="temporal_collapse" class="collapse show" aria-labelledby="temporal_header" data-parent="#temporal_accordion">
                                    <div class="card-body">

                                        <div class="container">
                                            <div class="row">

                                                <div class="col-sm px-0 pr-sm-2 pb-1 py-sm-0">
                                                    <div class="input-group">
                                                        <div class="input-group-prepend">
                                                            <span class="input-group-text addon-w" id="scaling_addon1">From</span>
                                                        </div>
                                                        {% render_field val_form.interval_from class="form-control" %}
                                                    </div>
                                                    {% for error in val_form.interval_from.errors %}
                                                        <div class="custom-invalid-feedback">
                                                            {{ error }}
                                                        </div>
                                                    {% endfor %}
                                                </div>

                                                <div class="col-sm px-0 pl-sm-2 pt-1 py-sm-0">
                                                    <div class="input-group">
                                                        <div class="input-group-prepend">
                                                            <span class="input-group-text addon-w" id="scaling_addon2">To</span>
                                                        </div>
                                                        {% render_field val_form.interval_to class="form-control" %}
                                                    </div>
                                                    {% for error in val_form.interval_to.errors %}
                                                        <div class="custom-invalid-feedback">
                                                            {{ error }}
                                                        </div>
                                                    {% endfor %}
                                                </div>
                                            </div>
                                        </div>
                                    </div>
                                </div>
                            </div>
                        </div>
                    </div>
                    <div class="card-deck">
                        <div id="metrics_accordion" style="width:100%">
                            <div class="card mb-4 shadow-sm">
                                <div class="card-header" id="metrics_header">
                                    <h4 class="my-0 font-weight-normal">Metrics</h4>
                                    <div class="card-menu">
                                        <span class="input-group-text fas fa-question-circle help-icon"
                                            title="Specify metrics to calculate. Basic metrics between data set pairs are always calculated."></span>
                                        <a class="input-group-text" data-toggle="collapse" href="#metrics_collapse" role="button" aria-expanded="true" aria-controls="metrics_collapse">
                                            <span class="fa fa-plus-circle" title="Expand"></span>
                                            <span class="fa fa-minus-circle" title="Collapse"></span>
                                        </a>
                                    </div>
                                </div>
                                <div id="metrics_collapse" class="collapse show" aria-labelledby="metrics_header" data-parent="#metrics_accordion">
                                    <div class="card-body">

                                        <div class="container">
                                            <div class="row">
                                                 <div class="custom-control custom-switch">
                                                    <input id="tcol" class="custom-control-input" name="tcol" type="checkbox" disabled="true">
                                                    <label class="custom-control-label" for="tcol">Include Triple Collocation Metrics &nbsp;</label>
                                                 </div>

                                                <span class="input-group-text fas fa-question-circle help-icon"
                                                    title="Triple collocation analysis is only available if 3 or more data sets (including the reference) are selected.">
                                                </span>
                                            </div>
                                        </div>
                                    </div>
                                </div>
                            </div>
                        </div>
                    </div>
                    <div class="card-deck">
                        <div id="anom_accordion" style="width:100%">
                            <div class="card mb-4 shadow-sm">
                                <div class="card-header" id="anom_header">
                                    <h4 class="my-0 font-weight-normal">Anomalies</h4>
                                    <div class="card-menu">
                                        <span class="input-group-text fas fa-question-circle help-icon"
                                            title="Optionally calculates metrics from anomalies instead of absolute values. First, a climatology is computed using the chosen method and time period (only whole years are used), then the anomalies are calculated based on this. &quot;35 day moving average&quot; means that the climatology is calculated as a moving average of the data; &quot;climatology&quot; means that the average for each day of the year is calculated."></span>
                                        <a class="input-group-text" data-toggle="collapse" href="#anom_collapse" role="button" aria-expanded="false" aria-controls="anom_collapse">
                                            <span class="fa fa-plus-circle" title="Expand"></span>
                                            <span class="fa fa-minus-circle" title="Collapse"></span>
                                        </a>
                                    </div>
                                </div>

                                <div id="anom_collapse" class="collapse" aria-labelledby="anom_header" data-parent="#anom_accordion">
                                    <div class="card-body">

                                        <div class="container">
                                            <div class="column">

                                                <div class="row">

                                                    <div class="col-sm px-0">
                                                        <div class="input-group" title="Anomalies calculation method: no anomalies, anomalies against 35 day moving average or anomalies against a climatology calculated from the given timespan.">
                                                            <div class="input-group-prepend">
                                                                <span class="input-group-text addon-w" id="scaling_addon2">Method</span>
                                                            </div>
                                                            {% render_field val_form.anomalies class="custom-select" %}
                                                        </div>
                                                        {% for error in val_form.anomalies.errors %}
                                                            <div class="custom-invalid-feedback">
                                                                {{ error }}
                                                            </div>
                                                        {% endfor %}
                                                    </div>

                                                    <div class="col-sm anomalies-period px-0 px-sm-3 py-2 py-sm-0">
                                                        <div class="input-group" title="Start of period to calculate climatology from.">
                                                            <div class="input-group-prepend">
                                                                <span class="input-group-text addon-w" id="scaling_addon2">From</span>
                                                            </div>
                                                            {% render_field val_form.anomalies_from class="custom-select" %}
                                                        </div>
                                                        {% for error in val_form.anomalies_from.errors %}
                                                            <div class="custom-invalid-feedback">
                                                                {{ error }}
                                                            </div>
                                                        {% endfor %}
                                                    </div>

                                                    <div class="col-sm anomalies-period px-0">
                                                        <div class="input-group" title="End of period to calculate climatology from.">
                                                            <div class="input-group-prepend">
                                                                <span class="input-group-text addon-w" id="scaling_addon2">To</span>
                                                            </div>
                                                            {% render_field val_form.anomalies_to class="custom-select" %}
                                                        </div>
                                                        {% for error in val_form.anomalies_to.errors %}
                                                            <div class="custom-invalid-feedback">
                                                                {{ error }}
                                                            </div>
                                                        {% endfor %}
                                                    </div>

                                                </div>

                                            </div>
                                        </div>
                                    </div>
                                </div>
                            </div>
                        </div>
                    </div>

                    <div class="card-deck">
                        <div id="scaling_accordion" style="width:100%">
                            <div class="card mb-4 shadow-sm">
                                <div class="card-header" id="scaling_header">
                                    <h4 class="my-0 font-weight-normal">Scaling</h4>
                                    <div class="card-menu">
                                        <span class="input-group-text fas fa-question-circle help-icon"
                                            title="The data values will be scaled to the value range of the selected dataset using the selected method. When validating more than one dataset, values will always be scaled to the reference."></span>
                                        <a class="input-group-text" data-toggle="collapse" href="#scaling_collapse" role="button" aria-expanded="false" aria-controls="scaling_collapse">
                                            <span class="fa fa-plus-circle" title="Expand"></span>
                                            <span class="fa fa-minus-circle" title="Collapse"></span>
                                        </a>
                                    </div>
                                </div>
                                <div id="scaling_collapse" class="collapse" aria-labelledby="scaling_header" data-parent="#scaling_accordion">
                                    <div class="card-body">

                                        <div class="container">
                                            <div class="row">

                                                <div class="col-sm px-0 pl-sm-2 pt-1 py-sm-0">
                                                    <div class="input-group">
                                                        <div class="input-group-prepend">
                                                            <span class="input-group-text addon-w" id="scaling_addon2">Method</span>
                                                        </div>
                                                        {% render_field val_form.scaling_method class="custom-select" %}
                                                    </div>
                                                    {% for error in val_form.scaling_method.errors %}
                                                        <div class="custom-invalid-feedback">
                                                            {{ error }}
                                                        </div>
                                                    {% endfor %}
                                                </div>

                                                 <div class="col-sm scaling-ref px-0 pr-sm-2 pb-1 py-sm-0">
                                                    <div class="input-group">
                                                        <div class="input-group-prepend">
                                                            <span class="input-group-text addon-w" id="scaling_addon1">Scale To</span>
                                                        </div>
                                                        {% render_field val_form.scaling_ref class="custom-select" %}
                                                    </div>
                                                    {% for error in val_form.scaling_ref.errors %}
                                                        <div class="custom-invalid-feedback">
                                                            {{ error }}
                                                        </div>
                                                    {% endfor %}
                                                </div>
                                            </div>
                                        </div>
                                    </div>
                                </div>
                            </div>
                        </div>
                    </div>

                    <div class="input-group mb-3">
                        <div class="input-group-prepend">
                            <span class="input-group-text addon-w" id="tag-addon1">Name your validation</span>
                        </div>
                        {% render_field val_form.name_tag class="form-control" %}
                        <div class="input-group-append">
                            <span class="input-group-text fas fa-question-circle" id="tag-addon2" title="You can optionally name the validation to make it easier to identify in your list of validations."></span>
                        </div>
                    </div>
                    {% for error in val_form.name_tag.errors %}
                        <div class="custom-invalid-feedback">
                            {{ error }}
                        </div>
                    {% endfor %}


                    <input id='validate-run' class="btn btn-lg btn-primary mb-3" type="submit" value="&#9658; Validate">
                    <!-- this is a hidden field so it is possible to count how many times the Validate button was clicked -->
                    <input id='click-counter' name='click-counter' type='hidden' value=1>
                    <!-- this is an area triggered as a dialog window for informing user that there is a validation with given settings -->
                    <div id="pub_validate-confirm" class='validate-confirm' title="Would you like to use an existing validation?" data-url="{% if val_id %}{% url 'result' val_id %}{% endif%}">
                      There exists a published validation with exactly the same settings, run on {{val_date}}. <br>
                      You can run your own validation and wait for the results or you can use the existing one.<br>
                      You can also close this window and change some settings.<br>
                      What would you like to do?
                    </div>
                    <div id="non_pub_validate-confirm" class='validate-confirm' title="Would you like to use an existing validation?" data-url="{% if val_id %}{% url 'result' val_id %}{% endif%}">
                      {% if belongs_to_user == True %}
<<<<<<< HEAD
                      You have already run a validation with exactly the same settings.
=======
                      You have already run a validation with exactly the same settings on {{val_date}}. <br>
>>>>>>> f0f2ca74
                      You can run it again or use the existing one. <br>
                      {% else %}
                      There exists a validation with exactly the same settings, run on {{val_date}}. <br>
                      You can run your own validation and wait for the results or you can use the existing one.<br>
                      {% endif %}
                      You can also close this window and change some settings.<br>
                      What would you like to do?
                    </div>
                </div>
            {% endif %}
        {% endwith %}
    </form>

{% endblock %}

{% block dialogs %}

    <div class="modal" id="mapDialog" role="dialog" aria-labelledby="mapDialogTitle" aria-hidden="true">
        <div class="modal-dialog modal-lg" role="document">
            <div class="modal-content">

                <div class="modal-header">
                    <h4 class="my-0 font-weight-normal" id="mapDialogTitle">Select bounding box</h4>
                    <button type="button" class="close" data-dismiss="modal" aria-label="Close">&times;</button>
                </div>

                <div class="modal-body">
                    <div style="width: 100%; height: 60vh;" id="spatialFilterMap"></div>
                </div>

                <div class="modal-footer">
                    <button type="button" class="btn btn-secondary" data-dismiss="modal">Close</button>
                    <button id="setCoordinatesButton" type="button" onclick="setCoordinates()" class="btn btn-primary">Use coordinates</button>
                </div>

            </div>
        </div>
    </div>

    {% include "validator/ismn_dialog.html"%}

{% endblock %}

{% block javascript %}
    <link rel="stylesheet" href="/static/leaflet/leaflet.css" />
    <script src="/static/leaflet/leaflet.js"></script>

    <link rel="stylesheet" href="/static/leaflet/leaflet.draw.css" />
    <script src="/static/leaflet/leaflet.draw.js"></script>


    <script type="text/javascript">
        var southWest = L.latLng(-90, -360), northEast = L.latLng(90, 360), bounds = L.latLngBounds(southWest, northEast);
        var map = L.map('spatialFilterMap', { maxBounds: bounds });
        var osmUrl='https://{s}.tile.openstreetmap.org/{z}/{x}/{y}.png';
        var osmAttrib='Map data © <a href="https://openstreetmap.org">OpenStreetMap</a> contributors';
        var osm = new L.TileLayer(osmUrl, {minZoom: 1, maxZoom: 20, attribution: osmAttrib});
        var drawnItems = new L.FeatureGroup();
        var drawControl = new L.Control.Draw({
            draw: {
                polygon: false,
                polyline: false,
                circle: false,
                circlemarker: false,
                marker: false
            },
            edit: {
                featureGroup: drawnItems
            }
        });
        map.addLayer(drawnItems);
        map.addControl(drawControl);
        map.setView(new L.LatLng(48.2, 16.37), 3.4);
        map.addLayer(osm);

        function setCoordinates(){
            coordinates=drawnItems.getLayers()[0].getLatLngs();

            $('#id_min_lat').val(coordinates[0][0].lat);
            $('#id_min_lon').val(coordinates[0][0].lng);

            $('#id_max_lat').val(coordinates[0][2].lat);
            $('#id_max_lon').val(coordinates[0][2].lng);

            $('#mapDialog').modal('hide');
        }

        function clearCoordinates(){
            $('#id_min_lat').val('');
            $('#id_min_lon').val('');
            $('#id_max_lat').val('');
            $('#id_max_lon').val('');
        }

        function drawBoxFromCoordinates() {
            var min_lat = $('#id_min_lat').val();
            var min_lon = $('#id_min_lon').val();
            var max_lat = $('#id_max_lat').val();
            var max_lon = $('#id_max_lon').val();

            if(min_lat && min_lon && max_lat && max_lon) {
                var bounds = [[min_lat, min_lon], [max_lat, max_lon]];
                var boundingBox = L.rectangle(bounds);
                drawnItems.addLayer(boundingBox);
                map.fitBounds(bounds);
                $('#setCoordinatesButton').prop('disabled', false);
            }
        }

        map.on('draw:created', function (e) {
            var type = e.layerType, layer = e.layer;

            drawnItems.clearLayers();
            drawnItems.addLayer(layer);
            $('#setCoordinatesButton').prop('disabled', false);
        });

        map.on('draw:deleted', function (e) {
            if(drawnItems.getLayers().length == 0) {
                $('#setCoordinatesButton').prop('disabled', true);
            }
        });

        $('#mapDialog').on('show.bs.modal', function(){
            setTimeout(function() { // wait until the dialog is drawn to be able to adjust the map to it
                $('#setCoordinatesButton').prop('disabled', true);
                map.invalidateSize();
                drawnItems.clearLayers();
                drawBoxFromCoordinates()
                }, 10 /* ms */);
        });
    </script>

    <script type="text/javascript">
        function toggleFiltering(checkbox) {
            const filtergroups = ['filters', 'paramfilters'];
            for (const group of filtergroups) {
                var groupId = checkbox.id.replace(/filter_dataset$/, group)
                var filterboxes = $('#' + groupId).find('input:checkbox');
                var newDisabledValue = !checkbox.checked;
                for (var f of filterboxes) {
                    f.disabled=newDisabledValue;
                }
            }
        }
        // on page load, call once:
        {% for dc_form in dc_formset.forms %}
            toggleFiltering($('#{{dc_form.filter_dataset.auto_id}}')[0]);
        {% endfor %}
        toggleFiltering($('#{{ref_dc_form.filter_dataset.auto_id}}')[0]);
    </script>

    <script type="text/javascript">
        function ajax_change_dataset() {
            var url = $("#validation_form").attr("data-options-url");
            var datasetId = $(this).val();
            // var datasetName = $(this).text();
            var widgetId = $(this).attr('id');
            var datasetName = $(`#${widgetId} option[value=${datasetId}]`).text();
            var filterWidgetId = widgetId.replace(/dataset$/, "filters");
            var paramFilterWidgetId = widgetId.replace(/dataset$/, "parametrised_filters");
            $.ajax({
                url: url,
                data: { 'dataset_id': datasetId, 'filter_widget_id': filterWidgetId, 'param_filter_widget_id': paramFilterWidgetId },
                success: function (return_data) {
                    var dataset_widget = "#" + widgetId;
                    var version_widget = dataset_widget.replace(/dataset$/, "version");
                    var variable_widget = dataset_widget.replace(/dataset$/, "variable");
                    var filter_widget = "#" + filterWidgetId;
                    var param_filter_widget = "#" + paramFilterWidgetId;
                    $(version_widget).html(return_data['versions']);
                    $(variable_widget).html(return_data['variables']);
                    $(filter_widget).html(return_data['filters']);
                    $(param_filter_widget).html(return_data['paramfilters']);

                    if(datasetName=='ISMN'){
                        var default_value = $(version_widget).find('option')[0].value;
                        $('#id_target_hidden_input_version').val(default_value);
                    } else{
                        $('#id_target_hidden_input_version').val('');
                    };
                    start_ajax_to_set_valiadtion_period();
                }
            });
        }

        function ajax_take_versions_info(versionIds, funcs_set, args_names) {
          /**
           * Use ajax to read info of given dataset versions;
           * @param  {object} versionIds list of version ids
           * @param  {object} funcs_set  list of name of functions to be called
           * @param  {object} args_names  list of name of arguments returned by ajax, which are passed to given functions
           *
           *
           Example:
           ajax_take_versions_info(versionsIds, [func1, func2, func3], [['intervals_from'], ['intervals_to'], ['intervals_from', 'intervals_to']])
           will call func1 with argument 'intervals_from', func2 with 'intervals_to' and func3 with both of them.
           Functions passed as a list must accept only one object-like argument.
          */
            var url = $("#validation_form").attr("version-info-url");
            $.ajax({
                url: url,
                traditional: true,
                data: {'version_id': versionIds},
                success: function (return_data) {
                  var intervals_from = return_data['intervals_from'];
                  var intervals_to = return_data['intervals_to'];
                  // calling functions given in the functions list
                  ind = 0
                  for (func in funcs_set){
                    // taking values of arguments passed in the parameter args_names and creating a list of their values
                    param_list = get_list_of_params(arguments[0], args_names[ind]);
                    funcs_set[func](param_list);
                    ind++;
                  };
                }
            });
          };

         function get_list_of_params(args, args_names){
            /**
             * Returns a list of values assinged to arguments which names are give in args_names;
             * @param  {object} args list of arguments returned by ajax function: arguments[0]
             * @param  {object} args_names list of names of arguments returned by the ajax function which should be passed further
            */
            param_list = [];
            for (arg_name in args_names){
              var name = args_names[arg_name];
              param_list.push(args[name]);
            };
            return param_list
          };

          function find_current_ids(){
            // Finds all selects which have 'version' in name attribute
            var versions_list = $('select[name*=version]');
            var ids_list = [];
            for(ind=0; ind<versions_list.length; ind++){
              var version_id = parseInt(versions_list[ind].value);
              if (!isNaN(version_id)){
                ids_list.push(version_id)
              };
            };
            return ids_list;
          };
//=========================== Time range related functions =====================================================
          function convert_date_to_string(date){
            // Converts date from Date() constructor to date format YYYY-MM-DD
            var year = date.getFullYear();
            var month = date.getMonth()+1;
            if(month<=9){month = '0'+month};
            var day = date.getDate();
            if(day<=9){day = '0' + day};
            return year + '-' + month + '-' + day;
          };

          function compare_and_set_time_ranges(params){
            /**
             * Compares given time ranges and sets the appropriate ones
                into From and To fields in Validation Period section
             * @param  {object} params list consisting of two lists: intervals_from and intervals_to
            */

            // take appropriate elements from params
            var intervals_from = params[0];
            var intervals_to = params[1];
            dates_from = [];
            dates_to = [];
            // convert string into date
            for (ind=0; ind<intervals_from.length; ind++){
              dates_from.push(new Date(intervals_from[ind]));
              dates_to.push(new Date(intervals_to[ind]));
            };

            // get maximum date from and minimum date to
            var max_date_from = new Date(Math.max.apply(null, dates_from));
            var min_date_to = new Date(Math.min.apply(null, dates_to));

            //reconvert date to string
            var max_date_from_str = convert_date_to_string(max_date_from);
            var min_date_to_str = convert_date_to_string(min_date_to);

            //set appropriate values
            $('#id_interval_from').val(max_date_from_str);
            $('#id_interval_to').val(min_date_to_str);
          }

          function start_ajax_to_set_valiadtion_period(){
            var versionIds = find_current_ids();
            ajax_take_versions_info(versionIds, [compare_and_set_time_ranges], [['intervals_from', 'intervals_to']]);
          }
//================================================================================
      
        function change_tab_name() {
            var datasetName = $(this).find('option:selected').text();
            var tabId = '#' + $(this).attr('id').replace(/dataset$/, 'tab');
            $(tabId).text(datasetName);
        }

        {% for dc_form in dc_formset.forms %}
            $("#{{ dc_form.dataset.auto_id }}").change(ajax_change_dataset).change(change_tab_name).change(); // last change() to call change on pageload
            $("#{{ dc_form.version.auto_id }}").change(start_ajax_to_set_valiadtion_period)
        {% endfor %}

        function get_version_id(){
            var versionId = $(this).val();
            $('#id_target_hidden_input_version').val(versionId)
            // additionally set up default networks
            var hiddenField = $('#id_target_hidden_input')
            if(hiddenId = $('#id_target_hidden_input').val()){
              var hiddenId = $('#id_target_hidden_input').val()
              var default_params = $('#' + hiddenId).attr('data-default_val')
              $('#' + hiddenId).val(default_params)
            }
        }


        $("#{{ ref_dc_form.dataset.auto_id }}").change(ajax_change_dataset).change(); // last change() to call change on pageload
        $('#id_ref-version').change(get_version_id).change(start_ajax_to_set_valiadtion_period)


    </script>

    <script type="text/javascript">
        function onChangeAnomalies() {
            var anomMethod = $(this).val();
            var dateBoxes = $('div.anomalies-period');
            var dateSelectors = dateBoxes.find('select');

            if(anomMethod == 'climatology') {
                dateSelectors.prop('disabled', false);
                dateBoxes.css('visibility', 'visible');
            } else {
                dateSelectors.prop('disabled', true);
                dateBoxes.css('visibility', 'hidden');
            }
        }
        $('#{{ val_form.anomalies.auto_id }}').change(onChangeAnomalies).change(); // last change() to call change on pageload
    </script>

    <script type="text/javascript">
        function onChangeScaleMethod() {
            var scaleMethod = $(this).val();
            var scaleRefBox = $('div.scaling-ref');

            if(scaleMethod == 'none') {
                scaleRefBox.css('visibility', 'hidden');
            } else {
                scaleRefBox.css('visibility', 'visible');
            }
        }
        $('#{{ val_form.scaling_method.auto_id }}').change(onChangeScaleMethod).change(); // last change() to call change on pageload
    </script>

    <script type="text/javascript">
        function cloneTab(tabContentClass, tabLinkClass, formsetPrefix, removeButton ,addButton) {
            var selector = tabContentClass + ':last';
            var link_selector = tabLinkClass + ':last';
            var totalSelector = '#id_' + formsetPrefix + '-TOTAL_FORMS';
            var maxSelector = '#id_' + formsetPrefix + '-MAX_NUM_FORMS';

            var totalNoForms = $(totalSelector).val();
            var oldId = $(selector).attr('id');
            var newId = 'id_' + formsetPrefix + '-' + totalNoForms;
            var newTabId = newId + '-tab';

            // de-select currently selected tab
            $(tabContentClass + '.active').removeClass( "active show");
            $(tabLinkClass + '.active').removeAttr('aria-selected');
            $(tabLinkClass + '.active').removeClass( "active show" );

            // clone tab content
            var newElement = $(selector).clone(true);
            newElement.attr('id', newId);
            newElement.attr('aria-labelledby', newTabId);

            newElement.find(':input').each(function() {
                var id = $(this).attr('id').replace(oldId, newId);
                var name = id.replace(/^id_/, '')
                $(this).attr({'name': name, 'id': id});
            });

            newElement.find('label').each(function() {
                var newFor = $(this).attr('for').replace(oldId, newId);
                $(this).attr('for', newFor);
            });

            newElement.find('.tabSpecific').each(function() {
                var id = $(this).attr('id').replace(oldId, newId);
                $(this).attr('id', id);
            });

            // clone tab link
            var newLink = $(link_selector).clone(false);
            newLink.attr('id', newTabId);
            newLink.attr('href', '#' + newId);
            newLink.attr('aria-controls', newId);

            var newButton = $(removeButton).clone(true)
            removeButton.remove()

            totalNoForms++;
            $(totalSelector).val(totalNoForms);

            // insert new tab and link and select it
            $(selector).after(newElement);
            $(link_selector).after(newLink);
            $(newLink).after(newButton)
            newLink.tab('show')

            // prevent addition of new tabs if max reached
            if ( totalNoForms >= $(maxSelector).val() ) {
                addButton.hide();
            }
           // show remove button
            if ( totalNoForms > 1 ) {
                newButton.show();
            }

            // trigger change event on dataset select so that dependent parameters are set correctly
            $('#' + newId + '-dataset').change();
        }

        function setScalingRef() {
            $("#id_scaling_ref option[value='data']").remove();
            $("#id_scaling_ref").val("ref");
        }

        function addScalingData() {
            $("#id_scaling_ref").append(new Option('Data', 'data'))
        }

        $('#add_dc_form').click(function() {
            cloneTab('.dc_form', '.dc_form_link', 'datasets', $('#remove_dc_form') ,$(this));
            setScalingRef();
            setTcLock();
        });

        function setTcLock() {
            var formsetPrefix = 'datasets';
            var totalSelector = '#id_' + formsetPrefix + '-TOTAL_FORMS';
            var totalNoForms = $(totalSelector).val();
            var n_datasets = parseInt(totalNoForms) + 1
            if ( n_datasets >= 3) {
                $('#tcol').prop('disabled', false);
            } else {
                $('#tcol').prop('checked', false);
                $('#tcol').prop('disabled', true);
            }
        }
    </script>

    <script type="text/javascript">

        function removeTab(tabContentClass, tabLinkClass, formsetPrefix, addButton, removeButton){
        // taking tabs (referred as tabLinkClass in validate.html) and containers (referred as tabContentClass)
        // and choosing the ones to be removed (the active ones)
            var tabs = $(tabLinkClass)
            var containers = $(tabContentClass)

            // removal button is on the right-hand side of the tab to be remove, therefore I'm using prev()
            var tab_to_remove = $(removeButton.prev())
            var container_to_remove = $('#'+tab_to_remove.attr('aria-controls'))

        // taking totalNoForms so that plus sign can be displayed again
            var totalSelector = '#id_' + formsetPrefix + '-TOTAL_FORMS';
            var totalNoForms = $(totalSelector).val();
            var maxSelector = '#id_' + formsetPrefix + '-MAX_NUM_FORMS';

        // this condition enables removing datasets unless there is only one left
        // additionally it's checked if there is the same number of tabs and containers to prevent unexpected errors
            if (tabs.length>1 && containers.length>1 && tabs.length == containers.length){

            // taking next tabs and containers, to change their id's
                var all_next_tabs = tab_to_remove.nextAll(tabLinkClass)
                var all_next_containers = container_to_remove.nextAll(tabContentClass)

            //taking next and previous tabs and containers, to make them active after removal current items
            // since the remove button is placed after each tab then removeButton.next() should be taken
                var next_tab = removeButton.next()
                var prev_tab = tab_to_remove.prev()

                var next_container = container_to_remove.next()
                var prev_container = container_to_remove.prev()

            //removing current tab and container
                tab_to_remove.remove()
                container_to_remove.remove()

            // showing add button again and the possibility of scaling data
                totalNoForms--
                 $(totalSelector).val(totalNoForms);
                 if (totalNoForms < $(maxSelector).val()) {
                        addButton.show();
                    }
                 if (totalNoForms == 1) {
                        removeButton.hide();
                        addScalingData()
                    }

                // changing attributes of following items
                for (var i=0; i < all_next_tabs.length; i++){

                    var current_tab = $(all_next_tabs[i])
                    var current_container = $(all_next_containers[i])


                    var old_id = current_container.attr('id')

                    var new_num = parseInt(old_id.slice(-1)) - 1
                    var new_id = old_id.slice(0,-1) + new_num
                    var new_tab_id = new_id + '-tab'

                    // setting new values
                    current_tab.attr('id', new_tab_id)
                    current_tab.attr('href', '#' + new_id)
                    current_tab.attr('aria-controls', new_id)

                    current_container.attr('id', new_id)
                    current_container.attr('aria-labelledby', new_tab_id)

                    current_container.find(':input').each(function() {
                        var id = $(this).attr('id').replace(old_id, new_id);
                        var name = id.replace(/^id_/, '')
                        $(this).attr({'name': name, 'id': id});
                    });

                    current_container.find('label').each(function() {
                        var newFor = $(this).attr('for').replace(old_id, new_id);
                        $(this).attr('for', newFor);
                    });

                    current_container.find('.tabSpecific').each(function() {
                        var id = $(this).attr('id').replace(old_id, new_id);
                        $(this).attr('id', id);
                    });

                   $('#' + new_id + '-dataset').change()
                }

        // checking if there is a tab and a container after the ones removed and set them to be active;
        // if the last one is being removed, the previous ones are set to be the active
        // tabLinkClass and tabContentClass are sliced to remove the dot at the beginning

                if (next_tab.hasClass(tabLinkClass.slice(1, ))){
                    next_tab.toggleClass('active')
                    $(next_tab).after(removeButton)
                } else {
                    prev_tab.toggleClass('active')
        //            prev_tab.after(removeButton)
                }

                if (next_container.hasClass(tabContentClass.slice(1, ))){
                    next_container.toggleClass('active show')
                } else {
                    prev_container.toggleClass('active show')
                }
            }
        setTcLock();
        }

        $('#remove_dc_form').click(function() {
            removeTab('.dc_form', '.dc_form_link', 'datasets',  $('#add_dc_form'), $(this));
            start_ajax_to_set_valiadtion_period();
        });

        function set_after(first_element_selector, second_element_selector){
          $(first_element_selector).after($(second_element_selector))
        }

        function shiftTheButton(obj, buttonSelector){
            var currentObject = obj.currentTarget
            set_after(currentObject, buttonSelector)
          }

    </script>

    <!-- datepicker widget -->
    <link href ="/static/css/jquery-ui.css" rel = "stylesheet">
    <script src="/static/js/jquery-ui-1.12.1.js"></script>
    <script>
    function setTheDate(){
      // This is a function which set chosen date in the input field when
      // a change of a month or a year is done

      // need to know what casuses the change
      var event_target = event.target;
      var tagName = event_target.tagName;
      day = '01' // always set the first day, it's not that important
      var year = parseInt($('select.ui-datepicker-year').val());
      if(tagName=='SELECT'){
        // if it is a select just take a month number and add 1 because they start with 0
        var month = parseInt($('select.ui-datepicker-month').val()) + 1;
      } else if (tagName=='SPAN' || tagName=='A') {
        // if changes are done with arrows I am taking it from the field and
        // just add or subtract 1
        var month = parseInt($(this).val().slice(-5, -3));
        if(event_target.textContent=='Next'){
          month += 1
          // change of the year
          if(month>12){
            month = 1;
            year +=1;
          };
        } else if (event_target.textContent=='Prev') {
          month -= 1
          // change of the year
          if (month == 0){
            month = 12;
            year -= 1;
          };
        };
      };

      // add zero to look nice
      if(month<=9){month = '0' + month};
      // set the appropriate date
      $(this).val(year+'-'+month+'-'+day);
    }

    var today = new Date()
    var todays_year = today.getFullYear()
    var today_str = todays_year + '-' + (today.getMonth()+1) + '-' + today.getDate()

    var dates_settings = {
      dateFormat:'yy-mm-dd',
      changeMonth: true,
      changeYear: true,
      showButtonPanel: true,
      onChangeMonthYear: setTheDate,
      closeText: 'Apply',
      showMonthAfterYear: true,
      navigationAsDateFormat: true,
      showOn: "button",
      buttonText: "",
      minDate: '1978-01-01',
      maxDate: today_str,
      yearRange: '1978:'+todays_year
    }

     $(function() {
        $( "#id_interval_from" ).datepicker(dates_settings);
        $( "#id_interval_to" ).datepicker(dates_settings);
     });
    </script>

    <script type="text/javascript">

      function set_counter(){
        var counter = parseInt($('#click-counter').val())
        $('#click-counter').val(counter+1)
      }
      // this code is added so the tab closing button renders in an appropriate
      // place; it wasn't an issue before, because only one tab is rendered by default
      if($('#id_datasets-TOTAL_FORMS') >= $('#id_datasets-MIN_NUM_FORMS')){
        set_after('.dc_form_link.nav-item.nav-link.active', '#remove_dc_form')
      }

      if ('{{if_run_exists}}' == 'True' && '{{is_published}}' == 'True'){
        var url_to_go = $('#pub_validate-confirm').attr('data-url')
        $('#pub_validate-confirm').dialog({
          resizable: false,
          height: "auto",
          width: "auto",
          modal: true,
          buttons: {
            'Use the existing one': function() {
              window.location.href = url_to_go
            },
            "Run your own validation": function() {
              $('#validate-run').click(set_counter).click();
              $( this ).dialog( "close" );
            }
          }
        });
      }

      if ('{{if_run_exists}}' == 'True' && '{{is_published}}' == 'False'){
        var url_to_go = $('#non_pub_validate-confirm').attr('data-url')
        $('#non_pub_validate-confirm').dialog({
          resizable: false,
          height: "auto",
          width: "auto",
          modal: true,
          buttons: {
            'Use the existing one': function() {
              var validation_id = '{{ val_id }}';
              ajax_copy_validation(validation_id)

            },
            "Run your own validation": function() {
              $('#validate-run').click(set_counter).click();
              $( this ).dialog( "close" );
            }
          }
        });
      }

    </script>

    <script type="text/javascript">
        csrf_token = '{{csrf_token}}';
        result_list_url = "{% url 'myruns' %}";
        result_url = "{% url 'result' '00000000-0000-0000-0000-000000000000' %}";
        stop_validation_url = "{% url 'stop_validation' '00000000-0000-0000-0000-000000000000' %}";
    </script>
    <script src="{% static 'js/results_buttons.js' %}"></script>

{% endblock %}<|MERGE_RESOLUTION|>--- conflicted
+++ resolved
@@ -531,11 +531,7 @@
                     </div>
                     <div id="non_pub_validate-confirm" class='validate-confirm' title="Would you like to use an existing validation?" data-url="{% if val_id %}{% url 'result' val_id %}{% endif%}">
                       {% if belongs_to_user == True %}
-<<<<<<< HEAD
-                      You have already run a validation with exactly the same settings.
-=======
                       You have already run a validation with exactly the same settings on {{val_date}}. <br>
->>>>>>> f0f2ca74
                       You can run it again or use the existing one. <br>
                       {% else %}
                       There exists a validation with exactly the same settings, run on {{val_date}}. <br>
