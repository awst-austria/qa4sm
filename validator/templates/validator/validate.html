--- conflicted
+++ resolved
@@ -821,16 +821,12 @@
         }
 
         {% for dc_form in dc_formset.forms %}
-<<<<<<< HEAD
             $("#{{ dc_form.dataset.auto_id }}").change(
                 {initialFilters: "{{ dc_form.initial_filters }}",
                  initialVersion: "{{ dc_form.initial_version }}",
                  initialVariable: "{{ dc_form.initial_variable}}"}, ajax_change_dataset
             ).change(change_tab_name).change(); // last change() to call change on pageload
-=======
-            $("#{{ dc_form.dataset.auto_id }}").change(ajax_change_dataset).change(change_tab_name).change(); // last change() to call change on pageload
             $("#{{ dc_form.version.auto_id }}").change(start_ajax_to_set_valiadtion_period)
->>>>>>> 7038fab4
         {% endfor %}
 
         function get_version_id(){
@@ -846,18 +842,12 @@
         }
 
 
-<<<<<<< HEAD
         $("#{{ ref_dc_form.dataset.auto_id }}").change(
             {initialFilters: "{{ ref_dc_form.initial_filters }}",
              initialVersion: "{{ ref_dc_form.initial_version }}",
              initialVariable: "{{ ref_dc_form.initial_variable }}" }, ajax_change_dataset
         ).change(); // last change() to call change on pageload
-        $('#id_ref-version').change(get_version_id)
-=======
-        $("#{{ ref_dc_form.dataset.auto_id }}").change(ajax_change_dataset).change(); // last change() to call change on pageload
         $('#id_ref-version').change(get_version_id).change(start_ajax_to_set_valiadtion_period)
-
->>>>>>> 7038fab4
 
     </script>
 
