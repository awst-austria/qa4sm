--- conflicted
+++ resolved
@@ -4,7 +4,7 @@
 {% block content %}
 
 <div class="container">
-<<<<<<< HEAD
+
     {% if tracked_runs|length != 0 %}
       <div class="container text-center mb-5 mt-4" style="max-width: 40rem;">
           <h1 class="jumbotron-heading">Attached validations</h1>
@@ -12,15 +12,6 @@
       <div class="card-deck mb-3">
               <div class="col">
                 {% for valrun in tracked_runs %}
-=======
-    {% if copied_runs|length != 0 %}
-      <div class="container text-center mb-5 mt-4" style="max-width: 40rem;">
-          <h1 class="jumbotron-heading">Tracked validations</h1>
-      </div>
-      <div class="card-deck mb-3">
-              <div class="col">
-                {% for valrun in copied_runs %}
->>>>>>> e8fc67fc
                     <div class="mx-0" id="attached_result_row_{{ valrun.id }}">
                         <div class="card-header att_val_container">
                             <h5 class="my-0"><span class="font-weight-normal"><b>Validation:</b></span> {{ valrun.name_tag }}</h5>
@@ -30,11 +21,7 @@
                                   {% if valrun.output_file %}
                                     <a class="btn btn-sm btn-primary btn-action" href="{{ valrun.output_dir_url }}graphs.zip" title="Download all graphs"><span class="fas fa-download"></span></a>
                                     <a class="btn btn-sm btn-primary btn-action" href="{{ valrun.output_file.url }}" title="Download NetCDF"><span class="fas fa-file-download"></span></a>
-<<<<<<< HEAD
-                                    <button class="btn btn-sm btn-primary btn-action" title="Detach this validation from your list" onclick="ajax_detach_validation('{{ valrun.id }}', false)"><span class="fas fa-times"></span></button>
-=======
                                     <button class="btn btn-sm btn-primary btn-action" title="Remove this validation from your list" onclick="ajax_remove_copied_validation('{{ valrun.id }}', false)"><span class="fas fa-times"></span></button>
->>>>>>> e8fc67fc
                                   {% endif %}
                               {% endif %}
                           </div>
