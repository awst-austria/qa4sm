{% extends 'common/base.html' %}
{% load widget_tweaks %}
{% load static %}

{% block content %}

<div class="container">

    {% if tracked_runs|length != 0 %}
      <div class="container text-center mb-5 mt-4" style="max-width: 40rem;">
          <h1 class="jumbotron-heading">Tracked validations</h1>
      </div>
      <div class="card-deck mb-3">
              <div class="col">
                {% for valrun in tracked_runs %}
                    <div class="mx-0" id="attached_result_row_{{ valrun.id }}">
                        <div class="card-header att_val_container">
                            <h5 class="my-0"><span class="font-weight-normal"><b>Validation:</b></span> {{ valrun.name_tag }}</h5>
                          <div class="col-sm">
                              <a class="btn btn-sm btn-primary btn-action" href="{% url 'result' valrun.id %}" title="View results"><span class="fas fa-folder-open"></span></a>
                              {% if valrun.end_time %}
                                  {% if valrun.output_file %}
                                    <a class="btn btn-sm btn-primary btn-action" href="{{ valrun.output_dir_url }}graphs.zip" title="Download all graphs"><span class="fas fa-download"></span></a>
                                    <a class="btn btn-sm btn-primary btn-action" href="{{ valrun.output_file.url }}" title="Download NetCDF"><span class="fas fa-file-download"></span></a>
                                    <button class="btn btn-sm btn-primary btn-action" title="Remove this validation from your list" onclick="ajax_detach_validation('{{ valrun.id }}', false)"><span class="fas fa-times"></span></button>
                                  {% endif %}
                              {% endif %}
                          </div>
                        </div>
                    </div>
                {% endfor %}
              </div>
      </div>
    {%endif%}


    <div class="container text-center mb-5 mt-4" style="max-width: 40rem;">
        <h1 class="jumbotron-heading">My validations</h1>
        {% if not myruns %}
        <p class="lead text-muted">
            You have not started any validations yet. Visit the <a href="{% url 'validation' %}">validation page</a>
            to start your own validation run.
        </p>
        {% endif %}
    </div>

    <form method="get">
        {% if myruns %}
        <div class="mb-3">
            <div class="input-group">
                <div class="input-group-prepend">
                    <span class="input-group-text addon-w" id="sorting_form">Sort By</span>
                </div>
                {% render_field sorting_form.sort_key class="custom-select" %}
                {% render_field sorting_form.sort_order class="custom-select" %}
                <div class="px-2 py-2 py-sm-0">
                    <input class="btn btn-primary" type="submit" value="Apply">
                </div>
            </div>
            {% for error in sorting_form.key.errors %}
            <div class="custom-invalid-feedback">
                {{ error }}
            </div>
            {% endfor %}
        </div>
        {% endif %}
    </form>

    <div class="card-deck mb-3">
	<div class="col">
	    {% for valrun in myruns %}
		<div class="card mb-4 mx-0 box-shadow" id="result_row_{{ valrun.id }}">
		    <div class="card-header">
			<h5 class="my-0" style="float: left">
			    {% if valrun.expiry_date %}
				{% if valrun.is_near_expiry %}
				    <span class="fas fa-exclamation-triangle" title="This validation will SOON be automatically removed during cleanup on {{ valrun.expiry_date }}."></span>
                                {% else %}
                                    <span class="fas fa-calendar-alt" title="This validation will be automatically removed during cleanup on {{ valrun.expiry_date }}."></span>
                                {% endif %}
                            {% else %}
                                {% if valrun.progress == -1 %}
                                    <span class="fas fa-ban" title="This validation was cancelled."></span>
                                {% elif not valrun.end_time %}
                                    <span class="fas fa-running" title="This validation is still running."></span>
                                {% endif %}
                                {% if valrun.doi %}
                                    <a class="doilink" target="_blank" href="{{doi_prefix}}{{ valrun.doi }}"><span class="fas fa-book" title="This result has been published with zenodo. It will NOT be automatically removed during cleanup."></span></a>
                                {% elif valrun.is_archived %}
                                    <span class="fas fa-archive" title="This validation has been archived. It will NOT be automatically removed during cleanup."></span>
                                {% endif %}
                            {% endif %}
                            <span class=" font-weight-normal">Started:</span> {{ valrun.start_time }}
                        </h5>
                        <h5 class="my-0" style="float: right">
                                <span class=" font-weight-normal">Name:</span>
                        {% if valrun.name_tag %}
                                <span class="font-weight-normal no_edit_name"> {{ valrun.name_tag }} </span>
                        {% endif %}
                        {% if valrun.is_unpublished %}
                                <input class="font-weight-normal d-none edit_name"/>
                                <button class="btn btn-sm btn-primary btn-action edit_name_btn" title="Change Name" onclick="edit_name(event)"><span class="fas fa-pen"></span></button>
                                <button class="btn btn-sm btn-primary btn-action d-none save_name_btn" title="Save Name" onclick="ajax_save_name(event, '{{ valrun.id}}')"><span class="fas fa-save"></span></button>
                                <button class="btn btn-sm btn-primary btn-action d-none cancel_editing_btn" title="Cancel" onclick="cancel_editing(event)"><span class="fas fa-ban"></span></button>
                        {% else %}
                                <span class="no_name_change_info fas fa-question-circle help-icon" title="Validation has been published. There is no possibility of changing its name."> </span>
                        {% endif %}
                        </h5>

                    </div>
                    <div class="card-body" style="padding: 0.5rem 1.25rem;">
                        <div class="row" style="justify-content: space-between;">

                            <div class="col-sm-4">
                                <strong>Data:</strong><br/>
                                {% for dc in valrun.dataset_configurations.all %}
                                    {% if dc.id != valrun.reference_configuration.id %}
                                        {{ dc.dataset.pretty_name }},
                                        {{ dc.version.pretty_name }},
                                        {{ dc.variable.pretty_name }}<br/>
                                    {% endif %}
                                {% endfor %}
                            </div>

                            <div class="col-sm-4">
                                <strong>Reference:</strong><br/>
                                {{ valrun.reference_configuration.dataset.pretty_name }},
                                {{ valrun.reference_configuration.version.pretty_name }},
                                {{ valrun.reference_configuration.variable.pretty_name }}
                            </div>

                            <div class="col-sm" style="max-width: 7rem;">
                                <strong>Status:</strong><br/>
                                {% if valrun.progress == 0 and valrun.end_time == null %} Scheduled
                                {% elif valrun.progress == 100 and valrun.end_time %} Done
                                {% elif valrun.progress == -1 %} Cancelled
                                {% elif valrun.end_time != null %} ERROR
                                {% else %} Running ({{ valrun.progress }}&#37;)
                                {% endif %}
                            </div>

                            <div class="col-sm" style="text-align: right; max-width: 12rem">
                                {% if valrun.progress > -1 and valrun.progress < 100 and valrun.end_time == null %}
                                    <button class="btn btn-sm btn-primary btn-action" title="Cancel validation" onclick="ajax_stop_validation('{{ valrun.id }}')"><span class="fas fa-stop"></span></button>
                                {% endif %}
                                <a class="btn btn-sm btn-primary btn-action" href="{% url 'result' valrun.id %}" title="View results"><span class="fas fa-folder-open"></span></a>
                                {% if valrun.end_time %}
<<<<<<< HEAD
                                    {% if valrun.is_unpublished %}
                                        <span class="patchButtonGroup{% if valrun.publishing_in_progress %} collapse {% endif %}">
                                            {% if valrun.is_archived %}
                                                <button class="btn btn-sm btn-primary btn-action" title="Un-archive" onclick="ajax_archive_result('{{ valrun.id }}', false)"><span class="fas fa-calendar-alt"></span></button>
                                            {% else %}
                                                <button class="btn btn-sm btn-primary btn-action" title="Archive" onclick="ajax_archive_result('{{ valrun.id }}', true)"><span class="fas fa-archive"></span></button>
                                            {% endif %}
                                        </span>
                                    {% endif %}
=======
                                    {% if valrun.output_file %}
                                    <a class="btn btn-sm btn-primary btn-action" href="{{ valrun.output_dir_url }}graphs.zip" title="Download all graphs"><span class="fas fa-download"></span></a>
                                    <a class="btn btn-sm btn-primary btn-action" href="{{ valrun.output_file.url }}" title="Download NetCDF"><span class="fas fa-file-download"></span></a>
                                {% endif %}
                                <br>
                                {% if valrun.is_unpublished %}
                                    <span class="patchButtonGroup{% if valrun.publishing_in_progress %} collapse {% endif %}">
                                        <button class="btn btn-sm btn-primary btn-action" title="Remove result" onclick="ajax_delete_result('{{ valrun.id }}', false)"><span class="fas fa-times"></span></button>
                                        {% if valrun.is_archived %}
                                            <button class="btn btn-sm btn-primary btn-action" title="Un-archive" onclick="ajax_archive_result('{{ valrun.id }}', false)"><span class="fas fa-calendar-alt"></span></button>
                                        {% else %}
                                            <button class="btn btn-sm btn-primary btn-action" title="Extend lifespan" onclick="ajax_extend_result('{{ valrun.id }}', true)"><span class="fas fa-calendar-plus"></span></button>
                                            <button class="btn btn-sm btn-primary btn-action" title="Archive" onclick="ajax_archive_result('{{ valrun.id }}', true)"><span class="fas fa-archive"></span></button>
                                        {% endif %}
                                    </span>
                                {% endif %}
                                <a class="btn btn-sm btn-primary btn-action" href="{% url 'validation' %}?valrun_uuid={{ valrun.id }}" title="Load validation settings"><span class="fas fa-redo"></span></a>
>>>>>>> 4d5121a3
                                {% endif %}

                            <div class="dropdown">
                                <button class="dropdownbutton" style="color: #003eff;">
                                    <span class="fas fa-angle-double-right"> </span>
                                </button>
                                <div class="dropdown-content" style="text-align: left">
                                    {% if valrun.output_file %}
                                        <button class="dropdown-item"
                                            onclick="location.href='{{ valrun.output_dir_url }}graphs.zip';"
                                            title="Download graphs .zip">
                                            <span class="fas fa-download"></span>
                                        Download Graphs
                                        </button>
                                        <button class="dropdown-item"
                                                onclick="location.href='{{ valrun.output_file.url }}';"
                                                title="Download validation run .nc file">
                                                <span class="fas fa-file-download"></span>
                                        Download NetCDF file
                                        </button>
                                    {% endif %}
                                    {% if valrun.is_unpublished %}
                                        <span class="patchButtonGroup{% if valrun.publishing_in_progress %} collapse {% endif %}">
                                        <button class="dropdown-item"
                                                title="Remove this validation run"
                                                onclick="ajax_delete_result('{{ valrun.id }}', false)">
                                                <span class="fas fa-times"></span>
                                        Delete Validation Run
                                        </button>
                                        {% if not valrun.is_archived %}
                                            <button class="dropdown-item"
                                                    title="Extend lifespan of this validation run"
                                                    onclick="ajax_extend_result('{{ valrun.id }}', true)">
                                                    <span class="fas fa-calendar-plus"></span>
                                            Extend Life Span
                                            </button>
                                        {% endif %}
                                        </span>
                                    {% endif %}
                                    </div>
                                </div>
                            </div>

                        </div>
                    </div>
                </div>
            {% endfor %}
        </div>
    </div>

        {% if myruns.has_other_pages %}
            <nav aria-label="pagination">
                <ul class="pagination justify-content-center">
                    <li class="page-item {% if myruns.number == 1 %}disabled{%endif%}">
                        <a class="page-link" href="?sort_key={{ sorting_form.key }}&sort_order={{ sorting_form.order }}&page=1" aria-label="First">
                        <span aria-hidden="true" class="fas fa-angle-double-left"></span>
                        <span class="sr-only">First</span></a>
                    </li>
                    <li class="page-item {% if not myruns.has_previous %}disabled{%endif%}">
                        <a class="page-link" href="?{% if myruns.has_previous %}page={{ myruns.previous_page_number }}{% endif %}" aria-label="Previous">
                        <span aria-hidden="true" class="fas fa-angle-left"></span>
                        <span class="sr-only">Previous</span></a>
                    </li>
                    {% for i in myruns.paginator.page_range %}
                        {% if i <= myruns.number|add:8 and i >= myruns.number|add:-8 %}
                            <li class="page-item {% if myruns.number == i %}active{% endif %}">
                                <a class="page-link" href="?sort_key={{ sorting_form.key }}&sort_order={{ sorting_form.order }}&page={{ i }}">{{ i }} {% if myruns.number == i %}<span class="sr-only">(current)</span>{% endif %}</a>
                            </li>
                        {% endif %}
                    {% endfor %}
                    <li class="page-item {% if not myruns.has_next %}disabled{% endif %}">
                        <a class="page-link" href="?{% if myruns.has_next %}page={{ myruns.next_page_number }}{% endif %}" aria-label="Next">
                        <span aria-hidden="true" class="fas fa-angle-right"></span>
                        <span class="sr-only">Next</span></a>
                    </li>
                    <li class="page-item {% if myruns.number == myruns.paginator.num_pages %}disabled{% endif %}">
                        <a class="page-link" href="?sort_key={{ sorting_form.key }}&sort_order={{ sorting_form.order }}&page={{ myruns.paginator.num_pages }}" aria-label="Next">
                        <span aria-hidden="true" class="fas fa-angle-double-right"></span>
                        <span class="sr-only">Next</span></a>
                    </li>
                </ul>
            </nav>
        {% endif %}
</div>
{% endblock %}

{% block javascript %}

    <script type="text/javascript">
        csrf_token = '{{csrf_token}}';
        result_url = "{% url 'result' '00000000-0000-0000-0000-000000000000' %}";
        stop_validation_url = "{% url 'stop_validation' '00000000-0000-0000-0000-000000000000' %}";
    </script>
    <script src="{% static 'js/results_buttons.js' %}"></script>

{% endblock %}<|MERGE_RESOLUTION|>--- conflicted
+++ resolved
@@ -145,7 +145,6 @@
                                 {% endif %}
                                 <a class="btn btn-sm btn-primary btn-action" href="{% url 'result' valrun.id %}" title="View results"><span class="fas fa-folder-open"></span></a>
                                 {% if valrun.end_time %}
-<<<<<<< HEAD
                                     {% if valrun.is_unpublished %}
                                         <span class="patchButtonGroup{% if valrun.publishing_in_progress %} collapse {% endif %}">
                                             {% if valrun.is_archived %}
@@ -155,25 +154,6 @@
                                             {% endif %}
                                         </span>
                                     {% endif %}
-=======
-                                    {% if valrun.output_file %}
-                                    <a class="btn btn-sm btn-primary btn-action" href="{{ valrun.output_dir_url }}graphs.zip" title="Download all graphs"><span class="fas fa-download"></span></a>
-                                    <a class="btn btn-sm btn-primary btn-action" href="{{ valrun.output_file.url }}" title="Download NetCDF"><span class="fas fa-file-download"></span></a>
-                                {% endif %}
-                                <br>
-                                {% if valrun.is_unpublished %}
-                                    <span class="patchButtonGroup{% if valrun.publishing_in_progress %} collapse {% endif %}">
-                                        <button class="btn btn-sm btn-primary btn-action" title="Remove result" onclick="ajax_delete_result('{{ valrun.id }}', false)"><span class="fas fa-times"></span></button>
-                                        {% if valrun.is_archived %}
-                                            <button class="btn btn-sm btn-primary btn-action" title="Un-archive" onclick="ajax_archive_result('{{ valrun.id }}', false)"><span class="fas fa-calendar-alt"></span></button>
-                                        {% else %}
-                                            <button class="btn btn-sm btn-primary btn-action" title="Extend lifespan" onclick="ajax_extend_result('{{ valrun.id }}', true)"><span class="fas fa-calendar-plus"></span></button>
-                                            <button class="btn btn-sm btn-primary btn-action" title="Archive" onclick="ajax_archive_result('{{ valrun.id }}', true)"><span class="fas fa-archive"></span></button>
-                                        {% endif %}
-                                    </span>
-                                {% endif %}
-                                <a class="btn btn-sm btn-primary btn-action" href="{% url 'validation' %}?valrun_uuid={{ valrun.id }}" title="Load validation settings"><span class="fas fa-redo"></span></a>
->>>>>>> 4d5121a3
                                 {% endif %}
 
                             <div class="dropdown">
@@ -194,6 +174,13 @@
                                                 <span class="fas fa-file-download"></span>
                                         Download NetCDF file
                                         </button>
+                                        <button class="dropdown-item"
+                                                onclick="location.href='{% url 'validation' %}?valrun_uuid={{ valrun.id }}';"
+                                                title="Restore settings from this validation">
+                                                <span class="fas fa-redo"></span>
+                                        Load validation settings
+                                        </button>
+
                                     {% endif %}
                                     {% if valrun.is_unpublished %}
                                         <span class="patchButtonGroup{% if valrun.publishing_in_progress %} collapse {% endif %}">
