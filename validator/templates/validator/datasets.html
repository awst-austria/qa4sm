--- conflicted
+++ resolved
@@ -41,11 +41,8 @@
                 {% for dataset in datasets %}
                     {% if dataset.is_only_reference == ref_flag %}
                         <tr>
-<<<<<<< HEAD
                             <th scope="row">{{ dataset.pretty_name }}{% if dataset.short_name in not_as_reference %}<sup>*</sup>{% endif %}</th>
-=======
-                            <th scope="row">{{ dataset.pretty_name }}{% if dataset.short_name == 'SMOS' or dataset.short_name == 'SMAP' or dataset.short_name == 'ASCAT' %}<sup>*</sup>{% endif %}</th>
->>>>>>> 1cfb8794
+
                             <td>{{ dataset.detailed_description |safe }}</td>
                             <td>
                                 <ul>
@@ -78,11 +75,7 @@
             </tbody>
         </table>
         {% if not ref_flag %}
-<<<<<<< HEAD
-            <sup>*</sup> data temporarily excluded from the reference list for technical reasons<br>
-=======
             <sup>*</sup> dataset temporarily excluded from the reference list for technical reasons<br>
->>>>>>> 1cfb8794
         {% endif %}
         <br>
     {% endfor %}
