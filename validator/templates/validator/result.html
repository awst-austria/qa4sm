{% extends 'common/base.html' %}
{% load static %}

{% block content %}

{% if val.end_time == None %}

    <div class="container text-center mb-5 mt-4" style="max-width: 40rem;">
        <h1 class="jumbotron-heading">Validation Running...</h1>
        <p class="lead text-muted">
            Your validation is still running. You'll be notified via e-mail once it's finished.</p>
        <p class="lead text-muted">You don't have to keep this page open for the validation to run.</p>
    </div>

{% else %}
    <div class="container text-center mb-5 mt-4" style="max-width: 40rem;">
        <h1 class="jumbotron-heading">Validation Results</h1>
    </div>

    <div class="container center-text">
        <div class="card-deck">
            <div id="result_summary" class="card mb-4 shadow-sm">
                <div class="card-header">
                    <h4 class="my-0 font-weight-normal">
                        Summary:
                        {% if is_owner and val.is_unpublished %}
                        <span class="my-0 font-weight-normal no_edit_name">{% if val.name_tag %}{{val.name_tag}}{% endif %}</span>
                        <input class="d-none edit_name"/>
                        <button class="btn btn-sm btn-primary btn-action edit_name_btn" title="Change Name" onclick="edit_name(event)"><span class="fas fa-pen"></span></button>
                        <button class="btn btn-sm btn-primary btn-action d-none save_name_btn result_page" title="Save Name" onclick="ajax_save_name(event, '{{ val.id }}')"><span class="fas fa-save"></span></button>
                        <button class="btn btn-sm btn-primary btn-action d-none cancel_editing_btn result_page" title="Cancel" onclick="cancel_editing(event)"><span class="fas fa-ban"></span></button>
                        {% else %}
                        <span class="my-0 font-weight-normal no_edit_name">{% if val.name_tag %}{{val.name_tag}}{% endif %}
                            <span class="no_name_change_info fas fa-question-circle help-icon" title="Validation has been published. There is no possibility of changing its name."></span>
                        </span>

                        {% endif %}
                    </h4>
                </div>
                <div class="card-body">
                    <ul>
                        <li>Started validation on {{ val.start_time }}, finished on {{ val.end_time }}.</li>
                        <li>Compared {{ val.dataset_configurations.count }} datasets:
                            <ul>
                                {% for dc in val.dataset_configurations.all %}
                                    {% if dc.id != val.reference_configuration.id %}
                                        <li>
                                            <em>Dataset {{ forloop.counter }}:</em> {{ dc.dataset.pretty_name }} ({{ dc.version.pretty_name }}, {{ dc.variable.pretty_name }})
                                            [Filters:
                                            {% if not dc.filters.all and not dc.parametrisedfilter_set.all %}
                                                none
                                            {% else %}
                                                {% for filter in dc.filters.all %} {{ filter.description }}; {% endfor %}
                                                {% for pfilter in dc.parametrisedfilter_set.all %} {{ pfilter.filter.description }} {{ pfilter.parameters }}; {% endfor %}
                                            {% endif %}]
                                        </li>
                                    {% endif %}
                                {% endfor %}

                                <li>
                                    <em>Reference:</em> {{ val.reference_configuration.dataset.pretty_name }} ({{ val.reference_configuration.version.pretty_name }}, {{ val.reference_configuration.variable.pretty_name }})
                                    [Filters:
                                    {% if not val.reference_configuration.filters.all and not val.reference_configuration.parametrisedfilter_set.all %}
                                        none
                                    {% else %}
                                        {% for filter in val.reference_configuration.filters.all %} {{ filter.description }}; {% endfor %}
                                        {% for pfilter in val.reference_configuration.parametrisedfilter_set.all %} {{ pfilter.filter.description }} {{ pfilter.parameters }}; {% endfor %}
                                    {% endif %}]
                                </li>
                            </ul>
                        </li>

                        {% if val.min_lat and val.min_lon and val.max_lat and val.max_lon %}
                            <li>Spatial filter bounding box: [{{ val.min_lat }}, {{ val.min_lon }}, {{ val.max_lat }}, {{ val.max_lon }}].</li>
                        {% else %}
                            <li>Validated globally.</li>
                        {% endif %}

                        {% if val.interval_from and val.interval_to %}
                            <li>Validation period / temporal filter: {{ val.interval_from }} to {{ val.interval_to }}.</li>
                        {% else %}
                            <li>Validated over entire available timespan.</li>
                        {% endif %}

                        {% if val.anomalies != 'none' %}
                            <li>Validation metrics calculated from anomalies
                                {% if val.anomalies == 'climatology' %}
                                    against climatology computed on years {{ val.anomalies_from|date:"Y" }} through {{ val.anomalies_to|date:"Y" }}.
                                {% elif val.anomalies == 'moving_avg_35_d' %}
                                    against 35 day moving average.
                                {% endif %}
                            </li>
                        {% else %}
                            <li>Validation metrics calculated from absolute values.</li>
                        {% endif %}

                        <li>Triple collocation analysis was
                            {% if val.tcol %} activated. {% else %} deactivated. {% endif %}
                        </li>

                        {% if val.scaling_method != 'none' %}
                            <li>Scaling reference:
                            {{ val.scaling_ref.dataset.pretty_name }} ({{ val.scaling_ref.version.pretty_name }}, {{ val.scaling_ref.variable.pretty_name }})
                                    [Filters:
                                    {% if not val.scaling_ref.filters.all and not val.scaling_ref.parametrisedfilter_set.all %}
                                        none
                                    {% else %}
                                        {% for filter in val.scaling_ref.filters.all %} {{ filter.description }}; {% endfor %}
                                        {% for pfilter in val.scaling_ref.parametrisedfilter_set.all %} {{ pfilter.filter.description }} {{ pfilter.parameters }}; {% endfor %}
                                    {% endif %}]
                            </li>
                        {% else %}
                            <li>Scaling reference: {{ val.get_scaling_method_display }}.</li>
                        {% endif %}

                        <li>Scaling method: {{ val.get_scaling_method_display }}.</li>

                        <li>Processing took {{ run_time }} minutes (wall time).</li>

                        {% if val.progress == -1 %}
                            <li>The validation was cancelled.</li>
                        {% else %}
                            <li {% if error_rate > 0 %} class="alert-danger" {% endif %}>
                                {% widthratio error_rate 1 100 %}% ({{ val.error_points }} of {{ val.total_points }}) of the processed locations (grid points) produced errors during calculation.
                            </li>
                        {% endif %}

                        {% if is_owner %}
                            {% if val.expiry_date %}
                                <li>
                                    {% if val.is_near_expiry %}
                                        <span class="fas fa-exclamation-triangle"></span>
                                        This validation will SOON be automatically removed during cleanup on {{ val.expiry_date }}.
                                    {% else %}
                                        <span class="fas fa-calendar-alt"></span>
                                        This validation will be automatically removed during cleanup on {{ val.expiry_date }}.
                                    {% endif %}
                                </li>
                            {% elif val.is_archived %}
                                <li>
                                    <span class="fas fa-archive"></span>
                                    This validation has been archived. It will NOT be automatically removed during cleanup.
                                </li>
                            {% endif %}
                        {% endif %}

                        {% if val.doi %}
                            <li>
                               <span class="fas fa-book"></span> This result was published on zenodo with DOI <a target="_blank" href="{{doi_prefix}}{{ val.doi }}">{{ val.doi }}</a>.
                            </li>
                        {% endif %}

                    </ul>

                    {% if is_owner and val.is_unpublished %}
                        <div style="float: right;" class="patchButtonGroup{% if val.publishing_in_progress %} collapse {% endif %}">
                            <button class="btn btn-sm btn-primary" title="Remove result" onclick="ajax_delete_result('{{ val.id }}', true)"><span class="fas fa-times"></span> Remove</button>
                            {% if val.is_archived %}
                                <button class="btn btn-sm btn-primary" title="Un-archive" onclick="ajax_archive_result('{{ val.id }}', false)"><span class="fas fa-calendar-alt"></span> Un-archive</button>
                            {% else %}
                                <button class="btn btn-sm btn-primary" title="Extend lifespan" onclick="ajax_extend_result('{{ val.id }}', true)"><span class="fas fa-calendar-plus"></span> Renew</button>
                                <button class="btn btn-sm btn-primary" title="Archive" onclick="ajax_archive_result('{{ val.id }}', true)"><span class="fas fa-archive"></span> Archive</button>
                            {% endif %}
                            {% if val.output_file %}
                                <button type="button" title="Publish on Zenodo" class="btn btn-sm btn-primary" data-toggle="modal" data-target="#publishDialog">
                                    <span class="fas fa-book" ></span> Publish
                                </button>
                            {% endif %}
                        </div>
                        {% if val.output_file %}
                            <div class="publishingNote small text-muted {% if not val.publishing_in_progress %} collapse {% endif %}" style="float: right">
                                <div class="spinner-border spinner-border-sm" role="status"><span class="sr-only">Publishing in progress...</span></div>
                                Publishing in progress...
                            </div>
                        {% endif %}
                    {% else %}
                    <div style="float: right;" class="patchButtonGroup">
                        {% if current_user %}
                            {% if is_copied %}
<<<<<<< HEAD
                                <button class="btn btn-sm btn-primary" title="Detach this validation from your list" onclick="ajax_remove_copied_validation('{{ val.id }}', false)"><span class="fas fa-times"></span> Untrack </button>
                            {% else %}
                                <button class="btn btn-sm btn-primary" title="ch this validation to your list" onclick="ajax_copy_validation('{{ val.id}}')"><span class="fas fa-plus"></span> Track </button>
=======
                                <button class="btn btn-sm btn-primary" title="Detach this validation from your list" onclick="ajax_remove_copied_validation('{{ val.id }}', false)"><span class="fas fa-times"></span> Detach </button>
                            {% else %}
                                <button class="btn btn-sm btn-primary" title="Attach this validation to your list" onclick="ajax_copy_validation('{{ val.id}}')"><span class="fas fa-plus"></span> Attach </button>
>>>>>>> e0ac0b1c
                            {% endif %}
                        {% endif %}
                    </div>
                    {% endif %}
                </div>
            </div>
        </div>
    </div>

    {% if val.output_file %}
        <div class="container">
            <div class="card-deck">
                <div id="result_files" class="card mb-4 box-shadow">
                    <div class="card-header center-text">
                        <h4 class="my-0 font-weight-normal">Result files</h4>
                    </div>

                    <div class="card-body">
                        <div class="d-flex">
                            <figure class="figure" style="max-width: 50%;">
                                <a id="id_boxplot_link" href="#" class="center-text">
                                    <img id="id_boxplot" src="#" alt="#" title="#" class="figure-thumb img-fluid">
                                </a>
                                <figcaption id="id_boxplot_label" class="figure-caption">Description goes here</figcaption>
                            </figure>
                            <span style="min-width:1rem;"></span>
                            <figure class="figure" style="max-width: 50%; margin: auto; display: block;">
                                <a id="id_overview_link" href="#" class="center-text">
                                    <img id="id_overview" src="#" alt="#" title="#" class="figure-thumb img-fluid">
                                </a>
                                <figcaption id="id_overview_label" class="figure-caption">Description goes here</figcaption>
                            </figure>
                        </div>

                        <div class="d-flex justify-content-between align-items-center">
                            <button type="button" style="width: 10rem;" class="btn btn-sm btn-primary" onclick="location.href='{{ val.output_dir_url }}graphs.zip';"><span class="fas fa-download"></span> Download graphs</button>

                            <select id="id_graph_metric" style="width: 18rem;" name="graph_variable"
                                title="Metric to show in the graphs"
                                class="btn custom-select custom-select-sm d-block btn-select mx-3">
                                {% for label, key in metrics.items %}
                                    <option value="{{ key }}">{{ label }}</option>
                                {% endfor %}
                            </select>

                            <select id="id_graph_pair" style="width: 18rem;" name="graph_pair"
                                title="Dataset pair to show in the graphs"
                                class="btn custom-select custom-select-sm d-block btn-select mx-3">
                                {% for combi_short, combi_pretty in combis.items %}
                                    <option value="{{ combi_short }}">{{ combi_pretty }}</option>
                                {% endfor %}
                            </select>

                            <button type="button" style="width: 10rem;" class="btn btn-sm btn-primary" title="Download all results in NetCDF format" onclick="location.href='{{ val.output_file.url }}';"><span class="fas fa-file-download"></span> Download NetCDF</button>
                        </div>
                    </div>
                </div>
            </div>
        </div>
    {% endif %}

{% endif %}

{% endblock %}


{% block dialogs %}

{% if is_owner %}
    {% include "validator/publishing_dialog.html" %}
{% endif %}

{% endblock %}


{% block javascript %}
<script type="text/javascript">

    function fileExists(urlToFile) {
        var xhr = new XMLHttpRequest();
        xhr.open('HEAD', urlToFile, false);
        xhr.send();

        if (xhr.status == "404") {
            return false;
        } else {
            return true;
        }
    }

    function changeBoxplot(metric) {
        var metric = $("#id_graph_metric").val()
        var labels = {{json_metrics|safe}}
        var boxplot_url = '{{ val.output_dir_url }}' + 'boxplot_' + metric + '.png';
        var boxplot_label = 'Boxplot of the distribution of ' + labels[metric] + ' for all evaluated locations.'
        $("#id_boxplot").attr("src", boxplot_url);
        $("#id_boxplot").attr("alt", boxplot_label);
        $("#id_boxplot").attr("title", boxplot_label);
        $("#id_boxplot_link").attr("href", boxplot_url);
        $("#id_boxplot_label").html(boxplot_label);
    }

    function changeOverviewMap() {
        var metric = $("#id_graph_metric").val()
        var pair = $("#id_graph_pair").val()
        var labels = {{json_metrics|safe}}
        var overview_label = 'The distribution of ' + labels[metric] + ' for dataset combination ' + pair + ' values plotted on a map.'
        var overview_url = '';
        if(metric == 'n_obs') {
            overview_url = '{{ val.output_dir_url }}' + 'overview_' + metric + '.png';
        } else {
            overview_url = '{{ val.output_dir_url }}' + 'overview_' + pair + '_' + metric + '.png';
        }

        var map_exists = fileExists(overview_url);

        if (map_exists == false) {
            overview_label = 'Please change metric and/or data set group.';
            overview_url = "javascript:void(0)";
            $("#id_overview_link").attr("href", "javascript:void(0)");
        } else {
            $("#id_overview").attr("title", overview_label);
        }
        $("#id_overview").attr("src", overview_url);
        $("#id_overview_link").attr("href", overview_url);
        $("#id_overview_label").html(overview_label);
        $("#id_overview").attr("alt", "No map for the selected metric / data set combination found.");
    }

    // change the plots when the selection of metric and/or dataset pair is changed
    $("#id_graph_metric").change(changeBoxplot).change(changeOverviewMap);
    $("#id_graph_pair").change(changeOverviewMap);

    // update the plots once the page loads
    changeBoxplot()
    changeOverviewMap()
</script>

<script type="text/javascript">
    csrf_token = '{{csrf_token}}';
    result_list_url = "{% url 'myruns' %}";
    result_url = "{% url 'result' '00000000-0000-0000-0000-000000000000' %}";
    stop_validation_url = "{% url 'stop_validation' '00000000-0000-0000-0000-000000000000' %}";
</script>

{% if is_owner or not val.is_unpublished %}
    <script src="{% static 'js/results_buttons.js' %}"></script>
{% endif %}

{% endblock %}<|MERGE_RESOLUTION|>--- conflicted
+++ resolved
@@ -177,15 +177,9 @@
                     <div style="float: right;" class="patchButtonGroup">
                         {% if current_user %}
                             {% if is_copied %}
-<<<<<<< HEAD
-                                <button class="btn btn-sm btn-primary" title="Detach this validation from your list" onclick="ajax_remove_copied_validation('{{ val.id }}', false)"><span class="fas fa-times"></span> Untrack </button>
+                                <button class="btn btn-sm btn-primary" title="Remove this validation from your list" onclick="ajax_remove_copied_validation('{{ val.id }}', false)"><span class="fas fa-times"></span> Untrack </button>
                             {% else %}
-                                <button class="btn btn-sm btn-primary" title="ch this validation to your list" onclick="ajax_copy_validation('{{ val.id}}')"><span class="fas fa-plus"></span> Track </button>
-=======
-                                <button class="btn btn-sm btn-primary" title="Detach this validation from your list" onclick="ajax_remove_copied_validation('{{ val.id }}', false)"><span class="fas fa-times"></span> Detach </button>
-                            {% else %}
-                                <button class="btn btn-sm btn-primary" title="Attach this validation to your list" onclick="ajax_copy_validation('{{ val.id}}')"><span class="fas fa-plus"></span> Attach </button>
->>>>>>> e0ac0b1c
+                                <button class="btn btn-sm btn-primary" title="Track this validation" onclick="ajax_copy_validation('{{ val.id}}')"><span class="fas fa-plus"></span> Track </button>
                             {% endif %}
                         {% endif %}
                     </div>
