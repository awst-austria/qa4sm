from json import dumps as json_dumps

from django.contrib.auth.decorators import login_required
from django.core.paginator import Paginator, EmptyPage, PageNotAnInteger
from django.http import QueryDict
from django.http.response import HttpResponse
from django.shortcuts import get_object_or_404, render

from validator.doi import get_doi_for_validation
from validator.forms import PublishingForm, ResultsSortingForm
from validator.models import ValidationRun
from validator.validation.globals import METRICS
from validator.validation.graphics import get_dataset_combis_and_metrics_from_files

from collections import OrderedDict


@login_required(login_url='/login/')
def user_runs(request):
    current_user = request.user

<<<<<<< HEAD
    cur_user_runs = ValidationRun.objects.filter(user=current_user).order_by('-start_time')
    copied_runs = current_user.copied_runs.all()
=======
    sorting_form, order = ResultsSortingForm.get_sorting(request)

    page = request.GET.get('page', 1)
    cur_user_runs = (
        ValidationRun.objects.filter(user=current_user)
        .order_by(order)
    )
>>>>>>> 61b1558e

    paginator = Paginator(cur_user_runs, 10)
    try:
        paginated_runs = paginator.page(page)
    except PageNotAnInteger:
        paginated_runs = paginator.page(1)
    except EmptyPage:
        paginated_runs = paginator.page(paginator.num_pages)
    context = {
        'myruns': paginated_runs,
<<<<<<< HEAD
        'copied_runs': copied_runs
        }
=======
        'sorting_form': sorting_form,
    }
>>>>>>> 61b1558e
    return render(request, 'validator/user_runs.html', context)


def result(request, result_uuid):
    val_run = get_object_or_404(ValidationRun, pk=result_uuid)
    current_user = request.user
    copied_runs = current_user.copied_runs.all() if current_user.username else []
    is_copied = val_run in copied_runs

    if(request.method == 'DELETE'):
        ## make sure only the owner of a validation can delete it (others are allowed to GET it, though)
        if(val_run.user != request.user):
            return HttpResponse(status=403)

        ## check that our validation can be deleted; it can't if it already has a DOI
        if(not val_run.is_unpublished):
            return HttpResponse(status=405) #405

        val_run.delete()
        return HttpResponse("Deleted.", status=200)

    elif request.method == 'POST':
        post_params = QueryDict(request.body)
        user = request.user
        if 'add_validation' in post_params and post_params['add_validation'] == 'true':
            if val_run.user != user:
                if val_run not in user.copied_runs.all():
                    val_run.used_by.add(user)
                    val_run.save()
                    response = HttpResponse("Validation added to your list", status=200)
                else:
                    response = HttpResponse("You have already added this validation to your list", status=200)
            else:
                response = HttpResponse("This validation was published by you, you have it already on your list",
                                        status=200)
        elif 'remove_validation' in post_params and post_params['remove_validation'] == 'true':
            user.copied_runs.remove(val_run)
            response = HttpResponse("Validation has been removed from your list", status=200)

        else:
            response = HttpResponse("Wrong action parameter.", status=400)

        return response

    elif(request.method == 'PATCH'):
        ## make sure only the owner of a validation can change it (others are allowed to GET it, though)

        if(val_run.user != request.user):
            return HttpResponse(status=403)

        patch_params = QueryDict(request.body)

        if 'save_name' in patch_params:
            ## check that our validation's name can be changed'; it can't if it already has a DOI
            if (not val_run.is_unpublished):
                return HttpResponse('Validation has been published', status=405)

            save_mode = patch_params['save_name']

            if save_mode != 'true':
                return HttpResponse("Wrong action parameter.", status=400)

            val_run.name_tag = patch_params['new_name']
            val_run.save()

            return HttpResponse("Changed.", status=200)


        if 'archive' in patch_params:
            archive_mode = patch_params['archive']

            if not ((archive_mode == 'true') or (archive_mode == 'false')):
                return HttpResponse("Wrong action parameter.", status=400)

            val_run.archive(unarchive = (archive_mode == 'false'))
            return HttpResponse("Changed.", status=200)

        if 'extend' in patch_params:
            extend = patch_params['extend']

            if extend != 'true':
                return HttpResponse("Wrong action parameter.", status=400)

            val_run.extend_lifespan()
            return HttpResponse(val_run.expiry_date, status=200)

        if 'publish' in patch_params:
            publish = patch_params['publish']

            # check we've got the action set correctly
            if publish != 'true':
                return HttpResponse("Wrong action parameter.", status=400)

            # check that the publication parameters are valid
            pub_form = PublishingForm(data=patch_params, validation=val_run)
            if not pub_form.is_valid():
                # if not, send back an updated publication form with errors set and http code 420 (picked up in javascript)
                return render(request, 'validator/publishing_dialog.html', {'publishing_form': pub_form, 'val': val_run}, status=420)

            try:
                get_doi_for_validation(val_run, pub_form.pub_metadata)
            except Exception as e:
                m = getattr(e, 'message', repr(e))
                return HttpResponse(m, status=400)

            return HttpResponse("Published.", status=200)

        return HttpResponse("Wrong action parameter.", status=400)

    # by default, show page
    else:
        ## tell template whether it's the owner of the validation - to show action buttons
        is_owner = (val_run.user == request.user)

        ## TODO: get time in format like '2 minutes', '5 hours'
        run_time = None
        if val_run.end_time is not None:
            run_time = val_run.end_time - val_run.start_time
            run_time = (run_time.days * 1440) + (run_time.seconds // 60)

        error_rate = 1
        if val_run.total_points != 0:
            error_rate = (val_run.total_points - val_run.ok_points) / val_run.total_points

        pairs, triples, metrics, ref0_config = get_dataset_combis_and_metrics_from_files(val_run)
        combis = OrderedDict(sorted({**pairs, **triples}.items()))
        # the publication form is only needed by the owner; if we're displaying for another user, avoid leaking user data
        pub_form = PublishingForm(validation=val_run) if is_owner else None

        metrics = OrderedDict(sorted([(v, k) for k, v in metrics.items()]))

        context = {
            'current_user': current_user.username,
            'is_owner': is_owner,
            'val' : val_run,
            'is_copied': is_copied,
            'error_rate' : error_rate,
            'run_time': run_time,
            'metrics': metrics,
            'combis': combis,
            'json_metrics': json_dumps(METRICS),
            'publishing_form': pub_form
            }

        return render(request, 'validator/result.html', context)
<|MERGE_RESOLUTION|>--- conflicted
+++ resolved
@@ -19,18 +19,17 @@
 def user_runs(request):
     current_user = request.user
 
-<<<<<<< HEAD
+
     cur_user_runs = ValidationRun.objects.filter(user=current_user).order_by('-start_time')
     copied_runs = current_user.copied_runs.all()
-=======
+
     sorting_form, order = ResultsSortingForm.get_sorting(request)
-
     page = request.GET.get('page', 1)
     cur_user_runs = (
         ValidationRun.objects.filter(user=current_user)
         .order_by(order)
     )
->>>>>>> 61b1558e
+
 
     paginator = Paginator(cur_user_runs, 10)
     try:
@@ -41,13 +40,10 @@
         paginated_runs = paginator.page(paginator.num_pages)
     context = {
         'myruns': paginated_runs,
-<<<<<<< HEAD
-        'copied_runs': copied_runs
-        }
-=======
+        'copied_runs': copied_runs,
         'sorting_form': sorting_form,
     }
->>>>>>> 61b1558e
+
     return render(request, 'validator/user_runs.html', context)
 
 
