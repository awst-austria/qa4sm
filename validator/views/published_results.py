from django.core.paginator import Paginator, EmptyPage, PageNotAnInteger
from django.shortcuts import render

from validator.forms import ResultsSortingForm
from validator.models import ValidationRun


def published_results(request):
    current_user = request.user
    copied_runs = current_user.copied_runs.all() if current_user.username else []

    page = request.GET.get('page', 1)

    # get sorting key and order
    sorting_form, order = ResultsSortingForm.get_sorting(request)

    published = (
        ValidationRun.objects.filter(doi__isnull=False)
        .exclude(doi__exact='')
        .order_by(order)
    )

    paginator = Paginator(published, 10)
    try:
        paginated_runs = paginator.page(page)
    except PageNotAnInteger:
        paginated_runs = paginator.page(1)
    except EmptyPage:
        paginated_runs = paginator.page(paginator.num_pages)

    context = {
<<<<<<< HEAD
        'current_user': current_user.username,
        'copied_runs': copied_runs,
        'validations': paginated_runs,
        }
=======
        'validations': paginated_runs,
        'sorting_form': sorting_form,
    }
>>>>>>> 61b1558e
    return render(request, 'validator/published_results.html', context)<|MERGE_RESOLUTION|>--- conflicted
+++ resolved
@@ -29,14 +29,10 @@
         paginated_runs = paginator.page(paginator.num_pages)
 
     context = {
-<<<<<<< HEAD
         'current_user': current_user.username,
         'copied_runs': copied_runs,
         'validations': paginated_runs,
+        'sorting_form': sorting_form,
         }
-=======
-        'validations': paginated_runs,
-        'sorting_form': sorting_form,
-    }
->>>>>>> 61b1558e
+
     return render(request, 'validator/published_results.html', context)