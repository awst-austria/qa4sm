from django.db import models

class DataFilter(models.Model):
    name = models.CharField(max_length=30)
    description = models.CharField(max_length=80)
    help_text = models.CharField(max_length=150)
    parameterised = models.BooleanField(default=False)
    dialog_name = models.CharField(max_length=30, null=True, blank=True)
    default_parameter = models.TextField(null=True, blank=True)
<<<<<<< HEAD
    to_include = models.CharField(max_length=150, null=True, blank=True)

=======
    disable_filter = models.IntegerField(null=True)
>>>>>>> a41a3ed1
    # many-to-one relationships coming from other models:
    # dataset_configuration from DatasetConfiguration

    def __str__(self):
        return "{} ({})".format(self.name, self.description)<|MERGE_RESOLUTION|>--- conflicted
+++ resolved
@@ -7,12 +7,8 @@
     parameterised = models.BooleanField(default=False)
     dialog_name = models.CharField(max_length=30, null=True, blank=True)
     default_parameter = models.TextField(null=True, blank=True)
-<<<<<<< HEAD
     to_include = models.CharField(max_length=150, null=True, blank=True)
-
-=======
     disable_filter = models.IntegerField(null=True)
->>>>>>> a41a3ed1
     # many-to-one relationships coming from other models:
     # dataset_configuration from DatasetConfiguration
 
