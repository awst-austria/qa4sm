--- conflicted
+++ resolved
@@ -52,7 +52,6 @@
         (MOVING_AVG_35_D, '35 day moving average'),
         (CLIMATOLOGY, 'Climatology'),
     )
-<<<<<<< HEAD
 
     # upscaling options
     NO_UPSCALE = "none"
@@ -62,17 +61,6 @@
         (AVERAGE, 'Average point measurements'),
     )
 
-=======
-
-    # upscaling options
-    NO_UPSCALE = "none"
-    AVERAGE = "average"
-    UPSCALING_METHODS = (
-        (NO_UPSCALE, 'Do not upscale point measurements'),
-        (AVERAGE, 'Average point measurements'),
-    )
-
->>>>>>> 450018ef
     # fields
 
     id = models.UUIDField(primary_key=True, default=uuid.uuid4, editable=False)
@@ -125,11 +113,7 @@
 
     @property
     def expiry_date(self):
-<<<<<<< HEAD
-        if self.is_archived or (self.end_time is None):
-=======
         if (self.is_archived or (self.end_time is None)) and (self.progress != -1):
->>>>>>> 450018ef
             return None
 
         if self.progress == -1:
@@ -244,6 +228,7 @@
         label = label.strip(', ')
 
         return label
+
 
 
 # delete model output directory on disk when model is deleted
