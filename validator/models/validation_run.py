--- conflicted
+++ resolved
@@ -28,14 +28,8 @@
         (MIN_MAX, 'Min/Max'),
         (LINREG, 'Linear regression'),
         (MEAN_STD, 'Mean/standard deviation'),
-<<<<<<< HEAD
-        #         (LIN_CDF_MATCH, 'CDF matching with linear interpolation'),
-        #         (CDF_MATCH, 'CDF matching with 5-th order spline fitting'),
-    )
-=======
         (BETA_SCALING, 'CDF matching with beta distribution fitting'),
         )
->>>>>>> b5d9ca28
 
     ## scale to
     SCALE_TO_REF = 'ref'
@@ -54,7 +48,7 @@
         (NO_ANOM, 'Do not calculate'),
         (MOVING_AVG_35_D, '35 day moving average'),
         (CLIMATOLOGY, 'Climatology'),
-    )
+        )
 
     ## fields
 
@@ -187,4 +181,4 @@
     if instance.output_file:
         rundir = path.dirname(instance.output_file.path)
         if path.isdir(rundir):
-            rmtree(rundir)
+            rmtree(rundir)