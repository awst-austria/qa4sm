--- conflicted
+++ resolved
@@ -8,11 +8,7 @@
 from django.core.exceptions import ValidationError
 from django.core.validators import MinValueValidator, MaxValueValidator
 from django.db import models
-<<<<<<< HEAD
 from django.db.models.signals import post_delete, post_save
-=======
-from django.db.models.signals import post_delete
->>>>>>> 0925cea1
 from django.dispatch.dispatcher import receiver
 from django.utils import timezone
 
@@ -77,6 +73,9 @@
 
     # temporal matching window size:
     TEMP_MATCH_WINDOW = 12
+
+    # intra-annual metrics
+
 
     # intra-annual metrics
 
@@ -146,12 +145,9 @@
     intra_annual_overlap = models.IntegerField(blank=True, null=True)
 
     stability_metrics = models.BooleanField(default=False)
-<<<<<<< HEAD
 
     status = models.CharField(max_length=10, choices=JOB_STATUSES, default='SCHEDULED')
     isRemoved = models.BooleanField(default=False)
-=======
->>>>>>> 0925cea1
 
     # many-to-one relationships coming from other models:
     # dataset_configurations from DatasetConfiguration
