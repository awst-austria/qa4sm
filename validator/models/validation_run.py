--- conflicted
+++ resolved
@@ -133,11 +133,8 @@
     intra_annual_metrics = models.BooleanField(default=False)
     intra_annual_type = models.CharField(max_length=100, blank=True, null=True)
     intra_annual_overlap = models.IntegerField(blank=True, null=True)
-<<<<<<< HEAD
-=======
 
     stability_metrics = models.BooleanField(default=False)
->>>>>>> b5c154e4
 
     # many-to-one relationships coming from other models:
     # dataset_configurations from DatasetConfiguration
