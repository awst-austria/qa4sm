--- conflicted
+++ resolved
@@ -4,10 +4,7 @@
 from validator.mailer import _send_email
 from django.conf import settings
 from django.template.loader import get_template
-<<<<<<< HEAD
-=======
 from django.utils.html import strip_tags
->>>>>>> 7b09a9c7
 
 
 class Email(models.Model):
@@ -22,18 +19,11 @@
     def send_email(self):
         message_template = get_template('admin/email.html')
         html_message_content = message_template.render({'message': self.content})
-<<<<<<< HEAD
-
-        recipients = [user.email for user in self.send_to.all() if user.email != '']
-        if len(recipients) != 0:
-            _send_email(recipients, self.subject, html_message_content, as_html_message=True)
-=======
         plain_message = strip_tags(html_message_content)
 
         recipients = [user.email for user in self.send_to.all() if user.email != '']
         if len(recipients) != 0:
             _send_email(recipients, self.subject, plain_message, html_message=html_message_content)
->>>>>>> 7b09a9c7
         else:
             body = f'The email entitled {self.subject} can not be sent, as there were no recipients chosen.'
             _send_email([settings.EMAIL_FROM], 'Empty Addressees List', body)