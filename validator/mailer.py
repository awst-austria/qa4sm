--- conflicted
+++ resolved
@@ -189,8 +189,7 @@
             f'Failed to send verification email to user {user.id}: {str(e)}')
         raise
 
-<<<<<<< HEAD
-=======
+
 def user_api_token_request(user):
     __logger.info('Sending mail about user API token request to admins...')
 
@@ -207,7 +206,6 @@
                 subject=subject,
                 body=body)
 
->>>>>>> fcaabf07
 
 def send_autocleanup_failed(message):
     __logger.info('Sending mail about failing cleanup')
