import logging

from django.core.mail import send_mail, send_mass_mail, EmailMultiAlternatives
from django.core import mail
from django.urls.base import reverse
from django.conf import settings
from api.frontend_urls import get_angular_url

__logger = logging.getLogger(__name__)


def send_val_done_notification(val_run):
        __logger.info('Sending mail about validation {} to user {}...'.format(val_run.id, val_run.user))

        url = settings.SITE_URL + get_angular_url('result', val_run.id)

        # enumerate datasets with "and" and Oxford comma.
        dataset_string = ''
        and_position = val_run.dataset_configurations.count() - 1 - (
            1 if val_run.reference_configuration is not None else 0)
        i = 0
        for dc in val_run.dataset_configurations.all():
            if dc.id != val_run.reference_configuration.id:
                if (i != 0):
                    dataset_string += ", "
                    if (i == and_position):
                        dataset_string += "and "
                dataset_string += "{} ({})".format(dc.dataset.pretty_name, dc.version.pretty_name)
                i += 1

        subject = '[QA4SM] Validation finished'
        body = 'Dear {} {},\n\nyour validation of {} against {} ({}) data has been completed.\nThe results are available at: {}.\nYou have until {} to inspect your validation - then it will be automatically removed (unless archived).\n\nBest regards,\nQA4SM team'.format(
            val_run.user.first_name,
            val_run.user.last_name,
            dataset_string,
            val_run.reference_configuration.dataset.pretty_name,
            val_run.reference_configuration.version.pretty_name,
            url,
            val_run.expiry_date)

        _send_email(recipients=[val_run.user.email],
                    subject=subject,
                    body=body)


        # url = settings.SITE_URL + '/login/?next=' + get_angular_url('result', val_run.id)
def send_val_expiry_notification(val_runs):
    val_ids = ', '.join([str(val.id) for val in val_runs])
    user = val_runs[0].user
    __logger.info('Sending mail about expiry of validation {} to user {}...'.format(val_ids, user))

    if user is not None:
        urls = []
        val_names = []
        val_dates = []
        for val_run in val_runs:
            urls.append(settings.SITE_URL + '/login/?next=' + get_angular_url('result', val_run.id))
            val_names.append("{} ({})".format(val_run.name_tag, val_run.id) if val_run.name_tag else str(val_run.id))
            val_dates.append(val_run.expiry_date.strftime("%Y-%m-%d %H:%M"))

            val_run.expiry_notified = True
            val_run.save()

        subject = '[QA4SM] Validation expiring soon'

        if len(val_runs) == 1:
            body = 'Dear {} {},\n\nyour validation {} will expire soon.\nIt will be deleted automatically on {} ' \
                  'if you take no further action.\nIf you want to extend the validation\'s lifetime or archive it,' \
                  ' please visit\n{}\n(you will need to log in).\nPlease note that archived and published validations' \
                   ' are not subjected to deletion.\n\nBest regards,\nQA4SM team'.format(
                    user.first_name,
                    user.last_name,
                    val_names[0],
                    val_dates[0],
                    urls[0])
        else:
            body = 'Dear {} {},\n\nyour validations:\n{}\nwill expire soon.\nThey will be deleted automatically on:' \
                   '\n{}\nif you take no further action.\nIf you want to extend the validations\' ' \
                   'lifetime or archive them, ' \
                   'please visit\n{}\n(you will need to log in).\nPlease note that archived and published validations' \
                   ' are not subjected to deletion.\n\nBest regards,\nQA4SM team'.format(
                    user.first_name,
                    user.last_name,
                    ",\n".join(val_names),
                    ",\n".join(val_dates),
                    ",\n".join(urls))

        _send_email(recipients=[user.email],
                    subject=subject,
                    body=body)

        val_run.expiry_notified = True
        val_run.save()

def send_new_user_signed_up(user):
        __logger.info('Sending mail about new user {} to admins...'.format(user.username))

        url = settings.SITE_URL + reverse('admin:user_change_status', kwargs={'user_id': user.id})

        subject = '[QA4SM] New user signed up'
        body = 'Dear admins,\n\nnew user {} {} ({}) has signed up.\nTo activate their account go to: {}\n\nBest regards,\nYour webapp'.format(
            user.first_name,
            user.last_name,
            user.username,
            url)

        _send_email(recipients=[settings.EMAIL_FROM],
                    subject=subject,
                    body=body)


def send_user_account_removal_request(user):
        __logger.info('Sending mail about user removal request ({}) to admins...'.format(user.username))

        url = settings.SITE_URL + reverse('admin:validator_user_change', kwargs={'object_id': user.id})
        subject = '[QA4SM] User profile removal request'
        body = 'Dear admins,\n\n A new user account removal request has arrived from {} {} ({}).\nPlease review the account and delete it as soon as possible. \nUser account: {}\n\nBest regards,\nYour webapp'.format(
            user.first_name,
            user.last_name,
            user.username,
            url)

        _send_email(recipients=[settings.EMAIL_FROM],
                    subject=subject,
                    body=body)


def send_user_status_changed(user, activate):
        __logger.info('Sending mail to user {} about {}...'.format(
            user.username,
            ('activation' if activate else 'deactivation')
            ))

        subject = '[QA4SM] Account ' + ('activated' if activate else 'deactivated')
        body = 'Dear {} {},\n\nyour account "{}" has been {}.'.format(
            user.first_name,
            user.last_name,
            user.username,
            ('activated' if activate else 'deactivated'),
            )

        if activate:
            url = settings.SITE_URL + get_angular_url('login')
            body += '\nYou can now log in here: {}'.format(
                url)

        body += '\n\nBest regards,\nQA4SM team'

        _send_email(recipients=[user.email],
                    subject=subject,
                    body=body)


def send_user_link_to_reset_password(user, message):
    __logger.info('Sending mail about resetting their password to user {}...'.format(user.username))
    subject = '[QA4SM] Password reset for QA4SM webservice'
    _send_email(recipients=[user.email],
                subject=subject,
                body=message)


<<<<<<< HEAD
def _send_email(recipients, subject, body, as_html_message=False):
    try:
        send_mail(subject=subject,
                  message=body,
                  html_message=body if as_html_message else None,
                  from_email=settings.EMAIL_FROM,
                  recipient_list=recipients,
                  fail_silently=False,)
=======
def _send_email(recipients, subject, body, html_message=None):
    try:
        connection = mail.get_connection()
        connection.open()
        messages = list()
        for recipient in recipients:
            msg = EmailMultiAlternatives(subject, body, settings.EMAIL_FROM, [recipient])
            if html_message:
                msg.attach_alternative(html_message, "text/html")
            messages.append(msg)
        connection.send_messages(messages)
        connection.close()
>>>>>>> 7b09a9c7
    except Exception:
        __logger.exception('E-mail could not be sent.')<|MERGE_RESOLUTION|>--- conflicted
+++ resolved
@@ -159,16 +159,6 @@
                 body=message)
 
 
-<<<<<<< HEAD
-def _send_email(recipients, subject, body, as_html_message=False):
-    try:
-        send_mail(subject=subject,
-                  message=body,
-                  html_message=body if as_html_message else None,
-                  from_email=settings.EMAIL_FROM,
-                  recipient_list=recipients,
-                  fail_silently=False,)
-=======
 def _send_email(recipients, subject, body, html_message=None):
     try:
         connection = mail.get_connection()
@@ -181,6 +171,5 @@
             messages.append(msg)
         connection.send_messages(messages)
         connection.close()
->>>>>>> 7b09a9c7
     except Exception:
         __logger.exception('E-mail could not be sent.')