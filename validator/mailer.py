import logging

from django.core.mail import send_mail, send_mass_mail, EmailMultiAlternatives
from django.core import mail
from django.urls.base import reverse
from django.conf import settings
from api.frontend_urls import get_angular_url
from valentina.settings_conf import EMAIL_HOST_USER

# from validator.models import UserDatasetFile

__logger = logging.getLogger(__name__)


def send_failed_preprocessing_notification(file_entry, too_long_variable_name=False):
    __logger.info(f'Sending mail about failed preprocessing of the {file_entry.id} to user {file_entry.owner}...')
    guidelines_url = settings.SITE_URL + get_angular_url('my-datasets')

    file_problem_body = (f"Your file containing data for dataset {file_entry.dataset.pretty_name}, version "
                         f"{file_entry.version.pretty_name} could not be processed. Please check if you "
                         f"uploaded proper file and if your file hs been prepared according to our"
                         f" guidelines ({guidelines_url}).\n")

    variable_problem_body = (f"Looks like the variable name used in the file is too long. Please note that the "
                             f"variable name can not be longer than 30 characters and the long_name can not be "
                             f"longer than 100 characters.\n")

    subject = '[QA4SM] File preprocessing failed'
    body = f"""Dear {file_entry.owner.first_name} {file_entry.owner.last_name}, \n\n
    {file_problem_body if not too_long_variable_name else variable_problem_body}
<<<<<<< HEAD
    In case of further problems, please contact our team.\n\nBest regards,\nQA4SM team'"""
=======
    In case of further problem, please contact our team.\n\nBest regards,\nQA4SM team'"""
>>>>>>> 7e56dda5

    _send_email(recipients=[file_entry.owner.email],
                subject=subject,
                body=body)


def send_val_done_notification(val_run):
    __logger.info('Sending mail about validation {} to user {}...'.format(val_run.id, val_run.user))

    url = settings.SITE_URL + get_angular_url('result', val_run.id)

    # enumerate datasets with "and" and Oxford comma.
    dataset_string = ''
    and_position = val_run.dataset_configurations.count() - 1 - (
        1 if val_run.spatial_reference_configuration is not None else 0)
    i = 0
    for dc in val_run.dataset_configurations.all():
        if dc.id != val_run.spatial_reference_configuration.id:
            if (i != 0):
                dataset_string += ", "
                if (i == and_position):
                    dataset_string += "and "
            dataset_string += "{} ({})".format(dc.dataset.pretty_name, dc.version.pretty_name)
            i += 1

    subject = '[QA4SM] Validation finished'
    body = 'Dear {} {},\n\nyour validation of {} with  {} ({})  data ' \
           'as spatial reference and  {} ({}) data  as temporal referencehas been ' \
           'completed.\nThe results are available at: {}.\nYou have until {} to inspect your validation - ' \
           'then it will be automatically removed (unless archived).\n\nBest regards,\nQA4SM team'.format(
        val_run.user.first_name,
        val_run.user.last_name,
        dataset_string,
        val_run.spatial_reference_configuration.dataset.pretty_name,
        val_run.spatial_reference_configuration.version.pretty_name,
        val_run.temporal_reference_configuration.dataset.pretty_name,
        val_run.temporal_reference_configuration.version.pretty_name,
        url,
        val_run.expiry_date)

    _send_email(recipients=[val_run.user.email],
                subject=subject,
                body=body)

    # url = settings.SITE_URL + '/login/?next=' + get_angular_url('result', val_run.id)


def send_val_expiry_notification(val_runs):
    val_ids = ', '.join([str(val.id) for val in val_runs])
    user = val_runs[0].user
    __logger.info('Sending mail about expiry of validation {} to user {}...'.format(val_ids, user))

    if user is not None:
        urls = []
        val_names = []
        val_dates = []
        for val_run in val_runs:
            urls.append(settings.SITE_URL + '/login/?next=' + get_angular_url('result', val_run.id))
            val_names.append("{} ({})".format(val_run.name_tag, val_run.id) if val_run.name_tag else str(val_run.id))
            val_dates.append(val_run.expiry_date.strftime("%Y-%m-%d %H:%M"))

            val_run.expiry_notified = True
            val_run.save()

        subject = '[QA4SM] Validation expiring soon'

        if len(val_runs) == 1:
            body = 'Dear {} {},\n\nyour validation {} will expire soon.\nIt will be deleted automatically on {} ' \
                   'if you take no further action.\nIf you want to extend the validation\'s lifetime or archive it,' \
                   ' please visit\n{}\n(you will need to log in).\nPlease note that archived and published validations' \
                   ' are not subjected to deletion.\n\nBest regards,\nQA4SM team'.format(
                user.first_name,
                user.last_name,
                val_names[0],
                val_dates[0],
                urls[0])
        else:
            body = 'Dear {} {},\n\nyour validations:\n{}\nwill expire soon.\nThey will be deleted automatically on:' \
                   '\n{}\nif you take no further action.\nIf you want to extend the validations\' ' \
                   'lifetime or archive them, ' \
                   'please visit\n{}\n(you will need to log in).\nPlease note that archived and published validations' \
                   ' are not subjected to deletion.\n\nBest regards,\nQA4SM team'.format(
                user.first_name,
                user.last_name,
                ",\n".join(val_names),
                ",\n".join(val_dates),
                ",\n".join(urls))

        _send_email(recipients=[user.email],
                    subject=subject,
                    body=body)

        val_run.expiry_notified = True
        val_run.save()


def send_new_user_signed_up(user):
    __logger.info('Sending mail about new user {} to admins...'.format(user.username))

    url = settings.SITE_URL + reverse('admin:user_change_status', kwargs={'user_id': user.id})

    subject = '[QA4SM] New user signed up'
    body = 'Dear admins,\n\nnew user {} {} ({}) has signed up.\nTo activate their account go to: {}\n\nBest regards,\nYour webapp'.format(
        user.first_name,
        user.last_name,
        user.username,
        url)

    _send_email(recipients=[settings.EMAIL_FROM],
                subject=subject,
                body=body)


def send_user_account_removal_request(user):
    __logger.info('Sending mail about user removal request ({}) to admins...'.format(user.username))

    url = settings.SITE_URL + reverse('admin:validator_user_change', kwargs={'object_id': user.id})
    subject = '[QA4SM] User profile removal request'
    body = 'Dear admins,\n\n A new user account removal request has arrived from {} {} ({}).\nPlease review the account and delete it as soon as possible. \nUser account: {}\n\nBest regards,\nYour webapp'.format(
        user.first_name,
        user.last_name,
        user.username,
        url)

    _send_email(recipients=[settings.EMAIL_FROM],
                subject=subject,
                body=body)


def send_user_status_changed(user, activate):
    __logger.info('Sending mail to user {} about {}...'.format(
        user.username,
        ('activation' if activate else 'deactivation')
    ))

    subject = '[QA4SM] Account ' + ('activated' if activate else 'deactivated')
    body = 'Dear {} {},\n\nyour account "{}" has been {}.'.format(
        user.first_name,
        user.last_name,
        user.username,
        ('activated' if activate else 'deactivated'),
    )

    if activate:
        url = settings.SITE_URL + get_angular_url('login')
        body += '\nYou can now log in here: {}'.format(
            url)

    body += '\n\nBest regards,\nQA4SM team'

    _send_email(recipients=[user.email],
                subject=subject,
                body=body)


def send_user_link_to_reset_password(user, message):
    __logger.info('Sending mail about resetting their password to user {}...'.format(user.username))
    subject = '[QA4SM] Password reset for QA4SM webservice'
    _send_email(recipients=[user.email],
                subject=subject,
                body=message)


def _send_user_help_request(user_name, user_email, message, send_copy_to_user):
    __logger.info(f'Sending user request from  {user_name}')
    subject = "[USER MESSAGE] - Sent via contact form"
    final_message = f'''Sent by: {user_name} \nReply to: {user_email} \n\n{message}'''
    print(final_message)
    _send_email(recipients=[EMAIL_HOST_USER, user_email] if send_copy_to_user else [EMAIL_HOST_USER],
                subject=subject,
                body=final_message)


def _send_email(recipients, subject, body, html_message=None):
    try:
        connection = mail.get_connection()
        connection.open()
        messages = list()
        for recipient in recipients:
            msg = EmailMultiAlternatives(subject, body, settings.EMAIL_FROM, [recipient])
            if html_message:
                msg.attach_alternative(html_message, "text/html")
            messages.append(msg)
        connection.send_messages(messages)
        connection.close()
    except Exception:
        __logger.exception('E-mail could not be sent.')<|MERGE_RESOLUTION|>--- conflicted
+++ resolved
@@ -28,11 +28,8 @@
     subject = '[QA4SM] File preprocessing failed'
     body = f"""Dear {file_entry.owner.first_name} {file_entry.owner.last_name}, \n\n
     {file_problem_body if not too_long_variable_name else variable_problem_body}
-<<<<<<< HEAD
     In case of further problems, please contact our team.\n\nBest regards,\nQA4SM team'"""
-=======
-    In case of further problem, please contact our team.\n\nBest regards,\nQA4SM team'"""
->>>>>>> 7e56dda5
+
 
     _send_email(recipients=[file_entry.owner.email],
                 subject=subject,
