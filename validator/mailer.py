import logging
from datetime import timedelta

from django.utils import timezone
from django.core.mail import send_mail, send_mass_mail, EmailMultiAlternatives
from django.core import mail
from django.urls.base import reverse
from django.conf import settings
from api.frontend_urls import get_angular_url
from valentina.settings_conf import EMAIL_HOST_USER

# from validator.models import UserDatasetFile

__logger = logging.getLogger(__name__)


def send_failed_preprocessing_notification(file_entry,
                                           full_traceback=None,
                                           too_long_variable_name=False):
    # Check if this is a format validation error
    is_format_validation_error = hasattr(
        file_entry, 'format_validation_error_msg'
    ) and file_entry.format_validation_error_msg

    stage = 'uploaded file format check' if is_format_validation_error else 'data preprocessing pipeline'
    __logger.info(
        f'Sending mail about failed {stage} of file {file_entry.id} to user {file_entry.owner}...'
    )

    guidelines_url = settings.SITE_URL + get_angular_url('my-datasets')

    # Build the email body based on the type of error
    if is_format_validation_error:
        problem_body = (
            f"\nYour file containing data for dataset {file_entry.dataset.pretty_name}, version "
            f"{file_entry.version.pretty_name} failed format validation.\n\n"
            f"{file_entry.format_validation_error_msg}\n\n"
            f"Please check if you uploaded the proper file and ensure it has been prepared "
            f"according to our guidelines ({guidelines_url}).\n")
    elif too_long_variable_name:
        problem_body = (
            f"\nThe variable name used in your file for dataset {file_entry.dataset.pretty_name}, "
            f"version {file_entry.version.pretty_name} is too long. Please note that variable "
            f"names cannot be longer than 30 characters and long_name cannot be longer than "
            f"100 characters.\n")
    else:
        problem_body = (
            f"\nYour file containing data for dataset {file_entry.dataset.pretty_name}, version "
            f"{file_entry.version.pretty_name} could not be processed. \n\nPlease check if you "
            f"uploaded the proper file and ensure it has been prepared according to our "
            f"guidelines ({guidelines_url}).\n")

    # switch off once failed uploads are properly displayed with log file in upload section
    traceback = ""
    if full_traceback:
        traceback = "\n\n\n-------------------------------------------------------------------------------"
        traceback += f"\nFor Advanced Users: \n\nIf your file format already follows our guidelines, "
        traceback += f"the detailed error traceback below may help diagnose the issue: \n\n{full_traceback}"

    subject = f'[QA4SM] {stage.title()} Failed'
    display_name = f"{file_entry.owner.first_name} {file_entry.owner.last_name}".strip(
    ) or file_entry.owner.username
    body = f"""Dear {display_name},
    {problem_body}
    \nIn case of further problems, please contact our team.

    \nBest regards,
    \nQA4SM team {traceback}"""

    _send_email(recipients=[file_entry.owner.email],
                subject=subject,
                body=body)


def send_val_done_notification(val_run):
    __logger.info('Sending mail about validation {} to user {}...'.format(
        val_run.id, val_run.user))

    url = settings.SITE_URL + get_angular_url('result', val_run.id)

    # enumerate datasets with "and" and Oxford comma.
    dataset_string = ''
    and_position = val_run.dataset_configurations.count() - 1 - (
        1 if val_run.spatial_reference_configuration is not None else 0)
    i = 0
    for dc in val_run.dataset_configurations.all():
        if dc.id != val_run.spatial_reference_configuration.id:
            if (i != 0):
                dataset_string += ", "
                if (i == and_position):
                    dataset_string += "and "
            dataset_string += "{} ({})".format(dc.dataset.pretty_name,
                                               dc.version.pretty_name)
            i += 1

    subject = '[QA4SM] Validation finished'
    body = 'Dear {} {},\n\nyour validation of {} with  {} ({})  data ' \
           'as spatial reference and  {} ({}) data  as temporal reference has been ' \
           'completed.\nThe results are available at: {}.\nYou have until {} to inspect your validation - ' \
           'then it will be automatically removed (unless archived).\n\nBest regards,\nQA4SM team'.format(
        val_run.user.first_name,
        val_run.user.last_name,
        dataset_string,
        val_run.spatial_reference_configuration.dataset.pretty_name,
        val_run.spatial_reference_configuration.version.pretty_name,
        val_run.temporal_reference_configuration.dataset.pretty_name,
        val_run.temporal_reference_configuration.version.pretty_name,
        url,
        val_run.expiry_date)

    _send_email(recipients=[val_run.user.email], subject=subject, body=body)

    # url = settings.SITE_URL + '/login/?next=' + get_angular_url('result', val_run.id)


def send_val_expiry_notification(val_runs):
    val_ids = ', '.join([str(val.id) for val in val_runs])
    user = val_runs[0].user
    __logger.info(
        'Sending mail about expiry of validation {} to user {}...'.format(
            val_ids, user))

    if user is not None:
        for val_run in val_runs:
            val_run.expiry_notified = True
            val_run.save()

        subject = '[QA4SM] Validation expiring soon'
        greetings_form = f'{user.first_name}  {user.last_name}' if user.first_name and user.last_name else user.username
        threshold_date = timezone.now() - timedelta(
            days=settings.VALIDATION_EXPIRY_DAYS)
        removal_date = timezone.now() + timedelta(
            days=settings.VALIDATION_EXPIRY_WARNING_DAYS)
        help_url = settings.SITE_URL + get_angular_url('help')
        my_results_url = settings.SITE_URL + get_angular_url('validations')

        body = f'''Dear {greetings_form},
        \nyour validations started before {threshold_date.date()} will expire soon. \nThey will be deleted automatically on {removal_date.date()} if you take no further action. \nIf you want to extend the validation\'s lifetime or archive it, please visit {my_results_url} (you will need to log in).
        \nPlease note that archived and published validations are not subjected to deletion. If you need assistance with archiving or publishing your results, please visit our help ({help_url}) page for detailed guidance and support.
        \nBest regards,
        \nQA4SM team
        '''

        if user.email:
            _send_email(recipients=[user.email], subject=subject, body=body)
        else:
            __logger.exception('The user has no email assigned')


def send_new_user_signed_up(user):
    __logger.info('Sending mail about new user {} to admins...'.format(
        user.username))

    url = settings.SITE_URL

    subject = '[QA4SM] New user signed up'
    body = 'Dear admins,\n\nnew user {} {} ({}) has signed up from {}. A verification email has been sent to their provided address\nKind regards,\nYour webapp'.format(
        user.first_name, user.last_name, user.username, url)

    _send_email(recipients=[settings.EMAIL_FROM], subject=subject, body=body)


def send_new_user_verification(user, token):
    __logger.info('Sending email verification to user {}...'.format(user.id))

    contact_url = settings.SITE_URL + get_angular_url('contact-us')

    verification_url = f"{settings.SITE_URL}/api/verify-email/{user.id}/{token}/"

    subject = '[QA4SM] Verify your email address'

    body = f'''
    Dear {user.first_name or user.username},
    
    Thank you for signing up to QA4SM. To complete your registration, please verify your email address by clicking the following link: 
    
    {verification_url}

    If you have any problems please contact the admins at {contact_url}.

    Kind regards,
    QA4SM team
    '''

    try:
        _send_email(recipients=[user.email], subject=subject, body=body)
    except Exception as e:
        __logger.error(
            f'Failed to send verification email to user {user.id}: {str(e)}')
        raise

<<<<<<< HEAD
def user_api_token_request(user):
    __logger.info('Sending mail about user API token request to admins...')

    url = settings.SITE_URL + reverse('admin:validator_user_change', kwargs={'object_id': user.id})

    subject = '[QA4SM] User API token request'
    body = 'Dear admins,\n\nA new user API token request has arrived from {} {} ({}).\nPlease review the account and create a token. \nUser account: {}\n\nKind regards,\nYour webapp'.format(
        user.first_name,
        user.last_name,
        user.username,
        url)

    _send_email(recipients=[settings.EMAIL_FROM],
                subject=subject,
                body=body)

=======
>>>>>>> 940a900b

def send_autocleanup_failed(message):
    __logger.info('Sending mail about failing cleanup')
    subject = '[QA4SM INTERNAL] Cleanup failed'
    body = f'Dear admins,\nRunning auto cleanup process failed. The error is {message} \nBest regards,\nYour webapp'
    print(body)
    _send_email(recipients=[settings.EMAIL_FROM], subject=subject, body=body)


def send_user_account_removal_request(user):
    __logger.info(
        'Sending mail about user removal request ({}) to admins...'.format(
            user.username))

    url = settings.SITE_URL + reverse('admin:validator_user_change',
                                      kwargs={'object_id': user.id})
    subject = '[QA4SM] User profile removal request'
    body = 'Dear admins,\n\n A new user account removal request has arrived from {} {} ({}).\nPlease review the account and delete it as soon as possible. \nUser account: {}\n\nBest regards,\nYour webapp'.format(
        user.first_name, user.last_name, user.username, url)

    _send_email(recipients=[settings.EMAIL_FROM], subject=subject, body=body)


def send_user_status_changed(user, activate):
    __logger.info('Sending mail to user {} about {}...'.format(
        user.username, ('activation' if activate else 'deactivation')))

    subject = '[QA4SM] Account ' + ('activated' if activate else 'deactivated')
    body = 'Dear {} {},\n\nyour account "{}" has been {}.'.format(
        user.first_name,
        user.last_name,
        user.username,
        ('activated' if activate else 'deactivated'),
    )

    if activate:
        url = settings.SITE_URL + get_angular_url('login')
        body += '\nYou can now log in here: {}'.format(url)

    body += '\n\nBest regards,\nQA4SM team'

    _send_email(recipients=[user.email], subject=subject, body=body)


def send_user_link_to_reset_password(user, message):
    __logger.info(
        'Sending mail about resetting their password to user {}...'.format(
            user.username))
    subject = '[QA4SM] Password reset for QA4SM webservice'
    _send_email(recipients=[user.email], subject=subject, body=message)


def send_user_help_request(user_name, user_email, message, send_copy_to_user):
    __logger.info(f'Sending user request from  {user_name}')
    subject = "[USER MESSAGE] - Sent via contact form"
    final_message = f'''Sent by: {user_name} \nReply to: {user_email} \n\n{message}'''
    print(final_message)
    _send_email(recipients=[EMAIL_HOST_USER, user_email]
                if send_copy_to_user else [EMAIL_HOST_USER],
                subject=subject,
                body=final_message)


def _send_email(recipients, subject, body, html_message=None):
    try:
        connection = mail.get_connection()
        connection.open()
        messages = list()
        for recipient in recipients:
            msg = EmailMultiAlternatives(subject, body, settings.EMAIL_FROM,
                                         [recipient])
            if html_message:
                msg.attach_alternative(html_message, "text/html")
            messages.append(msg)
        connection.send_messages(messages)
        print('email sent')
        connection.close()
    except Exception:
        __logger.exception('E-mail could not be sent.')<|MERGE_RESOLUTION|>--- conflicted
+++ resolved
@@ -189,25 +189,6 @@
             f'Failed to send verification email to user {user.id}: {str(e)}')
         raise
 
-<<<<<<< HEAD
-def user_api_token_request(user):
-    __logger.info('Sending mail about user API token request to admins...')
-
-    url = settings.SITE_URL + reverse('admin:validator_user_change', kwargs={'object_id': user.id})
-
-    subject = '[QA4SM] User API token request'
-    body = 'Dear admins,\n\nA new user API token request has arrived from {} {} ({}).\nPlease review the account and create a token. \nUser account: {}\n\nKind regards,\nYour webapp'.format(
-        user.first_name,
-        user.last_name,
-        user.username,
-        url)
-
-    _send_email(recipients=[settings.EMAIL_FROM],
-                subject=subject,
-                body=body)
-
-=======
->>>>>>> 940a900b
 
 def send_autocleanup_failed(message):
     __logger.info('Sending mail about failing cleanup')
@@ -215,6 +196,24 @@
     body = f'Dear admins,\nRunning auto cleanup process failed. The error is {message} \nBest regards,\nYour webapp'
     print(body)
     _send_email(recipients=[settings.EMAIL_FROM], subject=subject, body=body)
+
+
+def send_user_account_removal_request(user):
+    __logger.info(
+        'Sending mail about user removal request ({}) to admins...'.format(
+            user.username))
+    
+def user_api_token_request(user):
+    __logger.info('Sending mail about user API token request to admins...')
+
+    url = settings.SITE_URL + reverse('admin:validator_user_change',
+                                      kwargs={'object_id': user.id})
+    subject = '[QA4SM] User profile removal request'
+    body = 'Dear admins,\n\n A new user account removal request has arrived from {} {} ({}).\nPlease review the account and delete it as soon as possible. \nUser account: {}\n\nBest regards,\nYour webapp'.format(
+        user.first_name, user.last_name, user.username, url)
+
+    _send_email(recipients=[settings.EMAIL_FROM], subject=subject, body=body)
+
 
 
 def send_user_account_removal_request(user):
