--- conflicted
+++ resolved
@@ -161,7 +161,6 @@
 
 def _send_email(recipients, subject, body, html_message=None):
     try:
-<<<<<<< HEAD
         for recipient in recipients:
             try:
                 send_mail(subject=subject,
@@ -172,26 +171,5 @@
                           fail_silently=False,)
             except Exception:
                 __logger.info(f'E-mail to the user {recipient} could not be sent.')
-=======
-        connection = mail.get_connection()
-        connection.open()
-        messages = list()
-        for recipient in recipients:
-            msg = EmailMultiAlternatives(subject, body, settings.EMAIL_FROM, [recipient])
-            msg.attach_alternative(html_message, "text/html")
-            messages.append(msg)
-        connection.send_messages(messages)
-        connection.close()
->>>>>>> 2ee0aace
     except Exception:
-        __logger.exception('E-mail could not be sent.')
-    # try:
-    #     for recipient in recipients:
-    #         send_mail(subject=subject,
-    #                   message=body,
-    #                   html_message=html_message,
-    #                   from_email=settings.EMAIL_FROM,
-    #                   recipient_list=[recipient],
-    #                   fail_silently=False,)
-    # except Exception:
-    #     __logger.exception('E-mail could not be sent.')+        __logger.exception('E-mail could not be sent.')