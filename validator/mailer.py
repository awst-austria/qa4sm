import logging
from datetime import timedelta

from django.utils import timezone
from django.core.mail import send_mail, send_mass_mail, EmailMultiAlternatives
from django.core import mail
from django.urls.base import reverse
from django.conf import settings
from api.frontend_urls import get_angular_url
from valentina.settings_conf import EMAIL_HOST_USER

# from validator.models import UserDatasetFile

__logger = logging.getLogger(__name__)


def send_failed_preprocessing_notification(file_entry, too_long_variable_name=False):
    __logger.info(f'Sending mail about failed preprocessing of the {file_entry.id} to user {file_entry.owner}...')
    guidelines_url = settings.SITE_URL + get_angular_url('my-datasets')

    file_problem_body = (f"Your file containing data for dataset {file_entry.dataset.pretty_name}, version "
                         f"{file_entry.version.pretty_name} could not be processed. Please check if you "
                         f"uploaded proper file and if your file hs been prepared according to our"
                         f" guidelines ({guidelines_url}).\n")

    variable_problem_body = (f"Looks like the variable name used in the file is too long. Please note that the "
                             f"variable name can not be longer than 30 characters and the long_name can not be "
                             f"longer than 100 characters.\n")

    subject = '[QA4SM] File preprocessing failed'
    body = f"""Dear {file_entry.owner.first_name} {file_entry.owner.last_name}, \n\n
    {file_problem_body if not too_long_variable_name else variable_problem_body}
    In case of further problems, please contact our team.\n\nBest regards,\nQA4SM team'"""

    _send_email(recipients=[file_entry.owner.email],
                subject=subject,
                body=body)


def send_val_done_notification(val_run):
    __logger.info('Sending mail about validation {} to user {}...'.format(val_run.id, val_run.user))

    url = settings.SITE_URL + get_angular_url('result', val_run.id)

    # enumerate datasets with "and" and Oxford comma.
    dataset_string = ''
    and_position = val_run.dataset_configurations.count() - 1 - (
        1 if val_run.spatial_reference_configuration is not None else 0)
    i = 0
    for dc in val_run.dataset_configurations.all():
        if dc.id != val_run.spatial_reference_configuration.id:
            if (i != 0):
                dataset_string += ", "
                if (i == and_position):
                    dataset_string += "and "
            dataset_string += "{} ({})".format(dc.dataset.pretty_name, dc.version.pretty_name)
            i += 1

    subject = '[QA4SM] Validation finished'
    body = 'Dear {} {},\n\nyour validation of {} with  {} ({})  data ' \
           'as spatial reference and  {} ({}) data  as temporal reference has been ' \
           'completed.\nThe results are available at: {}.\nYou have until {} to inspect your validation - ' \
           'then it will be automatically removed (unless archived).\n\nBest regards,\nQA4SM team'.format(
        val_run.user.first_name,
        val_run.user.last_name,
        dataset_string,
        val_run.spatial_reference_configuration.dataset.pretty_name,
        val_run.spatial_reference_configuration.version.pretty_name,
        val_run.temporal_reference_configuration.dataset.pretty_name,
        val_run.temporal_reference_configuration.version.pretty_name,
        url,
        val_run.expiry_date)

    _send_email(recipients=[val_run.user.email],
                subject=subject,
                body=body)

    # url = settings.SITE_URL + '/login/?next=' + get_angular_url('result', val_run.id)


def send_val_expiry_notification(val_runs):
    val_ids = ', '.join([str(val.id) for val in val_runs])
    user = val_runs[0].user
    __logger.info('Sending mail about expiry of validation {} to user {}...'.format(val_ids, user))

    if user is not None:
        for val_run in val_runs:
            val_run.expiry_notified = True
            val_run.save()

        subject = '[QA4SM] Validation expiring soon'
        greetings_form = f'{user.first_name}  {user.last_name}' if user.first_name and user.last_name else user.username
        threshold_date = timezone.now() - timedelta(days=settings.VALIDATION_EXPIRY_DAYS)
        removal_date = timezone.now() + timedelta(days=settings.VALIDATION_EXPIRY_WARNING_DAYS)
        help_url = settings.SITE_URL + get_angular_url('help')
        my_results_url = settings.SITE_URL + get_angular_url('validations')

        body = f'''Dear {greetings_form},
        \nyour validations started before {threshold_date.date()} will expire soon. \nThey will be deleted automatically on {removal_date.date()} if you take no further action. \nIf you want to extend the validation\'s lifetime or archive it, please visit {my_results_url} (you will need to log in).
        \nPlease note that archived and published validations are not subjected to deletion. If you need assistance with archiving or publishing your results, please visit our help ({help_url}) page for detailed guidance and support.
        \nBest regards,
        \nQA4SM team
        '''

        if user.email:
            _send_email(recipients=[user.email],
                        subject=subject,
                        body=body)
        else:
            __logger.exception('The user has no email assigned')


def send_new_user_signed_up(user):
    __logger.info('Sending mail about new user {} to admins...'.format(user.username))

    url = settings.SITE_URL

    subject = '[QA4SM] New user signed up'
<<<<<<< HEAD
    body = 'Dear admins,\n\nnew user {} {} ({}) has signed up and a verification email has been sent to their provided address\nKind regards,\nYour webapp'.format(
=======
    body = 'Dear admins,\n\nnew user {} {} ({}) has signed up from {}. A verification email has been sent to their provided address\n Kind regards,\nYour webapp'.format(
>>>>>>> a9fc9b52
        user.first_name,
        user.last_name,
        user.username,
        url)

    _send_email(recipients=[settings.EMAIL_FROM],
                subject=subject,
                body=body)

def send_new_user_verification(user, token):
    __logger.info('Sending email verification to user {}...'.format(user.id))

<<<<<<< HEAD
    contact_us_url = settings.SITE_URL + get_angular_url('contact-us')
=======
    contact_url = settings.SITE_URL + get_angular_url('contact-us')
>>>>>>> a9fc9b52

    verification_url = f"{settings.SITE_URL}/api/verify-email/{user.id}/{token}/"
    
    subject = '[QA4SM] Verify your email address'
<<<<<<< HEAD
    body = f'''
    Dear {user.first_name or user.username},
=======
    body = f'''Dear {user.first_name or user.username},
>>>>>>> a9fc9b52
    
    Thank you for signing up to QA4SM. To complete your registration, please verify your email address by clicking the following link: 
    
    {verification_url}

<<<<<<< HEAD
    This link will expire in 24 hours. If you have any problems please contact the admins at {contact_us_url}.
=======
    If you have any problems please contact the admins at {contact_url}.
>>>>>>> a9fc9b52

    Kind regards,
    QA4SM team
    '''

    try:
        _send_email(recipients=[user.email],
                    subject=subject,
                    body=body)
    except Exception as e:
        __logger.error(f'Failed to send verification email to user {user.id}: {str(e)}')
        raise

def send_autocleanup_failed(message):
    __logger.info('Sending mail about failing cleanup')
    subject = '[QA4SM INTERNAL] Cleanup failed'
    body = f'Dear admins,\nRunning auto cleanup failed. The error is {message} \nBest regards,\nYour webapp'
    print(body)
    _send_email(recipients=[settings.EMAIL_FROM],
                subject=subject,
                body=body)


def send_user_account_removal_request(user):
    __logger.info('Sending mail about user removal request ({}) to admins...'.format(user.username))

    url = settings.SITE_URL + reverse('admin:validator_user_change', kwargs={'object_id': user.id})
    subject = '[QA4SM] User profile removal request'
    body = 'Dear admins,\n\n A new user account removal request has arrived from {} {} ({}).\nPlease review the account and delete it as soon as possible. \nUser account: {}\n\nBest regards,\nYour webapp'.format(
        user.first_name,
        user.last_name,
        user.username,
        url)

    _send_email(recipients=[settings.EMAIL_FROM],
                subject=subject,
                body=body)


def send_user_status_changed(user, activate):
    __logger.info('Sending mail to user {} about {}...'.format(
        user.username,
        ('activation' if activate else 'deactivation')
    ))

    subject = '[QA4SM] Account ' + ('activated' if activate else 'deactivated')
    body = 'Dear {} {},\n\nyour account "{}" has been {}.'.format(
        user.first_name,
        user.last_name,
        user.username,
        ('activated' if activate else 'deactivated'),
    )

    if activate:
        url = settings.SITE_URL + get_angular_url('login')
        body += '\nYou can now log in here: {}'.format(
            url)

    body += '\n\nBest regards,\nQA4SM team'

    _send_email(recipients=[user.email],
                subject=subject,
                body=body)


def send_user_link_to_reset_password(user, message):
    __logger.info('Sending mail about resetting their password to user {}...'.format(user.username))
    subject = '[QA4SM] Password reset for QA4SM webservice'
    _send_email(recipients=[user.email],
                subject=subject,
                body=message)


def send_user_help_request(user_name, user_email, message, send_copy_to_user):
    __logger.info(f'Sending user request from  {user_name}')
    subject = "[USER MESSAGE] - Sent via contact form"
    final_message = f'''Sent by: {user_name} \nReply to: {user_email} \n\n{message}'''
    print(final_message)
    _send_email(recipients=[EMAIL_HOST_USER, user_email] if send_copy_to_user else [EMAIL_HOST_USER],
                subject=subject,
                body=final_message)


def _send_email(recipients, subject, body, html_message=None):
    try:
        connection = mail.get_connection()
        connection.open()
        messages = list()
        for recipient in recipients:
            msg = EmailMultiAlternatives(subject, body, settings.EMAIL_FROM, [recipient])
            if html_message:
                msg.attach_alternative(html_message, "text/html")
            messages.append(msg)
        connection.send_messages(messages)
        print('email sent')
        connection.close()
    except Exception:
        __logger.exception('E-mail could not be sent.')<|MERGE_RESOLUTION|>--- conflicted
+++ resolved
@@ -116,11 +116,7 @@
     url = settings.SITE_URL
 
     subject = '[QA4SM] New user signed up'
-<<<<<<< HEAD
-    body = 'Dear admins,\n\nnew user {} {} ({}) has signed up and a verification email has been sent to their provided address\nKind regards,\nYour webapp'.format(
-=======
     body = 'Dear admins,\n\nnew user {} {} ({}) has signed up from {}. A verification email has been sent to their provided address\n Kind regards,\nYour webapp'.format(
->>>>>>> a9fc9b52
         user.first_name,
         user.last_name,
         user.username,
@@ -133,31 +129,18 @@
 def send_new_user_verification(user, token):
     __logger.info('Sending email verification to user {}...'.format(user.id))
 
-<<<<<<< HEAD
-    contact_us_url = settings.SITE_URL + get_angular_url('contact-us')
-=======
     contact_url = settings.SITE_URL + get_angular_url('contact-us')
->>>>>>> a9fc9b52
 
     verification_url = f"{settings.SITE_URL}/api/verify-email/{user.id}/{token}/"
     
     subject = '[QA4SM] Verify your email address'
-<<<<<<< HEAD
-    body = f'''
-    Dear {user.first_name or user.username},
-=======
     body = f'''Dear {user.first_name or user.username},
->>>>>>> a9fc9b52
     
     Thank you for signing up to QA4SM. To complete your registration, please verify your email address by clicking the following link: 
     
     {verification_url}
 
-<<<<<<< HEAD
-    This link will expire in 24 hours. If you have any problems please contact the admins at {contact_us_url}.
-=======
     If you have any problems please contact the admins at {contact_url}.
->>>>>>> a9fc9b52
 
     Kind regards,
     QA4SM team
