--- conflicted
+++ resolved
@@ -57,7 +57,7 @@
             variables.append('Quality_Flag')
             continue
 
-        if(fil.name == "FIL_ERA_TEMP_UNFROZEN"):
+        if(fil.name == "FIL_ERA5_TEMP_UNFROZEN"):
             era_temp_variable = variable.pretty_name.replace("wv", "t")
             variables.append(era_temp_variable)
             continue
@@ -144,14 +144,9 @@
             filtered_reader = SelfMaskingAdapter(filtered_reader, '==', 0, 'Quality_Flag')
             continue
 
-        #Note that this filter is similar to the GLDAS one. But since we don't have
-<<<<<<< HEAD
-        #snow depth in the nc file yet, this is the preliminary one. 
-        if(fil.name == "FIL_ERA5_UNFROZEN"):
-=======
         #snow depth in the nc file yet, this is the preliminary one.
-        if(fil.name == "FIL_ERA_TEMP_UNFROZEN"):
->>>>>>> 1d71c79d
+        if(fil.name == "FIL_ERA5_TEMP_UNFROZEN"):
+
             era_temp_variable = variable.pretty_name.replace("wv", "t")
             filtered_reader = SelfMaskingAdapter(filtered_reader, '>', 274.15, era_temp_variable)
             continue
