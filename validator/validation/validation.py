--- conflicted
+++ resolved
@@ -39,32 +39,18 @@
 from validator.models import ValidationRun, DatasetVersion
 from validator.validation.batches import create_jobs, create_upscaling_lut
 from validator.validation.filters import setup_filtering
-<<<<<<< HEAD
-from validator.validation.globals import OUTPUT_FOLDER, IRREGULAR_GRIDS, VR_FIELDS, DS_FIELDS, ISMN, DEFAULT_TSW, TEMPORAL_SUB_WINDOW_SEPARATOR, TEMPORAL_SUB_WINDOWS, add_annual_subwindows
-=======
-from validator.validation.globals import OUTPUT_FOLDER, IRREGULAR_GRIDS, VR_FIELDS, DS_FIELDS, ISMN, DEFAULT_TSW, TEMPORAL_SUB_WINDOW_SEPARATOR, METRICS
->>>>>>> ee53b23a
+from validator.validation.globals import OUTPUT_FOLDER, IRREGULAR_GRIDS, VR_FIELDS, DS_FIELDS, ISMN, DEFAULT_TSW, TEMPORAL_SUB_WINDOW_SEPARATOR, METRICS, TEMPORAL_SUB_WINDOWS, add_annual_subwindows
 from validator.validation.graphics import generate_all_graphs
 from validator.validation.readers import create_reader, adapt_timestamp
 from validator.validation.util import mkdir_if_not_exists, first_file_in
 from validator.validation.globals import START_TIME, END_TIME, METADATA_TEMPLATE
-<<<<<<< HEAD
 from validator.validation.adapters import StabilityMetricsAdapter
 import qa4sm_reader
 from qa4sm_reader.intra_annual_temp_windows import TemporalSubWindowsCreator, NewSubWindow, TemporalSubWindowsFactory
 from qa4sm_reader.netcdf_transcription import Pytesmo2Qa4smResultsTranscriber
-=======
->>>>>>> ee53b23a
-
-import qa4sm_reader
-from qa4sm_reader.intra_annual_temp_windows import TemporalSubWindowsCreator, NewSubWindow
-from qa4sm_reader.netcdf_transcription import Pytesmo2Qa4smResultsTranscriber
-
-<<<<<<< HEAD
-=======
+
 __logger = logging.getLogger(__name__)
 
->>>>>>> ee53b23a
 def _get_actual_time_range(val_run, dataset_version_id):
     try:
         vs_start = DatasetVersion.objects.get(
@@ -390,12 +376,11 @@
     #     calc_kendall=_calc_kendall,
     # )
 
-<<<<<<< HEAD
     #TODO: this should be move to the api view
     if validation_run.intra_annual_metrics and validation_run.stability_metrics:
         raise ValueError("Both intra_annual_metrics and stability_metrics cannot be True at the same time.")
 
-    
+
     tsw_metrics = None
     temp_sub_wdws = None
 
@@ -418,7 +403,7 @@
                     subsets=temp_sub_wdw_instance.custom_temporal_sub_windows,
                     group_results="join",
                 )
-            
+
             elif tsw_metrics == "stability":
                 # Remove existing sub-windows and prepare stability sub-windows
                 temp_sub_wdw_instance.remove_temp_sub_wndws()
@@ -458,33 +443,6 @@
         metric_calculators = {(ds_num, 2): pairwise_metrics.calc_metrics}
     except Exception as e:
         print(e)
-=======
-
-
-    # intra-annual metrics
-    iam_dict = define_intra_annual_metrics(validation_run)
-    temp_sub_wdw_instance = iam_dict['temp_sub_wdw_instance']
-    temp_sub_wdws = iam_dict['temp_sub_wdws']
-
-    if isinstance(
-            temp_sub_wdws, dict
-    ):  # for more info, doc at see https://pytesmo.readthedocs.io/en/latest/examples/validation_framework.html#Metric-Calculator-Adapters
-        pairwise_metrics = SubsetsMetricsAdapter(
-            calculator=_pairwise_metrics,
-            subsets=temp_sub_wdw_instance.custom_temporal_sub_windows,
-            group_results="join",
-        )
-
-    elif temp_sub_wdws is None: # the default case
-        pairwise_metrics = _pairwise_metrics
-
-    else:
-        raise ValueError(
-            f"Invalid value for temp_sub_wdws: {temp_sub_wdws}. Please specify either None or a custom temporal sub windowing function."
-        )
-
-    metric_calculators = {(ds_num, 2): pairwise_metrics.calc_metrics}
->>>>>>> ee53b23a
 
     if (len(ds_names) >= 3) and (validation_run.tcol is True):
         _tcol_metrics = TripleCollocationMetrics(
@@ -730,11 +688,7 @@
         if (not validation_aborted):
             set_outfile(validation_run, run_dir)
 
-<<<<<<< HEAD
             iam_dict = define_tsw_metrics(validation_run, get_period(validation_run))
-=======
-            iam_dict = define_intra_annual_metrics(validation_run)
->>>>>>> ee53b23a
             temp_sub_wdw_instance = iam_dict['temp_sub_wdw_instance']
             temp_sub_wdws = iam_dict['temp_sub_wdws']
 
@@ -1172,33 +1126,66 @@
         return [startdate, enddate]
     return None
 
-<<<<<<< HEAD
-def define_tsw_metrics(val_run: ValidationRun, period: List) -> Dict[str, Union[TemporalSubWindowsCreator, Dict[str, TsDistributor], None]]:
-    '''
-    Extract the temporal sub-window metrics settings from the validation run and instantiate the corresponding objects.
-=======
 def define_intra_annual_metrics(val_run: ValidationRun) -> Dict[str, Union[TemporalSubWindowsCreator, Dict[str, TsDistributor], None]]:
     '''
     Extract the intra-annual metrics settings from the validation run and instantiate the corresponding objects.
->>>>>>> ee53b23a
 
     Parameters
     ----------
     val_run : ValidationRun
         The validation run object
-<<<<<<< HEAD
-    period : List
-        The period of a validation run
-=======
->>>>>>> ee53b23a
 
     Returns
     -------
     Dict[str, Union[TemporalSubWindowsCreator, Dict[str, TsDistributor], None]]
         A dictionary containing the temporal sub-window instance and the custom temporal sub-windows, if applicable. Otherwise, filled with None.
     '''
-<<<<<<< HEAD
-    
+    # per default, assume bulk case
+    temp_sub_wdw_instance = None
+    temp_sub_wdws = None
+
+    # in case intra-annual metrics are desired, instantiate corresponding object
+    if val_run.intra_annual_metrics:
+        intra_annual_metric_lut = {'Seasonal': 'seasons',
+                                'Monthly': 'months'}     #TODO implement properly in qa4sm_reader.globals
+
+        temp_sub_wdw_instance = TemporalSubWindowsCreator(
+            temporal_sub_window_type=intra_annual_metric_lut[val_run.intra_annual_type],
+            overlap=int(val_run.intra_annual_overlap),
+            custom_file=None)  # loading default temporal sub-windows from globals file
+
+        period = get_period(val_run)
+        if not period:
+            period = [datetime(year=1978, month=1, day=1), datetime.now()]    #NOTE bit of a hack, but we need a period for the default case
+
+        default_temp_sub_wndw = NewSubWindow(DEFAULT_TSW, *period)
+        temp_sub_wdw_instance.add_temp_sub_wndw(
+            new_temp_sub_wndw=default_temp_sub_wndw,
+            insert_as_first_wndw=True)  # always add the default case and make it as the first one (wrong order will throw errors later on)
+        temp_sub_wdws = temp_sub_wdw_instance.custom_temporal_sub_windows
+
+    __logger.debug(f"{temp_sub_wdw_instance=}")
+    __logger.debug(f"{temp_sub_wdws=}")
+    return {'temp_sub_wdw_instance': temp_sub_wdw_instance, 'temp_sub_wdws': temp_sub_wdws}
+
+
+def define_tsw_metrics(val_run: ValidationRun, period: List) -> Dict[str, Union[TemporalSubWindowsCreator, Dict[str, TsDistributor], None]]:
+    '''
+    Extract the temporal sub-window metrics settings from the validation run and instantiate the corresponding objects.
+
+    Parameters
+    ----------
+    val_run : ValidationRun
+        The validation run object
+    period : List
+        The period of a validation run
+
+    Returns
+    -------
+    Dict[str, Union[TemporalSubWindowsCreator, Dict[str, TsDistributor], None]]
+        A dictionary containing the temporal sub-window instance and the custom temporal sub-windows, if applicable. Otherwise, filled with None.
+    '''
+
     temp_sub_wdw_instance = None
 
     # Handle intra-annual metrics
@@ -1221,31 +1208,6 @@
         )
 
     temp_sub_wdws = temp_sub_wdw_instance.custom_temporal_sub_windows if temp_sub_wdw_instance else None
-=======
-    # per default, assume bulk case
-    temp_sub_wdw_instance = None
-    temp_sub_wdws = None
-
-    # in case intra-annual metrics are desired, instantiate corresponding object
-    if val_run.intra_annual_metrics:
-        intra_annual_metric_lut = {'Seasonal': 'seasons',
-                                'Monthly': 'months'}     #TODO implement properly in qa4sm_reader.globals
-
-        temp_sub_wdw_instance = TemporalSubWindowsCreator(
-            temporal_sub_window_type=intra_annual_metric_lut[val_run.intra_annual_type],
-            overlap=int(val_run.intra_annual_overlap),
-            custom_file=None)  # loading default temporal sub-windows from globals file
-
-        period = get_period(val_run)
-        if not period:
-            period = [datetime(year=1978, month=1, day=1), datetime.now()]    #NOTE bit of a hack, but we need a period for the default case
-
-        default_temp_sub_wndw = NewSubWindow(DEFAULT_TSW, *period)
-        temp_sub_wdw_instance.add_temp_sub_wndw(
-            new_temp_sub_wndw=default_temp_sub_wndw,
-            insert_as_first_wndw=True)  # always add the default case and make it as the first one (wrong order will throw errors later on)
-        temp_sub_wdws = temp_sub_wdw_instance.custom_temporal_sub_windows
->>>>>>> ee53b23a
 
     __logger.debug(f"{temp_sub_wdw_instance=}")
     __logger.debug(f"{temp_sub_wdws=}")
