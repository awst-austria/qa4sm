--- conflicted
+++ resolved
@@ -10,11 +10,7 @@
 from celery.exceptions import TaskRevokedError, TimeoutError
 from dateutil.tz import tzlocal
 from django.conf import settings
-<<<<<<< HEAD
-=======
 from django.urls.base import reverse
-
->>>>>>> 92eb2a92
 from netCDF4 import Dataset
 from pytesmo.validation_framework.adapters import AnomalyAdapter, \
     AnomalyClimAdapter
@@ -44,11 +40,8 @@
 from validator.validation.readers import create_reader
 from validator.validation.util import mkdir_if_not_exists, first_file_in
 from validator.validation.globals import START_TIME, END_TIME, METADATA_TEMPLATE
-<<<<<<< HEAD
 from api.frontend_urls import get_angular_url
 from shutil import copy2
-=======
->>>>>>> 92eb2a92
 
 __logger = logging.getLogger(__name__)
 
@@ -77,19 +70,6 @@
     return [actual_start, actual_end]
 
 
-<<<<<<< HEAD
-def _get_reference_reader(val_run):
-    ref_reader = create_reader(val_run.reference_configuration.dataset, val_run.reference_configuration.version)
-
-    # we do the dance with the filtering below because filter may actually change the original reader, see ismn network selection
-    ref_reader = setup_filtering(
-        ref_reader,
-        list(val_run.reference_configuration.filters.all()),
-        list(val_run.reference_configuration.parametrisedfilter_set.all()),
-        val_run.reference_configuration.dataset,
-        val_run.reference_configuration.variable
-    )
-=======
 def _get_reference_reader(val_run) -> ('Reader', str, dict):
     ref_reader = create_reader(val_run.reference_configuration.dataset,
                                val_run.reference_configuration.version)
@@ -102,7 +82,6 @@
             param_filters=list(val_run.reference_configuration.parametrisedfilter_set.all()),
             dataset=val_run.reference_configuration.dataset,
             variable=val_run.reference_configuration.variable)
->>>>>>> 92eb2a92
 
     while hasattr(ref_reader, 'cls'):
         ref_reader = ref_reader.cls
@@ -124,11 +103,7 @@
 
         ds.qa4sm_version = settings.APP_VERSION
         ds.qa4sm_env_url = settings.ENV_FILE_URL_TEMPLATE.format(settings.APP_VERSION)
-<<<<<<< HEAD
         ds.url = settings.SITE_URL + get_angular_url('result', validation_run.id)
-=======
-        ds.url = settings.SITE_URL + reverse('result', kwargs={'result_uuid': validation_run.id})
->>>>>>> 92eb2a92
         if validation_run.interval_from is None:
             ds.val_interval_from = "N/A"
         else:
@@ -212,12 +187,6 @@
 
     ds_num = 1
     for dataset_config in validation_run.dataset_configurations.all():
-<<<<<<< HEAD
-        reader = create_reader(dataset_config.dataset, dataset_config.version)
-        reader = setup_filtering(reader, list(dataset_config.filters.all()),
-                                 list(dataset_config.parametrisedfilter_set.all()),
-                                 dataset_config.dataset, dataset_config.variable)
-=======
         reader = create_reader(dataset_config.dataset,
                                dataset_config.version)
 
@@ -229,7 +198,6 @@
                 dataset=dataset_config.dataset,
                 variable=dataset_config.variable)
 
->>>>>>> 92eb2a92
 
         if validation_run.anomalies == ValidationRun.MOVING_AVG_35_D:
             reader = AnomalyAdapter(reader, window_size=35, columns=[dataset_config.variable.pretty_name],
@@ -239,11 +207,7 @@
             anomalies_baseline = [validation_run.anomalies_from.astimezone(tz=pytz.UTC).replace(tzinfo=None),
                                   validation_run.anomalies_to.astimezone(tz=pytz.UTC).replace(tzinfo=None)]
             reader = AnomalyClimAdapter(reader, columns=[dataset_config.variable.pretty_name],
-<<<<<<< HEAD
-                                        timespan=anomalies_baseline)
-=======
                                         timespan=anomalies_baseline, read_name=read_name)
->>>>>>> 92eb2a92
 
         if (validation_run.reference_configuration and
                 (dataset_config.id == validation_run.reference_configuration.id)):
@@ -253,13 +217,9 @@
             dataset_name = '{}-{}'.format(ds_num, dataset_config.dataset.short_name)
             ds_num += 1
 
-<<<<<<< HEAD
-        ds_list.append((dataset_name, {'class': reader, 'columns': [dataset_config.variable.pretty_name]}))
-=======
         ds_list.append((dataset_name, {'class': reader, 'columns': [dataset_config.variable.pretty_name],
                                        'kwargs': read_kwargs}))
         ds_read_names.append((dataset_name, read_name))
->>>>>>> 92eb2a92
 
         if (validation_run.reference_configuration and
                 (dataset_config.id == validation_run.reference_configuration.id)):
@@ -306,11 +266,7 @@
         datasets,
         ref_name=ref_name,
         period=period,
-<<<<<<< HEAD
-        read_ts_names='read',
-=======
         read_ts_names=dict(ds_read_names),
->>>>>>> 92eb2a92
         upscale_parms=upscale_parms,
     )
     ds_names = get_dataset_names(datamanager.reference_name, datamanager.datasets, n=ds_num)
@@ -418,7 +374,7 @@
 def run_validation(validation_id):
     __logger.info("Starting validation: {}".format(validation_id))
     validation_run = ValidationRun.objects.get(pk=validation_id)
-    validation_aborted = False;
+    validation_aborted = False
 
     if (not hasattr(settings, 'CELERY_TASK_ALWAYS_EAGER')) or (not settings.CELERY_TASK_ALWAYS_EAGER):
         app.control.add_consumer(validation_run.user.username, reply=True)  # @UndefinedVariable
@@ -590,7 +546,6 @@
                     new_metric = metric
                 new_key = f"{new_metric}_between_{'_and_'.join(datasets)}"
             qa4sm_res[qa4sm_key][new_key] = results[key][metric]
-<<<<<<< HEAD
     return qa4sm_res
 
 
@@ -845,7 +800,4 @@
     response = {
         'run_id': run_id,
     }
-    return response
-=======
-    return qa4sm_res
->>>>>>> 92eb2a92
+    return response