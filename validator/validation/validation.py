import os
import netCDF4
from datetime import datetime
import logging
from os import path
from re import sub as regex_sub
import uuid

from celery.app import shared_task
from celery.exceptions import TaskRevokedError, TimeoutError
from dateutil.tz import tzlocal
from django.conf import settings
from netCDF4 import Dataset
from pytesmo.validation_framework.adapters import AnomalyAdapter, \
    AnomalyClimAdapter
from pytesmo.validation_framework.data_manager import DataManager
from pytesmo.validation_framework.metric_calculators import (
    get_dataset_names,
    PairwiseIntercomparisonMetrics,
    TripleCollocationMetrics,
)
from pytesmo.validation_framework.temporal_matchers import (
    make_combined_temporal_matcher,
)
import pandas as pd
from pytesmo.validation_framework.results_manager import netcdf_results_manager
from pytesmo.validation_framework.validation import Validation
from pytz import UTC
import pytz

from valentina.celery import app
from validator.mailer import send_val_done_notification
from validator.models import CeleryTask, DatasetConfiguration, CopiedValidations
from validator.models import ValidationRun, DatasetVersion
from validator.validation.batches import create_jobs, create_upscaling_lut
from validator.validation.filters import setup_filtering
from validator.validation.globals import OUTPUT_FOLDER, IRREGULAR_GRIDS, VR_FIELDS, DS_FIELDS, ISMN
from validator.validation.graphics import generate_all_graphs
from validator.validation.readers import create_reader, adapt_timestamp
from validator.validation.util import mkdir_if_not_exists, first_file_in
from validator.validation.globals import START_TIME, END_TIME, METADATA_TEMPLATE
from api.frontend_urls import get_angular_url
from shutil import copy2

__logger = logging.getLogger(__name__)


def _get_actual_time_range(val_run, dataset_version_id):
    try:
        vs_start = DatasetVersion.objects.get(pk=dataset_version_id).time_range_start
        vs_start_time = datetime.strptime(vs_start, '%Y-%m-%d').date()

        vs_end = DatasetVersion.objects.get(pk=dataset_version_id).time_range_end
        vs_end_time = datetime.strptime(vs_end, '%Y-%m-%d').date()

        val_start_time = val_run.interval_from.date()
        val_end_time = val_run.interval_to.date()

        actual_start = val_start_time.strftime('%Y-%m-%d') if val_start_time > vs_start_time \
            else vs_start_time.strftime('%Y-%m-%d')
        actual_end = val_end_time.strftime('%Y-%m-%d') if val_end_time < vs_end_time \
            else vs_end_time.strftime('%Y-%m-%d')

    except:
        # exception will arise for ISMN, and for that one we can use entire range
        actual_start = START_TIME
        actual_end = END_TIME

    return [actual_start, actual_end]


def _get_spatial_reference_reader(val_run) -> ('Reader', str, dict):
    ref_reader = create_reader(val_run.spatial_reference_configuration.dataset,
                               val_run.spatial_reference_configuration.version)

<<<<<<< HEAD
    time_adapted_ref_reader = adapt_timestamp(ref_reader, val_run.spatial_reference_configuration.dataset, )
=======
    time_adapted_ref_reader = adapt_timestamp(ref_reader,
                                              val_run.reference_configuration.dataset,
                                              val_run.reference_configuration.version)
>>>>>>> 65fbc118

    # we do the dance with the filtering below because filter may actually change the original reader, see ismn network selection
    filtered_reader, read_name, read_kwargs = \
        setup_filtering(
            reader=time_adapted_ref_reader,
            filters=list(val_run.spatial_reference_configuration.filters.all()),
            param_filters=list(val_run.spatial_reference_configuration.parametrisedfilter_set.all()),
            dataset=val_run.spatial_reference_configuration.dataset,
            variable=val_run.spatial_reference_configuration.variable)

    while hasattr(ref_reader, 'cls'):
        ref_reader = ref_reader.cls

    return ref_reader, read_name, read_kwargs


def set_outfile(validation_run, run_dir):
    outfile = first_file_in(run_dir, '.nc')
    if outfile is not None:
        outfile = regex_sub('/?' + OUTPUT_FOLDER + '/?', '', outfile)
        validation_run.output_file.name = outfile


def save_validation_config(validation_run):
    try:
        ds = Dataset(path.join(OUTPUT_FOLDER, validation_run.output_file.name), "a", format="NETCDF4")

        ds.qa4sm_version = settings.APP_VERSION
        ds.qa4sm_env_url = settings.ENV_FILE_URL_TEMPLATE.format(settings.APP_VERSION)
        ds.url = settings.SITE_URL + get_angular_url('result', validation_run.id)
        if validation_run.interval_from is None:
            ds.val_interval_from = "N/A"
        else:
            ds.val_interval_from = validation_run.interval_from.strftime('%Y-%m-%d %H:%M')

        if validation_run.interval_to is None:
            ds.val_interval_to = "N/A"
        else:
            ds.val_interval_to = validation_run.interval_to.strftime('%Y-%m-%d %H:%M')

        j = 1
        for dataset_config in validation_run.dataset_configurations.all():
            filters = None
            if dataset_config.filters.all():
                filters = '; '.join([x.description for x in dataset_config.filters.all()])
            if dataset_config.parametrisedfilter_set.all():
                if filters:
                    filters += ';'
                filters += '; '.join(
                    [pf.filter.description + " " + pf.parameters for pf in dataset_config.parametrisedfilter_set.all()])

            if not filters:
                filters = 'N/A'

            if (validation_run.spatial_reference_configuration and
                    (dataset_config.id == validation_run.spatial_reference_configuration.id)):
                i = 0  # reference is always 0
            else:
                i = j
                j += 1

            # there is no error for variables!!, there were some inconsistency with short and pretty names,
            # and it should be like that now
            ds.setncattr('val_dc_dataset' + str(i), dataset_config.dataset.short_name)
            ds.setncattr('val_dc_version' + str(i), dataset_config.version.short_name)
            ds.setncattr('val_dc_variable' + str(i), dataset_config.variable.pretty_name)

            ds.setncattr('val_dc_dataset_pretty_name' + str(i), dataset_config.dataset.pretty_name)
            ds.setncattr('val_dc_version_pretty_name' + str(i), dataset_config.version.pretty_name)
            ds.setncattr('val_dc_variable_pretty_name' + str(i), dataset_config.variable.short_name)

            ds.setncattr('val_dc_filters' + str(i), filters)

            actual_interval_from, actual_interval_to = _get_actual_time_range(validation_run, dataset_config.version.id)
            ds.setncattr('val_dc_actual_interval_from' + str(i), actual_interval_from)
            ds.setncattr('val_dc_actual_interval_to' + str(i), actual_interval_to)

            if ((validation_run.spatial_reference_configuration is not None) and
                    (dataset_config.id == validation_run.spatial_reference_configuration.id)):
                ds.val_ref = 'val_dc_dataset' + str(i)

                try:
                    ds.setncattr(
                        'val_resolution', validation_run.spatial_reference_configuration.dataset.resolution["value"]
                    )
                    ds.setncattr(
                        'val_resolution_unit', validation_run.spatial_reference_configuration.dataset.resolution["unit"]
                    )
                # ISMN has null resolution attribute, therefore
                # we write no output resolution
                except (AttributeError, TypeError):
                    pass

            if ((validation_run.scaling_ref is not None) and
                    (dataset_config.id == validation_run.scaling_ref.id)):
                ds.val_scaling_ref = 'val_dc_dataset' + str(i)
                if dataset_config.dataset.short_name in IRREGULAR_GRIDS.keys():
                    grid_stepsize = IRREGULAR_GRIDS[dataset_config.dataset.short_name]
                else:
                    grid_stepsize = 'nan'
                ds.setncattr('val_dc_dataset' + str(i) + '_grid_stepsize', grid_stepsize)

        ds.val_scaling_method = validation_run.scaling_method

        ds.val_anomalies = validation_run.anomalies
        if validation_run.anomalies == ValidationRun.CLIMATOLOGY:
            ds.val_anomalies_from = validation_run.anomalies_from.strftime('%Y-%m-%d %H:%M')
            ds.val_anomalies_to = validation_run.anomalies_to.strftime('%Y-%m-%d %H:%M')

        if all(x is not None for x in
               [validation_run.min_lat, validation_run.min_lon, validation_run.max_lat, validation_run.max_lon]):
            ds.val_spatial_subset = "[{}, {}, {}, {}]".format(validation_run.min_lat, validation_run.min_lon,
                                                              validation_run.max_lat, validation_run.max_lon)

        ds.close()
    except Exception:
        __logger.exception('Validation configuration could not be stored.')


def create_pytesmo_validation(validation_run):
    ds_list = []
    ds_read_names = []
    spatial_ref_name = None
    scaling_ref_name = None
    temporal_ref_name = None
    spatial_ref_short_name = None

    ds_num = 1
    for dataset_config in validation_run.dataset_configurations.all():
        reader = create_reader(dataset_config.dataset,
                               dataset_config.version)

        time_adapted_reader = adapt_timestamp(reader, dataset_config.dataset, dataset_config.version)

        reader, read_name, read_kwargs = \
            setup_filtering(
                reader=time_adapted_reader,
                filters=list(dataset_config.filters.all()),
                param_filters=list(dataset_config.parametrisedfilter_set.all()),
                dataset=dataset_config.dataset,
                variable=dataset_config.variable)

        if validation_run.anomalies == ValidationRun.MOVING_AVG_35_D:
            reader = AnomalyAdapter(reader, window_size=35, columns=[dataset_config.variable.short_name],
                                    read_name=read_name)
        if validation_run.anomalies == ValidationRun.CLIMATOLOGY:
            # make sure our baseline period is in UTC and without timezone information
            anomalies_baseline = [validation_run.anomalies_from.astimezone(tz=pytz.UTC).replace(tzinfo=None),
                                  validation_run.anomalies_to.astimezone(tz=pytz.UTC).replace(tzinfo=None)]
            reader = AnomalyClimAdapter(reader, columns=[dataset_config.variable.short_name],
                                        timespan=anomalies_baseline, read_name=read_name)

        if (validation_run.spatial_reference_configuration and
                (dataset_config.id == validation_run.spatial_reference_configuration.id)):
            # reference is always named "0-..."
            dataset_name = '{}-{}'.format(0, dataset_config.dataset.short_name)
        else:
            dataset_name = '{}-{}'.format(ds_num, dataset_config.dataset.short_name)
            ds_num += 1

        ds_list.append((dataset_name, {'class': reader, 'columns': [dataset_config.variable.short_name],
                                       'kwargs': read_kwargs}))
        ds_read_names.append((dataset_name, read_name))

        if (validation_run.spatial_reference_configuration and
                (dataset_config.id == validation_run.spatial_reference_configuration.id)):
            spatial_ref_name = dataset_name
            spatial_ref_short_name = validation_run.spatial_reference_configuration.dataset.short_name

        if (validation_run.scaling_ref and
                (dataset_config.id == validation_run.scaling_ref.id)):
            scaling_ref_name = dataset_name

        if (validation_run.temporal_reference_configuration and
                (dataset_config.id == validation_run.temporal_reference_configuration.id)):
            temporal_ref_name = dataset_name

    datasets = dict(ds_list)
    ds_num = len(ds_list)

    period = None
    if validation_run.interval_from is not None and validation_run.interval_to is not None:
        # while pytesmo can't deal with timezones, normalise the validation period to utc; can be removed once pytesmo can do timezones
        startdate = validation_run.interval_from.astimezone(UTC).replace(tzinfo=None)
        enddate = validation_run.interval_to.astimezone(UTC).replace(tzinfo=None)
        period = [startdate, enddate]

    upscale_parms = None
    if validation_run.upscaling_method != "none":
        __logger.debug(
            "Upscaling option is active"
        )
        upscale_parms = {
            "upscaling_method": validation_run.upscaling_method,
            "temporal_stability": validation_run.temporal_stability,
        }
        upscaling_lut = create_upscaling_lut(
            validation_run=validation_run,
            datasets=datasets,
            spatial_ref_name=spatial_ref_name,
        )
        upscale_parms["upscaling_lut"] = upscaling_lut
        __logger.debug(
            "Lookup table for non-reference datasets " + ", ".join(upscaling_lut.keys()) + " created"
        )
        __logger.debug(
            "{}".format(upscaling_lut)
        )

    datamanager = DataManager(
        datasets,
        ref_name=spatial_ref_name,
        period=period,
        read_ts_names=dict(ds_read_names),
        upscale_parms=upscale_parms,
    )
    ds_names = get_dataset_names(datamanager.reference_name, datamanager.datasets, n=ds_num)

    # set value of the metadata template according to what reference dataset is used
    if spatial_ref_short_name == ISMN:
        metadata_template = METADATA_TEMPLATE['ismn_ref']
    else:
        metadata_template = METADATA_TEMPLATE['other_ref']

    pairwise_metrics = PairwiseIntercomparisonMetrics(
        metadata_template=metadata_template, calc_kendall=False,
    )

    metric_calculators = {(ds_num, 2): pairwise_metrics.calc_metrics}

    if (len(ds_names) >= 3) and (validation_run.tcol is True):
        tcol_metrics = TripleCollocationMetrics(
            spatial_ref_name,
            metadata_template=metadata_template,
            bootstrap_cis=validation_run.bootstrap_tcol_cis
        )
        metric_calculators.update({(ds_num, 3): tcol_metrics.calc_metrics})

    if validation_run.scaling_method == validation_run.NO_SCALING:
        scaling_method = None
    else:
        scaling_method = validation_run.scaling_method

    __logger.debug(f"Scaling method: {scaling_method}")
    __logger.debug(f"Scaling dataset: {scaling_ref_name}")

    temporalwindow_size = validation_run.temporal_matching
    __logger.debug(f"Size of the temporal matching window: {temporalwindow_size} "
                   f"{'hour' if temporalwindow_size == 1 else 'hours'}")

    val = Validation(
        datasets=datamanager,
        temporal_matcher=make_combined_temporal_matcher(
            pd.Timedelta(temporalwindow_size, "H")
        ),
        temporal_ref=temporal_ref_name,
        spatial_ref=spatial_ref_name,
        scaling=scaling_method,
        scaling_ref=scaling_ref_name,
        metrics_calculators=metric_calculators,
        period=period
    )

    return val


def num_gpis_from_job(job):
    try:
        num_gpis = len(job[0])
    except:
        num_gpis = 1

    return num_gpis


@shared_task(bind=True, max_retries=3)
def execute_job(self, validation_id, job):
    task_id = execute_job.request.id
    numgpis = num_gpis_from_job(job)
    __logger.debug("Executing job {} from validation {}, # of gpis: {}".format(task_id, validation_id, numgpis))
    start_time = datetime.now(tzlocal())
    try:
        validation_run = ValidationRun.objects.get(pk=validation_id)
        val = create_pytesmo_validation(validation_run)

        result = val.calc(*job, rename_cols=False, only_with_reference=True)
        end_time = datetime.now(tzlocal())
        duration = end_time - start_time
        duration = (duration.days * 86400) + duration.seconds
        __logger.debug(
            "Finished job {} from validation {}, took {} seconds for {} gpis".format(task_id, validation_id, duration,
                                                                                     numgpis))
        return result
    except Exception as e:
        self.retry(countdown=2, exc=e)


def check_and_store_results(job_id, results, save_path):
    if len(results) < 1:
        __logger.warning('Potentially problematic job: {} - no results'.format(job_id))
        return

    netcdf_results_manager(results, save_path)


def track_celery_task(validation_run, task_id):
    celery_task = CeleryTask()
    celery_task.validation = validation_run
    celery_task.celery_task_id = uuid.UUID(task_id).hex
    celery_task.save()


def celery_task_cancelled(task_id):
    # stop_running_validation deletes the validation's tasks from the db. so if they don't exist in the db the task was cancelled
    return not CeleryTask.objects.filter(celery_task_id=task_id).exists()


def untrack_celery_task(task_id):
    try:
        celery_task = CeleryTask.objects.get(celery_task_id=task_id)
        celery_task.delete()
    except CeleryTask.DoesNotExist:
        __logger.debug('Task {} already deleted from db.'.format(task_id))


def run_validation(validation_id):
    __logger.info("Starting validation: {}".format(validation_id))
    validation_run = ValidationRun.objects.get(pk=validation_id)
    validation_aborted = False

    if (not hasattr(settings, 'CELERY_TASK_ALWAYS_EAGER')) or (not settings.CELERY_TASK_ALWAYS_EAGER):
        app.control.add_consumer(validation_run.user.username, reply=True)  # @UndefinedVariable

    try:
        run_dir = path.join(OUTPUT_FOLDER, str(validation_run.id))
        mkdir_if_not_exists(run_dir)

        ref_reader, read_name, read_kwargs = _get_spatial_reference_reader(validation_run)

        total_points, jobs = create_jobs(
            validation_run=validation_run,
            reader=ref_reader,
            dataset_config=validation_run.spatial_reference_configuration
        )
        validation_run.total_points = total_points
        validation_run.save()  # save the number of gpis before we start

        __logger.debug("Jobs to run: {}".format([job[:-1] for job in jobs]))

        save_path = run_dir

        async_results = []
        job_table = {}
        for j in jobs:
            celery_job = execute_job.apply_async(args=[validation_id, j],
                                                 queue=validation_run.user.username)
            async_results.append(celery_job)
            job_table[celery_job.id] = j
            track_celery_task(validation_run, celery_job.id)

        for async_result in async_results:
            try:
                if not validation_aborted:  # only wait for this task if the validation hasn't been cancelled
                    task_running = True
                    while task_running:  # regularly check if the validation has been cancelled in this loop, otherwise we wouldn't notice
                        try:
                            # this throws TimeoutError after waiting 10 secs or TaskRevokedError if revoked before starting
                            results = async_result.get(timeout=10)
                            # if we got here, the task is finished now; stop looping because task finished
                            task_running = False
                            # we can still have a cancelled validation that took less than 10 secs
                            if celery_task_cancelled(async_result.id):
                                validation_aborted = True
                            else:
                                untrack_celery_task(async_result.id)

                        except (TimeoutError, TaskRevokedError) as te:
                            # see if our task got cancelled - if not, just continue loop
                            if celery_task_cancelled(async_result.id):
                                task_running = False  # stop looping because we aborted
                                validation_aborted = True
                                __logger.debug(
                                    'Validation got cancelled, dropping task {}: {}'.format(async_result.id, te))

                # in case there where no points with overlapping data within
                # the validation period, results is an empty dictionary, and we
                # count this job as error
                if validation_aborted or not results:
                    validation_run.error_points += num_gpis_from_job(job_table[async_result.id])
                else:
                    results = _pytesmo_to_qa4sm_results(results)
                    check_and_store_results(async_result.id, results, run_dir)
                    validation_run.ok_points += num_gpis_from_job(job_table[async_result.id])

            except Exception as e:
                validation_run.error_points += num_gpis_from_job(job_table[async_result.id])
                __logger.exception(
                    'Celery could not execute the job. Job ID: {} Error: {}'.format(async_result.id, async_result.info))
                # forgetting task doesn't remove it, so cleaning has to be added here
                if celery_task_cancelled(async_result.id):
                    validation_aborted = True
                else:
                    untrack_celery_task(async_result.id)
            finally:
                # whether finished or cancelled or failed, forget about this task now
                async_result.forget()

            if not validation_aborted:
                validation_run.progress = round(
                    ((validation_run.ok_points + validation_run.error_points) / validation_run.total_points) * 100)
            else:
                validation_run.progress = -1
            validation_run.save()
            __logger.info("Dealt with task {}, validation {} is {} % done...".format(async_result.id, validation_run.id,
                                                                                     validation_run.progress))

        # once all tasks are finished:
        # only store parameters and produce graphs if validation wasn't cancelled and
        # we have metrics for at least one gpi - otherwise no netcdf output file
        if (not validation_aborted) and (validation_run.ok_points > 0):
            set_outfile(validation_run, run_dir)
            validation_run.save()
            save_validation_config(validation_run)
            generate_all_graphs(validation_run, run_dir)

    except Exception as e:
        __logger.exception('Unexpected exception during validation {}:'.format(validation_run))

    finally:
        validation_run.end_time = datetime.now(tzlocal())
        validation_run.save()
        __logger.info("Validation finished: {}. Jobs: {}, Errors: {}, OK: {}, End time: {} ".format(
            validation_run, validation_run.total_points, validation_run.error_points, validation_run.ok_points,
            validation_run.end_time))

        send_val_done_notification(validation_run)

    return validation_run


def stop_running_validation(validation_id):
    __logger.info("Stopping validation {} ".format(validation_id))
    validation_run = ValidationRun.objects.get(pk=validation_id)
    validation_run.progress = -1
    validation_run.save()

    celery_tasks = CeleryTask.objects.filter(validation=validation_run)

    for task in celery_tasks:
        app.control.revoke(task.celery_task_id)  # @UndefinedVariable
        task.delete()


def _pytesmo_to_qa4sm_results(results: dict) -> dict:
    """
    Converts the new pytesmo results dictionary format to the old format that
    is still used by QA4SM.

    Parameters
    ----------
    results : dict
        Each key in the dictionary is a tuple of ``((ds1, col1), (d2, col2))``,
        and the values contain the respective results for this combination of
        datasets/columns.

    Returns
    -------
    qa4sm_results : dict
        Dictionary in the format required by QA4SM. This involves merging the
        different dictionary entries from `results` to a single dictionary and
        renaming the metrics to avoid name clashes, using the naming convention
        from the old metric calculators.
    """
    # each key is a tuple of ((ds1, col1), (ds2, col2))
    # this adds all tuples to a single list, and then only
    # keeps unique entries
    qa4sm_key = tuple(sorted(set(sum(map(list, results.keys()), []))))

    qa4sm_res = {qa4sm_key: {}}
    for key in results:
        for metric in results[key]:
            # static 'metrics' (e.g. metadata, geoinfo) are not related to datasets
            statics = ["gpi", "n_obs", "lat", "lon"]
            statics.extend(METADATA_TEMPLATE["ismn_ref"])
            if metric in statics:
                new_key = metric
            else:
                datasets = list(map(lambda t: t[0], key))
                if isinstance(metric, tuple):
                    # happens only for triple collocation metrics, where the
                    # metric key is a tuple of (metric, dataset)
                    if metric[1].startswith("0-"):
                        # triple collocation metrics for the reference should
                        # not show up in the results
                        continue
                    new_metric = "_".join(metric)
                else:
                    new_metric = metric
                new_key = f"{new_metric}_between_{'_and_'.join(datasets)}"
            qa4sm_res[qa4sm_key][new_key] = results[key][metric]
    return qa4sm_res


def _compare_param_filters(new_param_filters, old_param_filters):
    """
    Checking if parametrised filters are the same for given configuration, checks till finds the first failure
    or till the end of the list.

    If lengths of queries do not agree then return False.
    """
    if len(new_param_filters) != len(old_param_filters):
        return False
    else:
        ind = 0
        max_ind = len(new_param_filters)
        is_the_same = True
        while ind < max_ind and new_param_filters[ind].parameters == old_param_filters[ind].parameters:
            ind += 1
        if ind != len(new_param_filters):
            is_the_same = False

    return is_the_same


def _compare_filters(new_dataset, old_dataset):
    """
    Checking if filters are the same for given configuration, checks till finds the first failure or till the end
     of the list. If filters are the same, then parameterised filters are checked.

    If lengths of queries do not agree then return False.
    """

    new_run_filters = new_dataset.filters.all().order_by('name')
    old_run_filters = old_dataset.filters.all().order_by('name')
    new_filts_len = len(new_run_filters)
    old_filts_len = len(old_run_filters)

    if new_filts_len != old_filts_len:
        return False
    elif new_filts_len == old_filts_len == 0:
        is_the_same = True
        new_param_filters = new_dataset.parametrisedfilter_set.all().order_by('filter_id')
        if len(new_param_filters) != 0:
            old_param_filters = old_dataset.parametrisedfilter_set.all().order_by('filter_id')
            is_the_same = _compare_param_filters(new_param_filters, old_param_filters)
        return is_the_same
    else:
        filt_ind = 0
        max_filt_ind = new_filts_len

        while filt_ind < max_filt_ind and new_run_filters[filt_ind] == old_run_filters[filt_ind]:
            filt_ind += 1

        if filt_ind == max_filt_ind:
            is_the_same = True
            new_param_filters = new_dataset.parametrisedfilter_set.all().order_by('filter_id')
            if len(new_param_filters) != 0:
                old_param_filters = old_dataset.parametrisedfilter_set.all().order_by('filter_id')
                is_the_same = _compare_param_filters(new_param_filters, old_param_filters)
        else:
            is_the_same = False
    return is_the_same


def _compare_datasets(new_run_config, old_run_config):
    """
    Takes queries of dataset configurations and compare datasets one by one. If names and versions agree,
    checks filters.

    Runs till the first failure or til the end of the configuration list.
    If lengths of queries do not agree then return False.
    """
    new_len = len(new_run_config)

    if len(old_run_config) != new_len:
        return False
    else:
        ds_fields = DS_FIELDS
        max_ds_ind = len(ds_fields)
        the_same = True
        conf_ind = 0

        while conf_ind < new_len and the_same:
            ds_ind = 0
            new_dataset = new_run_config[conf_ind]
            old_dataset = old_run_config[conf_ind]
            while ds_ind < max_ds_ind and getattr(new_dataset, ds_fields[ds_ind]) == getattr(old_dataset,
                                                                                             ds_fields[ds_ind]):
                ds_ind += 1
            if ds_ind == max_ds_ind:
                the_same = _compare_filters(new_dataset, old_dataset)
            else:
                the_same = False
            conf_ind += 1
    return the_same


def _check_scaling_method(new_run, old_run):
    """
    It takes two validation runs and compares scaling method together with the scaling reference dataset.

    """
    new_run_sm = new_run.scaling_method
    if new_run_sm != old_run.scaling_method:
        return False
    else:
        if new_run_sm != 'none':
            try:
                new_scal_ref = DatasetConfiguration.objects.get(pk=new_run.scaling_ref_id).dataset
                run_scal_ref = DatasetConfiguration.objects.get(pk=old_run.scaling_ref_id).dataset
                if new_scal_ref != run_scal_ref:
                    return False
            except:
                return False
    return True


def compare_validation_runs(new_run, runs_set, user):
    """
    Compares two validation runs. It takes a new_run and checks the query given by runs_set according to parameters
    given in the vr_fileds. If all fields agree it checks datasets configurations.

    It works till the first found validation run or till the end of the list.

    Returns a dict:
         {
        'is_there_validation': is_the_same,
        'val_id': val_id
        }
        where is_the_same migh be True or False and val_id might be None or the appropriate id ov a validation run
    """
    vr_fields = VR_FIELDS
    is_the_same = False  # set to False because it looks for the first found validation run
    is_published = False
    old_user = None
    max_vr_ind = len(vr_fields)
    max_run_ind = len(runs_set)
    run_ind = 0
    while not is_the_same and run_ind < max_run_ind:
        run = runs_set[run_ind]
        ind = 0
        while ind < max_vr_ind and getattr(run, vr_fields[ind]) == getattr(new_run, vr_fields[ind]):
            ind += 1
        if ind == max_vr_ind and _check_scaling_method(new_run, run):
            new_run_config = DatasetConfiguration.objects.filter(validation=new_run).order_by('dataset')
            old_run_config = DatasetConfiguration.objects.filter(validation=run).order_by('dataset')
            is_the_same = _compare_datasets(new_run_config, old_run_config)
            val_id = run.id
            is_published = run.doi != ''
            old_user = run.user
        run_ind += 1

    val_id = None if not is_the_same else val_id
    response = {
        'is_there_validation': is_the_same,
        'val_id': val_id,
        'belongs_to_user': old_user == user,
        'is_published': is_published
    }
    return response


def copy_validationrun(run_to_copy, new_user):
    # checking if the new validation belongs to the same user:
    if run_to_copy.user == new_user:
        run_id = run_to_copy.id
        # belongs_to_user = True
    else:
        # copying validation
        valrun_user = CopiedValidations(used_by_user=new_user, original_run=run_to_copy)
        valrun_user.original_run_date = run_to_copy.start_time
        valrun_user.save()

        # old info which is needed then
        old_scaling_ref_id = run_to_copy.scaling_ref_id
        old_val_id = str(run_to_copy.id)
        old_val_name = run_to_copy.name_tag

        dataset_conf = DatasetConfiguration.objects.filter(validation=run_to_copy)

        run_to_copy.user = new_user
        run_to_copy.id = None
        run_to_copy.start_time = datetime.now(tzlocal())
        run_to_copy.end_time = datetime.now(tzlocal())
        # treating this validation as a brand new:
        run_to_copy.last_extended = None
        run_to_copy.is_archived = False
        run_to_copy.expiry_notified = False

        run_to_copy.name_tag = 'Copy of ' + old_val_name if old_val_name != '' else 'Copy of Unnamed Validation'
        run_to_copy.save()
        run_id = run_to_copy.id

        # adding the copied validation to the copied validation list
        valrun_user.copied_run = run_to_copy
        valrun_user.save()

        # new configuration
        for conf in dataset_conf:
            old_id = conf.id
            old_filters = conf.filters.all()
            old_param_filters = conf.parametrisedfilter_set.all()

            # setting new scaling reference id
            if old_id == old_scaling_ref_id:
                run_to_copy.scaling_ref_id = conf.id

            new_conf = conf
            new_conf.pk = None
            new_conf.validation = run_to_copy
            new_conf.save()

            # setting filters
            new_conf.filters.set(old_filters)
            if len(old_param_filters) != 0:
                for param_filter in old_param_filters:
                    param_filter.id = None
                    param_filter.dataset_config = new_conf
                    param_filter.save()

        # the reference configuration is always the last one:
        try:
            run_to_copy.spatial_reference_configuration_id = conf.id
            run_to_copy.save()
        except:
            pass

        # copying files
        # new directory -> creating if doesn't exist
        new_dir = os.path.join(OUTPUT_FOLDER, str(run_id))
        mkdir_if_not_exists(new_dir)
        # old directory and all files there
        old_dir = os.path.join(OUTPUT_FOLDER, old_val_id)

        if os.path.isdir(old_dir):
            old_files = os.listdir(old_dir)
            if len(old_files) != 0:
                for file_name in old_files:
                    new_file = new_dir + '/' + file_name
                    old_file = old_dir + '/' + file_name
                    copy2(old_file, new_file)
                    if '.nc' in new_file:
                        run_to_copy.output_file = str(run_id) + '/' + file_name
                        run_to_copy.save()
                        file = netCDF4.Dataset(new_file, mode='a', format="NETCDF4")

                        # with netCDF4.Dataset(new_file, mode='a', format="NETCDF4") as file:
                        new_url = settings.SITE_URL + get_angular_url('result', run_id)
                        file.setncattr('url', new_url)
                        file.setncattr('date_copied', run_to_copy.start_time.strftime('%Y-%m-%d %H:%M'))
                        file.close()

    response = {
        'run_id': run_id,
    }
    return response<|MERGE_RESOLUTION|>--- conflicted
+++ resolved
@@ -73,13 +73,9 @@
     ref_reader = create_reader(val_run.spatial_reference_configuration.dataset,
                                val_run.spatial_reference_configuration.version)
 
-<<<<<<< HEAD
-    time_adapted_ref_reader = adapt_timestamp(ref_reader, val_run.spatial_reference_configuration.dataset, )
-=======
     time_adapted_ref_reader = adapt_timestamp(ref_reader,
-                                              val_run.reference_configuration.dataset,
-                                              val_run.reference_configuration.version)
->>>>>>> 65fbc118
+                                              val_run.spatial_reference_configuration.dataset,
+                                              val_run.spatial_reference_configuration.version)
 
     # we do the dance with the filtering below because filter may actually change the original reader, see ismn network selection
     filtered_reader, read_name, read_kwargs = \
