import os
import netCDF4
from datetime import datetime
import logging
from os import path
from re import sub as regex_sub
import uuid

from celery.app import shared_task
from celery.exceptions import TaskRevokedError, TimeoutError
from dateutil.tz import tzlocal
from django.conf import settings
<<<<<<< HEAD
=======
from django.urls.base import reverse

>>>>>>> 07344aee
from netCDF4 import Dataset
from pytesmo.validation_framework.adapters import AnomalyAdapter, \
    AnomalyClimAdapter
from pytesmo.validation_framework.data_manager import DataManager
from pytesmo.validation_framework.metric_calculators import (
    get_dataset_names,
    PairwiseIntercomparisonMetrics,
    TripleCollocationMetrics,
)
from pytesmo.validation_framework.temporal_matchers import (
    make_combined_temporal_matcher,
)
import pandas as pd
from pytesmo.validation_framework.results_manager import netcdf_results_manager
from pytesmo.validation_framework.validation import Validation
from pytz import UTC
import pytz

from valentina.celery import app
from validator.mailer import send_val_done_notification
from validator.models import CeleryTask, DatasetConfiguration, CopiedValidations
from validator.models import ValidationRun, DatasetVersion
from validator.validation.batches import create_jobs, create_upscaling_lut
from validator.validation.filters import setup_filtering
from validator.validation.globals import OUTPUT_FOLDER, IRREGULAR_GRIDS, VR_FIELDS, DS_FIELDS
from validator.validation.graphics import generate_all_graphs
from validator.validation.readers import create_reader
from validator.validation.util import mkdir_if_not_exists, first_file_in
from validator.validation.globals import START_TIME, END_TIME, METADATA_TEMPLATE
<<<<<<< HEAD
from api.frontend_urls import get_angular_url
from shutil import copy2
=======
>>>>>>> 07344aee

__logger = logging.getLogger(__name__)


def _get_actual_time_range(val_run, dataset_version_id):
    try:
        vs_start = DatasetVersion.objects.get(pk=dataset_version_id).time_range_start
        vs_start_time = datetime.strptime(vs_start, '%Y-%m-%d').date()

        vs_end = DatasetVersion.objects.get(pk=dataset_version_id).time_range_end
        vs_end_time = datetime.strptime(vs_end, '%Y-%m-%d').date()

        val_start_time = val_run.interval_from.date()
        val_end_time = val_run.interval_to.date()

        actual_start = val_start_time.strftime('%Y-%m-%d') if val_start_time > vs_start_time \
            else vs_start_time.strftime('%Y-%m-%d')
        actual_end = val_end_time.strftime('%Y-%m-%d') if val_end_time < vs_end_time \
            else vs_end_time.strftime('%Y-%m-%d')

    except:
        # exception will arise for ISMN, and for that one we can use entire range
        actual_start = START_TIME
        actual_end = END_TIME

    return [actual_start, actual_end]


def _get_reference_reader(val_run):
    ref_reader = create_reader(val_run.reference_configuration.dataset, val_run.reference_configuration.version)

    # we do the dance with the filtering below because filter may actually change the original reader, see ismn network selection
    ref_reader = setup_filtering(
        ref_reader,
        list(val_run.reference_configuration.filters.all()),
        list(val_run.reference_configuration.parametrisedfilter_set.all()),
        val_run.reference_configuration.dataset,
        val_run.reference_configuration.variable
    )

    while hasattr(ref_reader, 'cls'):
        ref_reader = ref_reader.cls

    return ref_reader


def set_outfile(validation_run, run_dir):
    outfile = first_file_in(run_dir, '.nc')
    if outfile is not None:
        outfile = regex_sub('/?' + OUTPUT_FOLDER + '/?', '', outfile)
        validation_run.output_file.name = outfile


def save_validation_config(validation_run):
    try:
        ds = Dataset(path.join(OUTPUT_FOLDER, validation_run.output_file.name), "a", format="NETCDF4")

        ds.qa4sm_version = settings.APP_VERSION
        ds.qa4sm_env_url = settings.ENV_FILE_URL_TEMPLATE.format(settings.APP_VERSION)
<<<<<<< HEAD
        ds.url = settings.SITE_URL + get_angular_url('result', validation_run.id)
=======
        ds.url = settings.SITE_URL + reverse('result', kwargs={'result_uuid': validation_run.id})
>>>>>>> 07344aee
        if validation_run.interval_from is None:
            ds.val_interval_from = "N/A"
        else:
            ds.val_interval_from = validation_run.interval_from.strftime('%Y-%m-%d %H:%M')

        if validation_run.interval_to is None:
            ds.val_interval_to = "N/A"
        else:
            ds.val_interval_to = validation_run.interval_to.strftime('%Y-%m-%d %H:%M')

        j = 1
        for dataset_config in validation_run.dataset_configurations.all():
            filters = None
            if dataset_config.filters.all():
                filters = '; '.join([x.description for x in dataset_config.filters.all()])
            if dataset_config.parametrisedfilter_set.all():
                if filters:
                    filters += ';'
                filters += '; '.join(
                    [pf.filter.description + " " + pf.parameters for pf in dataset_config.parametrisedfilter_set.all()])

            if not filters:
                filters = 'N/A'

            if (validation_run.reference_configuration and
                    (dataset_config.id == validation_run.reference_configuration.id)):
                i = 0  # reference is always 0
            else:
                i = j
                j += 1

            ds.setncattr('val_dc_dataset' + str(i), dataset_config.dataset.short_name)
            ds.setncattr('val_dc_version' + str(i), dataset_config.version.short_name)
            ds.setncattr('val_dc_variable' + str(i), dataset_config.variable.short_name)

            ds.setncattr('val_dc_dataset_pretty_name' + str(i), dataset_config.dataset.pretty_name)
            ds.setncattr('val_dc_version_pretty_name' + str(i), dataset_config.version.pretty_name)
            ds.setncattr('val_dc_variable_pretty_name' + str(i), dataset_config.variable.pretty_name)

            ds.setncattr('val_dc_filters' + str(i), filters)

            actual_interval_from, actual_interval_to = _get_actual_time_range(validation_run, dataset_config.version.id)
            ds.setncattr('val_dc_actual_interval_from' + str(i), actual_interval_from)
            ds.setncattr('val_dc_actual_interval_to' + str(i), actual_interval_to)

            if ((validation_run.reference_configuration is not None) and
                    (dataset_config.id == validation_run.reference_configuration.id)):
                ds.val_ref = 'val_dc_dataset' + str(i)

            if ((validation_run.scaling_ref is not None) and
                    (dataset_config.id == validation_run.scaling_ref.id)):
                ds.val_scaling_ref = 'val_dc_dataset' + str(i)
                if dataset_config.dataset.short_name in IRREGULAR_GRIDS.keys():
                    grid_stepsize = IRREGULAR_GRIDS[dataset_config.dataset.short_name]
                else:
                    grid_stepsize = 'nan'
                ds.setncattr('val_dc_dataset' + str(i) + '_grid_stepsize', grid_stepsize)

        ds.val_scaling_method = validation_run.scaling_method

        ds.val_anomalies = validation_run.anomalies
        if validation_run.anomalies == ValidationRun.CLIMATOLOGY:
            ds.val_anomalies_from = validation_run.anomalies_from.strftime('%Y-%m-%d %H:%M')
            ds.val_anomalies_to = validation_run.anomalies_to.strftime('%Y-%m-%d %H:%M')

        if all(x is not None for x in
               [validation_run.min_lat, validation_run.min_lon, validation_run.max_lat, validation_run.max_lon]):
            ds.val_spatial_subset = "[{}, {}, {}, {}]".format(validation_run.min_lat, validation_run.min_lon,
                                                              validation_run.max_lat, validation_run.max_lon)

        ds.close()
    except Exception:
        __logger.exception('Validation configuration could not be stored.')


def create_pytesmo_validation(validation_run):
    ds_list = []
    ref_name = None
    scaling_ref_name = None

    ds_num = 1
    for dataset_config in validation_run.dataset_configurations.all():
        reader = create_reader(dataset_config.dataset, dataset_config.version)
        reader = setup_filtering(reader, list(dataset_config.filters.all()),
                                 list(dataset_config.parametrisedfilter_set.all()),
                                 dataset_config.dataset, dataset_config.variable)

        if validation_run.anomalies == ValidationRun.MOVING_AVG_35_D:
            reader = AnomalyAdapter(reader, window_size=35, columns=[dataset_config.variable.pretty_name])
        if validation_run.anomalies == ValidationRun.CLIMATOLOGY:
            # make sure our baseline period is in UTC and without timezone information
            anomalies_baseline = [validation_run.anomalies_from.astimezone(tz=pytz.UTC).replace(tzinfo=None),
                                  validation_run.anomalies_to.astimezone(tz=pytz.UTC).replace(tzinfo=None)]
            reader = AnomalyClimAdapter(reader, columns=[dataset_config.variable.pretty_name],
                                        timespan=anomalies_baseline)

        if (validation_run.reference_configuration and
                (dataset_config.id == validation_run.reference_configuration.id)):
            # reference is always named "0-..."
            dataset_name = '{}-{}'.format(0, dataset_config.dataset.short_name)
        else:
            dataset_name = '{}-{}'.format(ds_num, dataset_config.dataset.short_name)
            ds_num += 1

        ds_list.append((dataset_name, {'class': reader, 'columns': [dataset_config.variable.pretty_name]}))

        if (validation_run.reference_configuration and
                (dataset_config.id == validation_run.reference_configuration.id)):
            ref_name = dataset_name
            ref_short_name = validation_run.reference_configuration.dataset.short_name

        if (validation_run.scaling_ref and
                (dataset_config.id == validation_run.scaling_ref.id)):
            scaling_ref_name = dataset_name

    datasets = dict(ds_list)
    ds_num = len(ds_list)

    period = None
    if validation_run.interval_from is not None and validation_run.interval_to is not None:
        # while pytesmo can't deal with timezones, normalise the validation period to utc; can be removed once pytesmo can do timezones
        startdate = validation_run.interval_from.astimezone(UTC).replace(tzinfo=None)
        enddate = validation_run.interval_to.astimezone(UTC).replace(tzinfo=None)
        period = [startdate, enddate]

    upscale_parms = None
    if validation_run.upscaling_method != "none":
        __logger.debug(
            "Upscaling option is active"
        )
        upscale_parms = {
            "upscaling_method": validation_run.upscaling_method,
            "temporal_stability": validation_run.temporal_stability,
        }
        upscaling_lut = create_upscaling_lut(
            validation_run=validation_run,
            datasets=datasets,
            ref_name=ref_name,
        )
        upscale_parms["upscaling_lut"] = upscaling_lut
        __logger.debug(
            "Lookup table for non-reference datasets " + ", ".join(upscaling_lut.keys()) + " created"
        )
        __logger.debug(
            "{}".format(upscaling_lut)
        )

    datamanager = DataManager(
        datasets,
        ref_name=ref_name,
        period=period,
        read_ts_names='read',
        upscale_parms=upscale_parms,
    )
    ds_names = get_dataset_names(datamanager.reference_name, datamanager.datasets, n=ds_num)

    # set value of the metadata template according to what reference dataset is used
    if ref_short_name == 'ISMN':
        metadata_template = METADATA_TEMPLATE['ismn_ref']
    else:
        metadata_template = METADATA_TEMPLATE['other_ref']

    pairwise_metrics = PairwiseIntercomparisonMetrics(
        metadata_template=metadata_template, calc_kendall=False,
    )

    metric_calculators = {(ds_num, 2): pairwise_metrics.calc_metrics}

    if (len(ds_names) >= 3) and (validation_run.tcol is True):
        tcol_metrics = TripleCollocationMetrics(
<<<<<<< HEAD
            ref_name, metadata_template=metadata_template,
=======
            ref_name,
            metadata_template=metadata_template,
            bootstrap_cis=validation_run.bootstrap_tcol_cis
>>>>>>> 07344aee
        )
        metric_calculators.update({(ds_num, 3): tcol_metrics.calc_metrics})

    if validation_run.scaling_method == validation_run.NO_SCALING:
        scaling_method = None
    else:
        scaling_method = validation_run.scaling_method

    __logger.debug(f"Scaling method: {scaling_method}")
    __logger.debug(f"Scaling dataset: {scaling_ref_name}")

    val = Validation(
        datasets=datamanager,
        temporal_matcher=make_combined_temporal_matcher(pd.Timedelta(12, "H")),
        spatial_ref=ref_name,
        scaling=scaling_method,
        scaling_ref=scaling_ref_name,
        metrics_calculators=metric_calculators,
        period=period
    )

    return val


def num_gpis_from_job(job):
    try:
        num_gpis = len(job[0])
    except:
        num_gpis = 1

    return num_gpis


@shared_task(bind=True, max_retries=3)
def execute_job(self, validation_id, job):
    task_id = execute_job.request.id
    numgpis = num_gpis_from_job(job)
    __logger.debug("Executing job {} from validation {}, # of gpis: {}".format(task_id, validation_id, numgpis))
    start_time = datetime.now(tzlocal())
    try:
        validation_run = ValidationRun.objects.get(pk=validation_id)
        val = create_pytesmo_validation(validation_run)

        result = val.calc(*job, rename_cols=False, only_with_temporal_ref=True)
        end_time = datetime.now(tzlocal())
        duration = end_time - start_time
        duration = (duration.days * 86400) + duration.seconds
        __logger.debug(
            "Finished job {} from validation {}, took {} seconds for {} gpis".format(task_id, validation_id, duration,
                                                                                     numgpis))
        return result
    except Exception as e:
        self.retry(countdown=2, exc=e)


def check_and_store_results(job_id, results, save_path):
    if len(results) < 1:
        __logger.warning('Potentially problematic job: {} - no results'.format(job_id))
        return

    netcdf_results_manager(results, save_path)


def track_celery_task(validation_run, task_id):
    celery_task = CeleryTask()
    celery_task.validation = validation_run
    celery_task.celery_task_id = uuid.UUID(task_id).hex
    celery_task.save()


def celery_task_cancelled(task_id):
    # stop_running_validation deletes the validation's tasks from the db. so if they don't exist in the db the task was cancelled
    return not CeleryTask.objects.filter(celery_task_id=task_id).exists()


def untrack_celery_task(task_id):
    try:
        celery_task = CeleryTask.objects.get(celery_task_id=task_id)
        celery_task.delete()
    except CeleryTask.DoesNotExist:
        __logger.debug('Task {} already deleted from db.'.format(task_id))


def run_validation(validation_id):
    __logger.info("Starting validation: {}".format(validation_id))
    validation_run = ValidationRun.objects.get(pk=validation_id)
    validation_aborted = False;

    if (not hasattr(settings, 'CELERY_TASK_ALWAYS_EAGER')) or (not settings.CELERY_TASK_ALWAYS_EAGER):
        app.control.add_consumer(validation_run.user.username, reply=True)  # @UndefinedVariable

    try:
        run_dir = path.join(OUTPUT_FOLDER, str(validation_run.id))
        mkdir_if_not_exists(run_dir)

        ref_reader = _get_reference_reader(validation_run)

        total_points, jobs = create_jobs(
            validation_run=validation_run,
            reader=ref_reader,
            dataset_config=validation_run.reference_configuration
        )
        validation_run.total_points = total_points
        validation_run.save()  # save the number of gpis before we start

        __logger.debug("Jobs to run: {}".format([job[:-1] for job in jobs]))

        save_path = run_dir

        async_results = []
        job_table = {}
        for j in jobs:
            celery_job = execute_job.apply_async(args=[validation_id, j], queue=validation_run.user.username)
            async_results.append(celery_job)
            job_table[celery_job.id] = j
            track_celery_task(validation_run, celery_job.id)

        for async_result in async_results:
            try:
                if not validation_aborted:  # only wait for this task if the validation hasn't been cancelled
                    task_running = True
                    while task_running:  # regularly check if the validation has been cancelled in this loop, otherwise we wouldn't notice
                        try:
                            # this throws TimeoutError after waiting 10 secs or TaskRevokedError if revoked before starting
                            results = async_result.get(timeout=10)
                            # if we got here, the task is finished now; stop looping because task finished
                            task_running = False
                            # we can still have a cancelled validation that took less than 10 secs
                            if celery_task_cancelled(async_result.id):
                                validation_aborted = True
                            else:
                                untrack_celery_task(async_result.id)

                        except (TimeoutError, TaskRevokedError) as te:
                            # see if our task got cancelled - if not, just continue loop
                            if celery_task_cancelled(async_result.id):
                                task_running = False  # stop looping because we aborted
                                validation_aborted = True
                                __logger.debug(
                                    'Validation got cancelled, dropping task {}: {}'.format(async_result.id, te))

                # in case there where no points with overlapping data within
                # the validation period, results is an empty dictionary, and we
                # count this job as error
                if validation_aborted or not results:
                    validation_run.error_points += num_gpis_from_job(job_table[async_result.id])
                else:
                    results = _pytesmo_to_qa4sm_results(results)
                    check_and_store_results(async_result.id, results, run_dir)
                    validation_run.ok_points += num_gpis_from_job(job_table[async_result.id])

            except Exception as e:
                validation_run.error_points += num_gpis_from_job(job_table[async_result.id])
                __logger.exception(
                    'Celery could not execute the job. Job ID: {} Error: {}'.format(async_result.id, async_result.info))
                # forgetting task doesn't remove it, so cleaning has to be added here
                if celery_task_cancelled(async_result.id):
                    validation_aborted = True
                else:
                    untrack_celery_task(async_result.id)
            finally:
                # whether finished or cancelled or failed, forget about this task now
                async_result.forget()

            if not validation_aborted:
                validation_run.progress = round(
                    ((validation_run.ok_points + validation_run.error_points) / validation_run.total_points) * 100)
            else:
                validation_run.progress = -1
            validation_run.save()
            __logger.info("Dealt with task {}, validation {} is {} % done...".format(async_result.id, validation_run.id,
                                                                                     validation_run.progress))

        # once all tasks are finished:
        # only store parameters and produce graphs if validation wasn't cancelled and
        # we have metrics for at least one gpi - otherwise no netcdf output file
        if (not validation_aborted) and (validation_run.ok_points > 0):
            set_outfile(validation_run, run_dir)
            validation_run.save()
            save_validation_config(validation_run)
            generate_all_graphs(validation_run, run_dir)

    except Exception as e:
        __logger.exception('Unexpected exception during validation {}:'.format(validation_run))

    finally:
        validation_run.end_time = datetime.now(tzlocal())
        validation_run.save()
        __logger.info("Validation finished: {}. Jobs: {}, Errors: {}, OK: {}, End time: {} ".format(
            validation_run, validation_run.total_points, validation_run.error_points, validation_run.ok_points,
            validation_run.end_time))

        send_val_done_notification(validation_run)

    return validation_run


def stop_running_validation(validation_id):
    __logger.info("Stopping validation {} ".format(validation_id))
    validation_run = ValidationRun.objects.get(pk=validation_id)
    validation_run.progress = -1
    validation_run.save()

    celery_tasks = CeleryTask.objects.filter(validation=validation_run)

    for task in celery_tasks:
        app.control.revoke(task.celery_task_id)  # @UndefinedVariable
        task.delete()


def _pytesmo_to_qa4sm_results(results: dict) -> dict:
    """
    Converts the new pytesmo results dictionary format to the old format that
    is still used by QA4SM.

    Parameters
    ----------
    results : dict
        Each key in the dictionary is a tuple of ``((ds1, col1), (d2, col2))``,
        and the values contain the respective results for this combination of
        datasets/columns.

    Returns
    -------
    qa4sm_results : dict
        Dictionary in the format required by QA4SM. This involves merging the
        different dictionary entries from `results` to a single dictionary and
        renaming the metrics to avoid name clashes, using the naming convention
        from the old metric calculators.
    """
    # each key is a tuple of ((ds1, col1), (ds2, col2))
    # this adds all tuples to a single list, and then only
    # keeps unique entries
    qa4sm_key = tuple(sorted(set(sum(map(list, results.keys()), []))))

    qa4sm_res = {qa4sm_key: {}}
    for key in results:
        for metric in results[key]:
            # static 'metrics' (e.g. metadata, geoinfo) are not related to datasets
            statics = ["gpi", "n_obs", "lat", "lon"]
            statics.extend(METADATA_TEMPLATE["ismn_ref"])
            if metric in statics:
                new_key = metric
            else:
                datasets = list(map(lambda t: t[0], key))
                if isinstance(metric, tuple):
                    # happens only for triple collocation metrics, where the
                    # metric key is a tuple of (metric, dataset)
                    if metric[1].startswith("0-"):
                        # triple collocation metrics for the reference should
                        # not show up in the results
                        continue
                    new_metric = "_".join(metric)
                else:
                    new_metric = metric
                new_key = f"{new_metric}_between_{'_and_'.join(datasets)}"
            qa4sm_res[qa4sm_key][new_key] = results[key][metric]
<<<<<<< HEAD
    return qa4sm_res


def _compare_param_filters(new_param_filters, old_param_filters):
    """
    Checking if parametrised filters are the same for given configuration, checks till finds the first failure
    or till the end of the list.

    If lengths of queries do not agree then return False.
    """
    if len(new_param_filters) != len(old_param_filters):
        return False
    else:
        ind = 0
        max_ind = len(new_param_filters)
        is_the_same = True
        while ind < max_ind and new_param_filters[ind].parameters == old_param_filters[ind].parameters:
            ind += 1
        if ind != len(new_param_filters):
            is_the_same = False

    return is_the_same


def _compare_filters(new_dataset, old_dataset):
    """
    Checking if filters are the same for given configuration, checks till finds the first failure or till the end
     of the list. If filters are the same, then parameterised filters are checked.

    If lengths of queries do not agree then return False.
    """

    new_run_filters = new_dataset.filters.all().order_by('name')
    old_run_filters = old_dataset.filters.all().order_by('name')
    new_filts_len = len(new_run_filters)
    old_filts_len = len(old_run_filters)

    if new_filts_len != old_filts_len:
        return False
    elif new_filts_len == old_filts_len == 0:
        is_the_same = True
        new_param_filters = new_dataset.parametrisedfilter_set.all().order_by('filter_id')
        if len(new_param_filters) != 0:
            old_param_filters = old_dataset.parametrisedfilter_set.all().order_by('filter_id')
            is_the_same = _compare_param_filters(new_param_filters, old_param_filters)
        return is_the_same
    else:
        filt_ind = 0
        max_filt_ind = new_filts_len

        while filt_ind < max_filt_ind and new_run_filters[filt_ind] == old_run_filters[filt_ind]:
            filt_ind += 1

        if filt_ind == max_filt_ind:
            is_the_same = True
            new_param_filters = new_dataset.parametrisedfilter_set.all().order_by('filter_id')
            if len(new_param_filters) != 0:
                old_param_filters = old_dataset.parametrisedfilter_set.all().order_by('filter_id')
                is_the_same = _compare_param_filters(new_param_filters, old_param_filters)
        else:
            is_the_same = False
    return is_the_same


def _compare_datasets(new_run_config, old_run_config):
    """
    Takes queries of dataset configurations and compare datasets one by one. If names and versions agree,
    checks filters.

    Runs till the first failure or til the end of the configuration list.
    If lengths of queries do not agree then return False.
    """
    new_len = len(new_run_config)

    if len(old_run_config) != new_len:
        return False
    else:
        ds_fields = DS_FIELDS
        max_ds_ind = len(ds_fields)
        the_same = True
        conf_ind = 0

        while conf_ind < new_len and the_same:
            ds_ind = 0
            new_dataset = new_run_config[conf_ind]
            old_dataset = old_run_config[conf_ind]
            while ds_ind < max_ds_ind and getattr(new_dataset, ds_fields[ds_ind]) == getattr(old_dataset, ds_fields[ds_ind]):
                ds_ind += 1
            if ds_ind == max_ds_ind:
                the_same = _compare_filters(new_dataset, old_dataset)
            else:
                the_same = False
            conf_ind += 1
    return the_same


def _check_scaling_method(new_run, old_run):
    """
    It takes two validation runs and compares scaling method together with the scaling reference dataset.

    """
    new_run_sm = new_run.scaling_method
    if new_run_sm != old_run.scaling_method:
        return False
    else:
        if new_run_sm != 'none':
            try:
                new_scal_ref = DatasetConfiguration.objects.get(pk=new_run.scaling_ref_id).dataset
                run_scal_ref = DatasetConfiguration.objects.get(pk=old_run.scaling_ref_id).dataset
                if new_scal_ref != run_scal_ref:
                    return False
            except:
                return False
    return True


def compare_validation_runs(new_run, runs_set, user):
    """
    Compares two validation runs. It takes a new_run and checks the query given by runs_set according to parameters
    given in the vr_fileds. If all fields agree it checks datasets configurations.

    It works till the first found validation run or till the end of the list.

    Returns a dict:
         {
        'is_there_validation': is_the_same,
        'val_id': val_id
        }
        where is_the_same migh be True or False and val_id might be None or the appropriate id ov a validation run
    """
    vr_fields = VR_FIELDS
    is_the_same = False # set to False because it looks for the first found validation run
    is_published = False
    old_user = None
    max_vr_ind = len(vr_fields)
    max_run_ind = len(runs_set)
    run_ind = 0
    while not is_the_same and run_ind < max_run_ind:
        run = runs_set[run_ind]
        ind = 0
        while ind < max_vr_ind and getattr(run, vr_fields[ind]) == getattr(new_run, vr_fields[ind]):
            ind += 1
        if ind == max_vr_ind and _check_scaling_method(new_run, run):
            new_run_config = DatasetConfiguration.objects.filter(validation=new_run).order_by('dataset')
            old_run_config = DatasetConfiguration.objects.filter(validation=run).order_by('dataset')
            is_the_same = _compare_datasets(new_run_config, old_run_config)
            val_id = run.id
            is_published = run.doi != ''
            old_user = run.user
        run_ind += 1

    val_id = None if not is_the_same else val_id
    response = {
        'is_there_validation': is_the_same,
        'val_id': val_id,
        'belongs_to_user': old_user == user,
        'is_published': is_published
        }
    return response


def copy_validationrun(run_to_copy, new_user):
    # checking if the new validation belongs to the same user:
    if run_to_copy.user == new_user:
        run_id = run_to_copy.id
        # belongs_to_user = True
    else:
        # copying validation
        valrun_user = CopiedValidations(used_by_user=new_user, original_run=run_to_copy)
        valrun_user.original_run_date = run_to_copy.start_time
        valrun_user.save()

        # old info which is needed then
        old_scaling_ref_id = run_to_copy.scaling_ref_id
        old_val_id = str(run_to_copy.id)
        old_val_name = run_to_copy.name_tag

        dataset_conf = DatasetConfiguration.objects.filter(validation=run_to_copy)

        run_to_copy.user = new_user
        run_to_copy.id = None
        run_to_copy.start_time = datetime.now(tzlocal())
        run_to_copy.end_time = datetime.now(tzlocal())
        # treating this validation as a brand new:
        run_to_copy.last_extended = None
        run_to_copy.is_archived = False
        run_to_copy.expiry_notified = False

        run_to_copy.name_tag = 'Copy of ' + old_val_name if old_val_name != '' else 'Copy of Unnamed Validation'
        run_to_copy.save()
        run_id = run_to_copy.id

        # adding the copied validation to the copied validation list
        valrun_user.copied_run = run_to_copy
        valrun_user.save()

        # new configuration
        for conf in dataset_conf:
            old_id = conf.id
            old_filters = conf.filters.all()
            old_param_filters = conf.parametrisedfilter_set.all()

            # setting new scaling reference id
            if old_id == old_scaling_ref_id:
                run_to_copy.scaling_ref_id = conf.id

            new_conf = conf
            new_conf.pk = None
            new_conf.validation = run_to_copy
            new_conf.save()

            # setting filters
            new_conf.filters.set(old_filters)
            if len(old_param_filters) != 0:
                for param_filter in old_param_filters:
                    param_filter.id = None
                    param_filter.dataset_config = new_conf
                    param_filter.save()

        # the reference configuration is always the last one:
        try:
            run_to_copy.reference_configuration_id = conf.id
            run_to_copy.save()
        except:
            pass

        # copying files
        # new directory -> creating if doesn't exist
        new_dir = os.path.join(OUTPUT_FOLDER, str(run_id))
        mkdir_if_not_exists(new_dir)
        # old directory and all files there
        old_dir = os.path.join(OUTPUT_FOLDER, old_val_id)

        if os.path.isdir(old_dir):
            old_files = os.listdir(old_dir)
            if len(old_files) != 0:
                for file_name in old_files:
                    new_file = new_dir + '/' + file_name
                    old_file = old_dir + '/' + file_name
                    copy2(old_file, new_file)
                    if '.nc' in new_file:
                        run_to_copy.output_file = str(run_id) + '/' + file_name
                        run_to_copy.save()
                        file = netCDF4.Dataset(new_file, mode='a', format="NETCDF4")

                        # with netCDF4.Dataset(new_file, mode='a', format="NETCDF4") as file:
                        new_url = settings.SITE_URL + get_angular_url('result', run_id)
                        file.setncattr('url', new_url)
                        file.setncattr('date_copied', run_to_copy.start_time.strftime('%Y-%m-%d %H:%M'))
                        file.close()

    response = {
        'run_id': run_id,
    }
    return response
=======
    return qa4sm_res
>>>>>>> 07344aee
<|MERGE_RESOLUTION|>--- conflicted
+++ resolved
@@ -10,11 +10,6 @@
 from celery.exceptions import TaskRevokedError, TimeoutError
 from dateutil.tz import tzlocal
 from django.conf import settings
-<<<<<<< HEAD
-=======
-from django.urls.base import reverse
-
->>>>>>> 07344aee
 from netCDF4 import Dataset
 from pytesmo.validation_framework.adapters import AnomalyAdapter, \
     AnomalyClimAdapter
@@ -44,11 +39,8 @@
 from validator.validation.readers import create_reader
 from validator.validation.util import mkdir_if_not_exists, first_file_in
 from validator.validation.globals import START_TIME, END_TIME, METADATA_TEMPLATE
-<<<<<<< HEAD
 from api.frontend_urls import get_angular_url
 from shutil import copy2
-=======
->>>>>>> 07344aee
 
 __logger = logging.getLogger(__name__)
 
@@ -108,11 +100,7 @@
 
         ds.qa4sm_version = settings.APP_VERSION
         ds.qa4sm_env_url = settings.ENV_FILE_URL_TEMPLATE.format(settings.APP_VERSION)
-<<<<<<< HEAD
         ds.url = settings.SITE_URL + get_angular_url('result', validation_run.id)
-=======
-        ds.url = settings.SITE_URL + reverse('result', kwargs={'result_uuid': validation_run.id})
->>>>>>> 07344aee
         if validation_run.interval_from is None:
             ds.val_interval_from = "N/A"
         else:
@@ -283,13 +271,9 @@
 
     if (len(ds_names) >= 3) and (validation_run.tcol is True):
         tcol_metrics = TripleCollocationMetrics(
-<<<<<<< HEAD
-            ref_name, metadata_template=metadata_template,
-=======
             ref_name,
             metadata_template=metadata_template,
             bootstrap_cis=validation_run.bootstrap_tcol_cis
->>>>>>> 07344aee
         )
         metric_calculators.update({(ds_num, 3): tcol_metrics.calc_metrics})
 
@@ -305,6 +289,7 @@
         datasets=datamanager,
         temporal_matcher=make_combined_temporal_matcher(pd.Timedelta(12, "H")),
         spatial_ref=ref_name,
+        temporal_window=0.5,
         scaling=scaling_method,
         scaling_ref=scaling_ref_name,
         metrics_calculators=metric_calculators,
@@ -547,7 +532,6 @@
                     new_metric = metric
                 new_key = f"{new_metric}_between_{'_and_'.join(datasets)}"
             qa4sm_res[qa4sm_key][new_key] = results[key][metric]
-<<<<<<< HEAD
     return qa4sm_res
 
 
@@ -802,7 +786,4 @@
     response = {
         'run_id': run_id,
     }
-    return response
-=======
-    return qa4sm_res
->>>>>>> 07344aee
+    return response