import os
import netCDF4
from datetime import datetime
import logging
from os import path
from re import sub as regex_sub
import uuid

from celery.app import shared_task
from celery.exceptions import TaskRevokedError, TimeoutError
from dateutil.tz import tzlocal
from django.conf import settings
from django.urls.base import reverse
<<<<<<< HEAD

=======
>>>>>>> 450018ef
from netCDF4 import Dataset
from pytesmo.validation_framework.adapters import AnomalyAdapter, \
    AnomalyClimAdapter
from pytesmo.validation_framework.data_manager import DataManager
from pytesmo.validation_framework.metric_calculators import (
    get_dataset_names,
    PairwiseIntercomparisonMetrics,
    TripleCollocationMetrics,
)
from pytesmo.validation_framework.temporal_matchers import (
    make_combined_temporal_matcher,
)
import pandas as pd
from pytesmo.validation_framework.results_manager import netcdf_results_manager
from pytesmo.validation_framework.validation import Validation
from pytz import UTC
import pytz

from valentina.celery import app
from validator.mailer import send_val_done_notification
from validator.models import CeleryTask, DatasetConfiguration, CopiedValidations
from validator.models import ValidationRun, DatasetVersion
from validator.validation.batches import create_jobs, create_upscaling_lut
from validator.validation.filters import setup_filtering
from validator.validation.globals import OUTPUT_FOLDER, IRREGULAR_GRIDS, VR_FIELDS, DS_FIELDS
from validator.validation.graphics import generate_all_graphs
from validator.validation.readers import create_reader
from validator.validation.util import mkdir_if_not_exists, first_file_in
from validator.validation.globals import START_TIME, END_TIME, METADATA_TEMPLATE
from api.frontend_urls import get_angular_url
from shutil import copy2

__logger = logging.getLogger(__name__)


def _get_actual_time_range(val_run, dataset_version_id):
    try:
        vs_start = DatasetVersion.objects.get(pk=dataset_version_id).time_range_start
        vs_start_time = datetime.strptime(vs_start, '%Y-%m-%d').date()

        vs_end = DatasetVersion.objects.get(pk=dataset_version_id).time_range_end
        vs_end_time = datetime.strptime(vs_end, '%Y-%m-%d').date()

        val_start_time = val_run.interval_from.date()
        val_end_time = val_run.interval_to.date()

        actual_start = val_start_time.strftime('%Y-%m-%d') if val_start_time > vs_start_time \
            else vs_start_time.strftime('%Y-%m-%d')
        actual_end = val_end_time.strftime('%Y-%m-%d') if val_end_time < vs_end_time \
            else vs_end_time.strftime('%Y-%m-%d')

    except:
        # exception will arise for ISMN, and for that one we can use entire range
        actual_start = START_TIME
        actual_end = END_TIME

    return [actual_start, actual_end]


<<<<<<< HEAD
def _get_reference_reader(val_run):
    ref_reader = create_reader(val_run.reference_configuration.dataset, val_run.reference_configuration.version)

    # we do the dance with the filtering below because filter may actually change the original reader, see ismn network selection
    ref_reader = setup_filtering(
        ref_reader,
        list(val_run.reference_configuration.filters.all()),
        list(val_run.reference_configuration.parametrisedfilter_set.all()),
        val_run.reference_configuration.dataset,
        val_run.reference_configuration.variable
    )
=======
def _get_reference_reader(val_run) -> ('Reader', str, dict):
    ref_reader = create_reader(val_run.reference_configuration.dataset,
                               val_run.reference_configuration.version)

    # we do the dance with the filtering below because filter may actually change the original reader, see ismn network selection
    filtered_reader, read_name, read_kwargs = \
        setup_filtering(
            reader=ref_reader,
            filters=list(val_run.reference_configuration.filters.all()),
            param_filters=list(val_run.reference_configuration.parametrisedfilter_set.all()),
            dataset=val_run.reference_configuration.dataset,
            variable=val_run.reference_configuration.variable)
>>>>>>> 450018ef

    while hasattr(ref_reader, 'cls'):
        ref_reader = ref_reader.cls

    return ref_reader, read_name, read_kwargs




def set_outfile(validation_run, run_dir):
    outfile = first_file_in(run_dir, '.nc')
    if outfile is not None:
        outfile = regex_sub('/?' + OUTPUT_FOLDER + '/?', '', outfile)
        validation_run.output_file.name = outfile


def save_validation_config(validation_run):
    try:
        ds = Dataset(path.join(OUTPUT_FOLDER, validation_run.output_file.name), "a", format="NETCDF4")

        ds.qa4sm_version = settings.APP_VERSION
        ds.qa4sm_env_url = settings.ENV_FILE_URL_TEMPLATE.format(settings.APP_VERSION)
        ds.url = settings.SITE_URL + get_angular_url('result', validation_run.id)
        if validation_run.interval_from is None:
<<<<<<< HEAD
            ds.val_interval_from="N/A"
=======
            ds.val_interval_from = "N/A"
>>>>>>> 450018ef
        else:
            ds.val_interval_from = validation_run.interval_from.strftime('%Y-%m-%d %H:%M')

        if validation_run.interval_to is None:
            ds.val_interval_to = "N/A"
        else:
            ds.val_interval_to = validation_run.interval_to.strftime('%Y-%m-%d %H:%M')

        j = 1
        for dataset_config in validation_run.dataset_configurations.all():
            filters = None
            if dataset_config.filters.all():
                filters = '; '.join([x.description for x in dataset_config.filters.all()])
            if dataset_config.parametrisedfilter_set.all():
                if filters:
                    filters += ';'
                filters += '; '.join(
                    [pf.filter.description + " " + pf.parameters for pf in dataset_config.parametrisedfilter_set.all()])

            if not filters:
                filters = 'N/A'

            if (validation_run.reference_configuration and
                    (dataset_config.id == validation_run.reference_configuration.id)):
                i = 0  # reference is always 0
            else:
                i = j
                j += 1

            ds.setncattr('val_dc_dataset' + str(i), dataset_config.dataset.short_name)
            ds.setncattr('val_dc_version' + str(i), dataset_config.version.short_name)
            ds.setncattr('val_dc_variable' + str(i), dataset_config.variable.short_name)

            ds.setncattr('val_dc_dataset_pretty_name' + str(i), dataset_config.dataset.pretty_name)
            ds.setncattr('val_dc_version_pretty_name' + str(i), dataset_config.version.pretty_name)
            ds.setncattr('val_dc_variable_pretty_name' + str(i), dataset_config.variable.pretty_name)

            ds.setncattr('val_dc_filters' + str(i), filters)

            actual_interval_from, actual_interval_to = _get_actual_time_range(validation_run, dataset_config.version.id)
            ds.setncattr('val_dc_actual_interval_from' + str(i), actual_interval_from)
            ds.setncattr('val_dc_actual_interval_to' + str(i), actual_interval_to)

            if ((validation_run.reference_configuration is not None) and
                    (dataset_config.id == validation_run.reference_configuration.id)):
                ds.val_ref = 'val_dc_dataset' + str(i)

            if ((validation_run.scaling_ref is not None) and
                    (dataset_config.id == validation_run.scaling_ref.id)):
                ds.val_scaling_ref = 'val_dc_dataset' + str(i)
                if dataset_config.dataset.short_name in IRREGULAR_GRIDS.keys():
                    grid_stepsize = IRREGULAR_GRIDS[dataset_config.dataset.short_name]
                else:
                    grid_stepsize = 'nan'
                ds.setncattr('val_dc_dataset' + str(i) + '_grid_stepsize', grid_stepsize)

        ds.val_scaling_method = validation_run.scaling_method

        ds.val_anomalies = validation_run.anomalies
        if validation_run.anomalies == ValidationRun.CLIMATOLOGY:
            ds.val_anomalies_from = validation_run.anomalies_from.strftime('%Y-%m-%d %H:%M')
            ds.val_anomalies_to = validation_run.anomalies_to.strftime('%Y-%m-%d %H:%M')

        if all(x is not None for x in
               [validation_run.min_lat, validation_run.min_lon, validation_run.max_lat, validation_run.max_lon]):
            ds.val_spatial_subset = "[{}, {}, {}, {}]".format(validation_run.min_lat, validation_run.min_lon,
                                                              validation_run.max_lat, validation_run.max_lon)

        ds.close()
    except Exception:
        __logger.exception('Validation configuration could not be stored.')


def create_pytesmo_validation(validation_run):
    ds_list = []
    ds_read_names = []
    ref_name = None
    scaling_ref_name = None

    ds_num = 1
    for dataset_config in validation_run.dataset_configurations.all():
<<<<<<< HEAD
        reader = create_reader(dataset_config.dataset, dataset_config.version)
        reader = setup_filtering(reader, list(dataset_config.filters.all()),
                                 list(dataset_config.parametrisedfilter_set.all()),
                                 dataset_config.dataset, dataset_config.variable)
=======
        reader = create_reader(dataset_config.dataset,
                               dataset_config.version)

        reader, read_name, read_kwargs = \
            setup_filtering(
                reader=reader,
                filters=list(dataset_config.filters.all()),
                param_filters=list(dataset_config.parametrisedfilter_set.all()),
                dataset=dataset_config.dataset,
                variable=dataset_config.variable)

>>>>>>> 450018ef

        if validation_run.anomalies == ValidationRun.MOVING_AVG_35_D:
            reader = AnomalyAdapter(reader, window_size=35, columns=[dataset_config.variable.pretty_name],
                                    read_name=read_name)
        if validation_run.anomalies == ValidationRun.CLIMATOLOGY:
            # make sure our baseline period is in UTC and without timezone information
            anomalies_baseline = [validation_run.anomalies_from.astimezone(tz=pytz.UTC).replace(tzinfo=None),
                                  validation_run.anomalies_to.astimezone(tz=pytz.UTC).replace(tzinfo=None)]
            reader = AnomalyClimAdapter(reader, columns=[dataset_config.variable.pretty_name],
<<<<<<< HEAD
                                        timespan=anomalies_baseline)
=======
                                        timespan=anomalies_baseline, read_name=read_name)
>>>>>>> 450018ef

        if (validation_run.reference_configuration and
                (dataset_config.id == validation_run.reference_configuration.id)):
            # reference is always named "0-..."
            dataset_name = '{}-{}'.format(0, dataset_config.dataset.short_name)
        else:
            dataset_name = '{}-{}'.format(ds_num, dataset_config.dataset.short_name)
            ds_num += 1

<<<<<<< HEAD
        ds_list.append((dataset_name, {'class': reader, 'columns': [dataset_config.variable.pretty_name]}))
=======
        ds_list.append((dataset_name, {'class': reader, 'columns': [dataset_config.variable.pretty_name],
                                       'kwargs': read_kwargs}))
        ds_read_names.append((dataset_name, read_name))
>>>>>>> 450018ef

        if (validation_run.reference_configuration and
                (dataset_config.id == validation_run.reference_configuration.id)):
            ref_name = dataset_name
            ref_short_name = validation_run.reference_configuration.dataset.short_name

        if (validation_run.scaling_ref and
                (dataset_config.id == validation_run.scaling_ref.id)):
            scaling_ref_name = dataset_name

    datasets = dict(ds_list)
    ds_num = len(ds_list)

    period = None
    if validation_run.interval_from is not None and validation_run.interval_to is not None:
        # while pytesmo can't deal with timezones, normalise the validation period to utc; can be removed once pytesmo can do timezones
        startdate = validation_run.interval_from.astimezone(UTC).replace(tzinfo=None)
        enddate = validation_run.interval_to.astimezone(UTC).replace(tzinfo=None)
        period = [startdate, enddate]

    upscale_parms = None
    if validation_run.upscaling_method != "none":
        __logger.debug(
            "Upscaling option is active"
        )
        upscale_parms = {
            "upscaling_method": validation_run.upscaling_method,
            "temporal_stability": validation_run.temporal_stability,
        }
        upscaling_lut = create_upscaling_lut(
            validation_run=validation_run,
            datasets=datasets,
            ref_name=ref_name,
        )
        upscale_parms["upscaling_lut"] = upscaling_lut
        __logger.debug(
            "Lookup table for non-reference datasets " + ", ".join(upscaling_lut.keys()) + " created"
        )
        __logger.debug(
            "{}".format(upscaling_lut)
        )

    datamanager = DataManager(
        datasets,
        ref_name=ref_name,
        period=period,
<<<<<<< HEAD
        read_ts_names='read',
=======
        read_ts_names=dict(ds_read_names),
>>>>>>> 450018ef
        upscale_parms=upscale_parms,
    )
    ds_names = get_dataset_names(datamanager.reference_name, datamanager.datasets, n=ds_num)

    # set value of the metadata template according to what reference dataset is used
    if ref_short_name == 'ISMN':
        metadata_template = METADATA_TEMPLATE['ismn_ref']
    else:
        metadata_template = METADATA_TEMPLATE['other_ref']

    pairwise_metrics = PairwiseIntercomparisonMetrics(
        metadata_template=metadata_template, calc_kendall=False,
    )

    metric_calculators = {(ds_num, 2): pairwise_metrics.calc_metrics}

    if (len(ds_names) >= 3) and (validation_run.tcol is True):
        tcol_metrics = TripleCollocationMetrics(
<<<<<<< HEAD
            ref_name, metadata_template=metadata_template,
=======
            ref_name,
            metadata_template=metadata_template,
            bootstrap_cis=validation_run.bootstrap_tcol_cis
>>>>>>> 450018ef
        )
        metric_calculators.update({(ds_num, 3): tcol_metrics.calc_metrics})

    if validation_run.scaling_method == validation_run.NO_SCALING:
        scaling_method = None
    else:
        scaling_method = validation_run.scaling_method

    __logger.debug(f"Scaling method: {scaling_method}")
    __logger.debug(f"Scaling dataset: {scaling_ref_name}")

    val = Validation(
        datasets=datamanager,
        temporal_matcher=make_combined_temporal_matcher(pd.Timedelta(12, "H")),
        spatial_ref=ref_name,
        scaling=scaling_method,
        scaling_ref=scaling_ref_name,
        metrics_calculators=metric_calculators,
        period=period
    )

    return val


def num_gpis_from_job(job):
    try:
        num_gpis = len(job[0])
    except:
        num_gpis = 1

    return num_gpis


@shared_task(bind=True, max_retries=3)
def execute_job(self, validation_id, job):
    task_id = execute_job.request.id
    numgpis = num_gpis_from_job(job)
    __logger.debug("Executing job {} from validation {}, # of gpis: {}".format(task_id, validation_id, numgpis))
    start_time = datetime.now(tzlocal())
    try:
        validation_run = ValidationRun.objects.get(pk=validation_id)
        val = create_pytesmo_validation(validation_run)

        result = val.calc(*job, rename_cols=False, only_with_temporal_ref=True)
        end_time = datetime.now(tzlocal())
        duration = end_time - start_time
        duration = (duration.days * 86400) + duration.seconds
        __logger.debug(
            "Finished job {} from validation {}, took {} seconds for {} gpis".format(task_id, validation_id, duration,
                                                                                     numgpis))
        return result
    except Exception as e:
        self.retry(countdown=2, exc=e)


def check_and_store_results(job_id, results, save_path):
    if len(results) < 1:
        __logger.warning('Potentially problematic job: {} - no results'.format(job_id))
        return

    netcdf_results_manager(results, save_path)


def track_celery_task(validation_run, task_id):
    celery_task = CeleryTask()
    celery_task.validation = validation_run
    celery_task.celery_task_id = uuid.UUID(task_id).hex
    celery_task.save()


def celery_task_cancelled(task_id):
    # stop_running_validation deletes the validation's tasks from the db. so if they don't exist in the db the task was cancelled
    return not CeleryTask.objects.filter(celery_task_id=task_id).exists()


def untrack_celery_task(task_id):
    try:
        celery_task = CeleryTask.objects.get(celery_task_id=task_id)
        celery_task.delete()
    except CeleryTask.DoesNotExist:
        __logger.debug('Task {} already deleted from db.'.format(task_id))


def run_validation(validation_id):
    __logger.info("Starting validation: {}".format(validation_id))
    validation_run = ValidationRun.objects.get(pk=validation_id)
    validation_aborted = False

    if (not hasattr(settings, 'CELERY_TASK_ALWAYS_EAGER')) or (not settings.CELERY_TASK_ALWAYS_EAGER):
        app.control.add_consumer(validation_run.user.username, reply=True)  # @UndefinedVariable

    try:
        run_dir = path.join(OUTPUT_FOLDER, str(validation_run.id))
        mkdir_if_not_exists(run_dir)

        ref_reader, read_name, read_kwargs = _get_reference_reader(validation_run)

        total_points, jobs = create_jobs(
            validation_run=validation_run,
            reader=ref_reader,
            dataset_config=validation_run.reference_configuration
        )
        validation_run.total_points = total_points
        validation_run.save()  # save the number of gpis before we start

        __logger.debug("Jobs to run: {}".format([job[:-1] for job in jobs]))

        save_path = run_dir

        async_results = []
        job_table = {}
        for j in jobs:
            celery_job = execute_job.apply_async(args=[validation_id, j],
                                                 queue=validation_run.user.username)
            async_results.append(celery_job)
            job_table[celery_job.id] = j
            track_celery_task(validation_run, celery_job.id)

        for async_result in async_results:
            try:
                if not validation_aborted:  # only wait for this task if the validation hasn't been cancelled
                    task_running = True
                    while task_running:  # regularly check if the validation has been cancelled in this loop, otherwise we wouldn't notice
                        try:
                            # this throws TimeoutError after waiting 10 secs or TaskRevokedError if revoked before starting
                            results = async_result.get(timeout=10)
                            # if we got here, the task is finished now; stop looping because task finished
                            task_running = False
                            # we can still have a cancelled validation that took less than 10 secs
                            if celery_task_cancelled(async_result.id):
                                validation_aborted = True
                            else:
                                untrack_celery_task(async_result.id)

                        except (TimeoutError, TaskRevokedError) as te:
                            # see if our task got cancelled - if not, just continue loop
                            if celery_task_cancelled(async_result.id):
                                task_running = False  # stop looping because we aborted
                                validation_aborted = True
                                __logger.debug(
                                    'Validation got cancelled, dropping task {}: {}'.format(async_result.id, te))

                # in case there where no points with overlapping data within
                # the validation period, results is an empty dictionary, and we
                # count this job as error
                if validation_aborted or not results:
                    validation_run.error_points += num_gpis_from_job(job_table[async_result.id])
                else:
                    results = _pytesmo_to_qa4sm_results(results)
                    check_and_store_results(async_result.id, results, run_dir)
                    validation_run.ok_points += num_gpis_from_job(job_table[async_result.id])

            except Exception as e:
                validation_run.error_points += num_gpis_from_job(job_table[async_result.id])
                __logger.exception(
                    'Celery could not execute the job. Job ID: {} Error: {}'.format(async_result.id, async_result.info))
<<<<<<< HEAD
=======
                # forgetting task doesn't remove it, so cleaning has to be added here
                if celery_task_cancelled(async_result.id):
                    validation_aborted = True
                else:
                    untrack_celery_task(async_result.id)
>>>>>>> 450018ef
            finally:
                # whether finished or cancelled or failed, forget about this task now
                async_result.forget()

            if not validation_aborted:
                validation_run.progress = round(
                    ((validation_run.ok_points + validation_run.error_points) / validation_run.total_points) * 100)
            else:
                validation_run.progress = -1
            validation_run.save()
            __logger.info("Dealt with task {}, validation {} is {} % done...".format(async_result.id, validation_run.id,
                                                                                     validation_run.progress))

        # once all tasks are finished:
        # only store parameters and produce graphs if validation wasn't cancelled and
        # we have metrics for at least one gpi - otherwise no netcdf output file
        if (not validation_aborted) and (validation_run.ok_points > 0):
            set_outfile(validation_run, run_dir)
            validation_run.save()
            save_validation_config(validation_run)
            generate_all_graphs(validation_run, run_dir)

    except Exception as e:
        __logger.exception('Unexpected exception during validation {}:'.format(validation_run))

    finally:
        validation_run.end_time = datetime.now(tzlocal())
        validation_run.save()
        __logger.info("Validation finished: {}. Jobs: {}, Errors: {}, OK: {}, End time: {} ".format(
            validation_run, validation_run.total_points, validation_run.error_points, validation_run.ok_points,
            validation_run.end_time))

        send_val_done_notification(validation_run)

    return validation_run


def stop_running_validation(validation_id):
    __logger.info("Stopping validation {} ".format(validation_id))
    validation_run = ValidationRun.objects.get(pk=validation_id)
    validation_run.progress = -1
    validation_run.save()

    celery_tasks = CeleryTask.objects.filter(validation=validation_run)

    for task in celery_tasks:
        app.control.revoke(task.celery_task_id)  # @UndefinedVariable
        task.delete()


def _pytesmo_to_qa4sm_results(results: dict) -> dict:
    """
    Converts the new pytesmo results dictionary format to the old format that
    is still used by QA4SM.

    Parameters
    ----------
    results : dict
        Each key in the dictionary is a tuple of ``((ds1, col1), (d2, col2))``,
        and the values contain the respective results for this combination of
        datasets/columns.

    Returns
    -------
    qa4sm_results : dict
        Dictionary in the format required by QA4SM. This involves merging the
        different dictionary entries from `results` to a single dictionary and
        renaming the metrics to avoid name clashes, using the naming convention
        from the old metric calculators.
    """
    # each key is a tuple of ((ds1, col1), (ds2, col2))
    # this adds all tuples to a single list, and then only
    # keeps unique entries
    qa4sm_key = tuple(sorted(set(sum(map(list, results.keys()), []))))

    qa4sm_res = {qa4sm_key: {}}
    for key in results:
        for metric in results[key]:
            # static 'metrics' (e.g. metadata, geoinfo) are not related to datasets
            statics = ["gpi", "n_obs", "lat", "lon"]
            statics.extend(METADATA_TEMPLATE["ismn_ref"])
            if metric in statics:
                new_key = metric
            else:
                datasets = list(map(lambda t: t[0], key))
                if isinstance(metric, tuple):
                    # happens only for triple collocation metrics, where the
                    # metric key is a tuple of (metric, dataset)
                    if metric[1].startswith("0-"):
                        # triple collocation metrics for the reference should
                        # not show up in the results
                        continue
                    new_metric = "_".join(metric)
                else:
                    new_metric = metric
                new_key = f"{new_metric}_between_{'_and_'.join(datasets)}"
            qa4sm_res[qa4sm_key][new_key] = results[key][metric]
    return qa4sm_res


def _compare_param_filters(new_param_filters, old_param_filters):
    """
    Checking if parametrised filters are the same for given configuration, checks till finds the first failure
    or till the end of the list.

    If lengths of queries do not agree then return False.
    """
    if len(new_param_filters) != len(old_param_filters):
        return False
    else:
        ind = 0
        max_ind = len(new_param_filters)
        is_the_same = True
        while ind < max_ind and new_param_filters[ind].parameters == old_param_filters[ind].parameters:
            ind += 1
        if ind != len(new_param_filters):
            is_the_same = False

    return is_the_same


def _compare_filters(new_dataset, old_dataset):
    """
    Checking if filters are the same for given configuration, checks till finds the first failure or till the end
     of the list. If filters are the same, then parameterised filters are checked.

    If lengths of queries do not agree then return False.
    """

    new_run_filters = new_dataset.filters.all().order_by('name')
    old_run_filters = old_dataset.filters.all().order_by('name')
    new_filts_len = len(new_run_filters)
    old_filts_len = len(old_run_filters)

    if new_filts_len != old_filts_len:
        return False
    elif new_filts_len == old_filts_len == 0:
        is_the_same = True
        new_param_filters = new_dataset.parametrisedfilter_set.all().order_by('filter_id')
        if len(new_param_filters) != 0:
            old_param_filters = old_dataset.parametrisedfilter_set.all().order_by('filter_id')
            is_the_same = _compare_param_filters(new_param_filters, old_param_filters)
        return is_the_same
    else:
        filt_ind = 0
        max_filt_ind = new_filts_len

        while filt_ind < max_filt_ind and new_run_filters[filt_ind] == old_run_filters[filt_ind]:
            filt_ind += 1

        if filt_ind == max_filt_ind:
            is_the_same = True
            new_param_filters = new_dataset.parametrisedfilter_set.all().order_by('filter_id')
            if len(new_param_filters) != 0:
                old_param_filters = old_dataset.parametrisedfilter_set.all().order_by('filter_id')
                is_the_same = _compare_param_filters(new_param_filters, old_param_filters)
        else:
            is_the_same = False
    return is_the_same


def _compare_datasets(new_run_config, old_run_config):
    """
    Takes queries of dataset configurations and compare datasets one by one. If names and versions agree,
    checks filters.

    Runs till the first failure or til the end of the configuration list.
    If lengths of queries do not agree then return False.
    """
    new_len = len(new_run_config)

    if len(old_run_config) != new_len:
        return False
    else:
        ds_fields = DS_FIELDS
        max_ds_ind = len(ds_fields)
        the_same = True
        conf_ind = 0

        while conf_ind < new_len and the_same:
            ds_ind = 0
            new_dataset = new_run_config[conf_ind]
            old_dataset = old_run_config[conf_ind]
            while ds_ind < max_ds_ind and getattr(new_dataset, ds_fields[ds_ind]) == getattr(old_dataset, ds_fields[ds_ind]):
                ds_ind += 1
            if ds_ind == max_ds_ind:
                the_same = _compare_filters(new_dataset, old_dataset)
            else:
                the_same = False
            conf_ind += 1
    return the_same


def _check_scaling_method(new_run, old_run):
    """
    It takes two validation runs and compares scaling method together with the scaling reference dataset.

    """
    new_run_sm = new_run.scaling_method
    if new_run_sm != old_run.scaling_method:
        return False
    else:
        if new_run_sm != 'none':
            try:
                new_scal_ref = DatasetConfiguration.objects.get(pk=new_run.scaling_ref_id).dataset
                run_scal_ref = DatasetConfiguration.objects.get(pk=old_run.scaling_ref_id).dataset
                if new_scal_ref != run_scal_ref:
                    return False
            except:
                return False
    return True


def compare_validation_runs(new_run, runs_set, user):
    """
    Compares two validation runs. It takes a new_run and checks the query given by runs_set according to parameters
    given in the vr_fileds. If all fields agree it checks datasets configurations.

    It works till the first found validation run or till the end of the list.

    Returns a dict:
         {
        'is_there_validation': is_the_same,
        'val_id': val_id
        }
        where is_the_same migh be True or False and val_id might be None or the appropriate id ov a validation run
    """
    vr_fields = VR_FIELDS
    is_the_same = False # set to False because it looks for the first found validation run
    is_published = False
    old_user = None
    max_vr_ind = len(vr_fields)
    max_run_ind = len(runs_set)
    run_ind = 0
    while not is_the_same and run_ind < max_run_ind:
        run = runs_set[run_ind]
        ind = 0
        while ind < max_vr_ind and getattr(run, vr_fields[ind]) == getattr(new_run, vr_fields[ind]):
            ind += 1
        if ind == max_vr_ind and _check_scaling_method(new_run, run):
            new_run_config = DatasetConfiguration.objects.filter(validation=new_run).order_by('dataset')
            old_run_config = DatasetConfiguration.objects.filter(validation=run).order_by('dataset')
            is_the_same = _compare_datasets(new_run_config, old_run_config)
            val_id = run.id
            is_published = run.doi != ''
            old_user = run.user
        run_ind += 1

    val_id = None if not is_the_same else val_id
    response = {
        'is_there_validation': is_the_same,
        'val_id': val_id,
        'belongs_to_user': old_user == user,
        'is_published': is_published
        }
    return response


def copy_validationrun(run_to_copy, new_user):
    # checking if the new validation belongs to the same user:
    if run_to_copy.user == new_user:
        run_id = run_to_copy.id
        # belongs_to_user = True
    else:
        # copying validation
        valrun_user = CopiedValidations(used_by_user=new_user, original_run=run_to_copy)
        valrun_user.original_run_date = run_to_copy.start_time
        valrun_user.save()

        # old info which is needed then
        old_scaling_ref_id = run_to_copy.scaling_ref_id
        old_val_id = str(run_to_copy.id)
        old_val_name = run_to_copy.name_tag

        dataset_conf = DatasetConfiguration.objects.filter(validation=run_to_copy)

        run_to_copy.user = new_user
        run_to_copy.id = None
        run_to_copy.start_time = datetime.now(tzlocal())
        run_to_copy.end_time = datetime.now(tzlocal())
        # treating this validation as a brand new:
        run_to_copy.last_extended = None
        run_to_copy.is_archived = False
        run_to_copy.expiry_notified = False

        run_to_copy.name_tag = 'Copy of ' + old_val_name if old_val_name != '' else 'Copy of Unnamed Validation'
        run_to_copy.save()
        run_id = run_to_copy.id

        # adding the copied validation to the copied validation list
        valrun_user.copied_run = run_to_copy
        valrun_user.save()

        # new configuration
        for conf in dataset_conf:
            old_id = conf.id
            old_filters = conf.filters.all()
            old_param_filters = conf.parametrisedfilter_set.all()

            # setting new scaling reference id
            if old_id == old_scaling_ref_id:
                run_to_copy.scaling_ref_id = conf.id

            new_conf = conf
            new_conf.pk = None
            new_conf.validation = run_to_copy
            new_conf.save()

            # setting filters
            new_conf.filters.set(old_filters)
            if len(old_param_filters) != 0:
                for param_filter in old_param_filters:
                    param_filter.id = None
                    param_filter.dataset_config = new_conf
                    param_filter.save()

        # the reference configuration is always the last one:
        try:
            run_to_copy.reference_configuration_id = conf.id
            run_to_copy.save()
        except:
            pass

        # copying files
        # new directory -> creating if doesn't exist
        new_dir = os.path.join(OUTPUT_FOLDER, str(run_id))
        mkdir_if_not_exists(new_dir)
        # old directory and all files there
        old_dir = os.path.join(OUTPUT_FOLDER, old_val_id)

        if os.path.isdir(old_dir):
            old_files = os.listdir(old_dir)
            if len(old_files) != 0:
                for file_name in old_files:
                    new_file = new_dir + '/' + file_name
                    old_file = old_dir + '/' + file_name
                    copy2(old_file, new_file)
                    if '.nc' in new_file:
                        run_to_copy.output_file = str(run_id) + '/' + file_name
                        run_to_copy.save()
                        file = netCDF4.Dataset(new_file, mode='a', format="NETCDF4")

                        # with netCDF4.Dataset(new_file, mode='a', format="NETCDF4") as file:
                        new_url = settings.SITE_URL + get_angular_url('result', run_id)
                        file.setncattr('url', new_url)
                        file.setncattr('date_copied', run_to_copy.start_time.strftime('%Y-%m-%d %H:%M'))
                        file.close()

    response = {
        'run_id': run_id,
    }
    return response<|MERGE_RESOLUTION|>--- conflicted
+++ resolved
@@ -11,10 +11,7 @@
 from dateutil.tz import tzlocal
 from django.conf import settings
 from django.urls.base import reverse
-<<<<<<< HEAD
-
-=======
->>>>>>> 450018ef
+
 from netCDF4 import Dataset
 from pytesmo.validation_framework.adapters import AnomalyAdapter, \
     AnomalyClimAdapter
@@ -74,19 +71,6 @@
     return [actual_start, actual_end]
 
 
-<<<<<<< HEAD
-def _get_reference_reader(val_run):
-    ref_reader = create_reader(val_run.reference_configuration.dataset, val_run.reference_configuration.version)
-
-    # we do the dance with the filtering below because filter may actually change the original reader, see ismn network selection
-    ref_reader = setup_filtering(
-        ref_reader,
-        list(val_run.reference_configuration.filters.all()),
-        list(val_run.reference_configuration.parametrisedfilter_set.all()),
-        val_run.reference_configuration.dataset,
-        val_run.reference_configuration.variable
-    )
-=======
 def _get_reference_reader(val_run) -> ('Reader', str, dict):
     ref_reader = create_reader(val_run.reference_configuration.dataset,
                                val_run.reference_configuration.version)
@@ -99,13 +83,11 @@
             param_filters=list(val_run.reference_configuration.parametrisedfilter_set.all()),
             dataset=val_run.reference_configuration.dataset,
             variable=val_run.reference_configuration.variable)
->>>>>>> 450018ef
 
     while hasattr(ref_reader, 'cls'):
         ref_reader = ref_reader.cls
 
     return ref_reader, read_name, read_kwargs
-
 
 
 
@@ -124,11 +106,7 @@
         ds.qa4sm_env_url = settings.ENV_FILE_URL_TEMPLATE.format(settings.APP_VERSION)
         ds.url = settings.SITE_URL + get_angular_url('result', validation_run.id)
         if validation_run.interval_from is None:
-<<<<<<< HEAD
-            ds.val_interval_from="N/A"
-=======
             ds.val_interval_from = "N/A"
->>>>>>> 450018ef
         else:
             ds.val_interval_from = validation_run.interval_from.strftime('%Y-%m-%d %H:%M')
 
@@ -210,12 +188,6 @@
 
     ds_num = 1
     for dataset_config in validation_run.dataset_configurations.all():
-<<<<<<< HEAD
-        reader = create_reader(dataset_config.dataset, dataset_config.version)
-        reader = setup_filtering(reader, list(dataset_config.filters.all()),
-                                 list(dataset_config.parametrisedfilter_set.all()),
-                                 dataset_config.dataset, dataset_config.variable)
-=======
         reader = create_reader(dataset_config.dataset,
                                dataset_config.version)
 
@@ -227,7 +199,6 @@
                 dataset=dataset_config.dataset,
                 variable=dataset_config.variable)
 
->>>>>>> 450018ef
 
         if validation_run.anomalies == ValidationRun.MOVING_AVG_35_D:
             reader = AnomalyAdapter(reader, window_size=35, columns=[dataset_config.variable.pretty_name],
@@ -237,11 +208,7 @@
             anomalies_baseline = [validation_run.anomalies_from.astimezone(tz=pytz.UTC).replace(tzinfo=None),
                                   validation_run.anomalies_to.astimezone(tz=pytz.UTC).replace(tzinfo=None)]
             reader = AnomalyClimAdapter(reader, columns=[dataset_config.variable.pretty_name],
-<<<<<<< HEAD
-                                        timespan=anomalies_baseline)
-=======
                                         timespan=anomalies_baseline, read_name=read_name)
->>>>>>> 450018ef
 
         if (validation_run.reference_configuration and
                 (dataset_config.id == validation_run.reference_configuration.id)):
@@ -251,13 +218,9 @@
             dataset_name = '{}-{}'.format(ds_num, dataset_config.dataset.short_name)
             ds_num += 1
 
-<<<<<<< HEAD
-        ds_list.append((dataset_name, {'class': reader, 'columns': [dataset_config.variable.pretty_name]}))
-=======
         ds_list.append((dataset_name, {'class': reader, 'columns': [dataset_config.variable.pretty_name],
                                        'kwargs': read_kwargs}))
         ds_read_names.append((dataset_name, read_name))
->>>>>>> 450018ef
 
         if (validation_run.reference_configuration and
                 (dataset_config.id == validation_run.reference_configuration.id)):
@@ -304,11 +267,7 @@
         datasets,
         ref_name=ref_name,
         period=period,
-<<<<<<< HEAD
-        read_ts_names='read',
-=======
         read_ts_names=dict(ds_read_names),
->>>>>>> 450018ef
         upscale_parms=upscale_parms,
     )
     ds_names = get_dataset_names(datamanager.reference_name, datamanager.datasets, n=ds_num)
@@ -327,13 +286,9 @@
 
     if (len(ds_names) >= 3) and (validation_run.tcol is True):
         tcol_metrics = TripleCollocationMetrics(
-<<<<<<< HEAD
-            ref_name, metadata_template=metadata_template,
-=======
             ref_name,
             metadata_template=metadata_template,
             bootstrap_cis=validation_run.bootstrap_tcol_cis
->>>>>>> 450018ef
         )
         metric_calculators.update({(ds_num, 3): tcol_metrics.calc_metrics})
 
@@ -490,14 +445,11 @@
                 validation_run.error_points += num_gpis_from_job(job_table[async_result.id])
                 __logger.exception(
                     'Celery could not execute the job. Job ID: {} Error: {}'.format(async_result.id, async_result.info))
-<<<<<<< HEAD
-=======
                 # forgetting task doesn't remove it, so cleaning has to be added here
                 if celery_task_cancelled(async_result.id):
                     validation_aborted = True
                 else:
                     untrack_celery_task(async_result.id)
->>>>>>> 450018ef
             finally:
                 # whether finished or cancelled or failed, forget about this task now
                 async_result.forget()
