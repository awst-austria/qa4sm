--- conflicted
+++ resolved
@@ -102,15 +102,9 @@
 
         ds.qa4sm_version = settings.APP_VERSION
         ds.qa4sm_env_url = settings.ENV_FILE_URL_TEMPLATE.format(settings.APP_VERSION)
-<<<<<<< HEAD
-        ds.url = settings.SITE_URL + reverse('result', kwargs={'result_uuid': validation_run.id})
+        ds.url = settings.SITE_URL + get_angular_url('result', validation_run.id)
         if validation_run.interval_from is None:
-            ds.val_interval_from = "N/A"
-=======
-        ds.url = settings.SITE_URL + get_angular_url('result', validation_run.id)
-        if(validation_run.interval_from is None):
             ds.val_interval_from="N/A"
->>>>>>> d1ec1d8e
         else:
             ds.val_interval_from = validation_run.interval_from.strftime('%Y-%m-%d %H:%M')
 
@@ -485,7 +479,6 @@
         task.delete()
 
 
-<<<<<<< HEAD
 def _pytesmo_to_qa4sm_results(results: dict) -> dict:
     """
     Converts the new pytesmo results dictionary format to the old format that
@@ -534,7 +527,8 @@
                 new_key = f"{new_metric}_between_{'_and_'.join(datasets)}"
             qa4sm_res[qa4sm_key][new_key] = results[key][metric]
     return qa4sm_res
-=======
+
+
 def _compare_param_filters(new_param_filters, old_param_filters):
     """
     Checking if parametrised filters are the same for given configuration, checks till finds the first failure
@@ -778,5 +772,4 @@
     response = {
         'run_id': run_id,
     }
-    return response
->>>>>>> d1ec1d8e
+    return response