--- conflicted
+++ resolved
@@ -1,9 +1,3 @@
-<<<<<<< HEAD
-=======
-import os
-import time
-
->>>>>>> a3c7e419
 import netCDF4
 from datetime import datetime
 import logging
@@ -75,14 +69,14 @@
 # a dropdown menu in the front end would be required to select the implemented sub-windows: months or seasons (or default, see below)
 # a dropdown menu in the front end would be required to select the overlap value
 temp_sub_wdw_instance = TemporalSubWindowsCreator(
-    temporal_sub_window_type='months', overlap=0,
+    temporal_sub_window_type='seasons', overlap=0,
     custom_file=None)  # loading default temporal sub-windows from globals file
 temp_sub_wdws = temp_sub_wdw_instance.custom_temporal_sub_windows
 
 #####################Default case################################################
 # a dropdown menu in the front end would be required to select the default case or implemented sub-windows: months or seasons (see above)
 # for the default case, no overlap is required
-temp_sub_wdw_instance, temp_sub_wdws = None, None
+# temp_sub_wdw_instance, temp_sub_wdws = None, None
 ##################################################################################
 ##################################################################################
 ##################################################################################
