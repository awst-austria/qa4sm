import os
import netCDF4
from datetime import datetime
import logging
from os import path
from re import sub as regex_sub
import uuid

from celery.app import shared_task
from celery.exceptions import TaskRevokedError, TimeoutError
from dateutil.tz import tzlocal
from django.conf import settings
from django.urls.base import reverse

from netCDF4 import Dataset
from pytesmo.validation_framework.adapters import AnomalyAdapter, \
    AnomalyClimAdapter
from pytesmo.validation_framework.data_manager import DataManager
from pytesmo.validation_framework.metric_calculators import (
    get_dataset_names,
    PairwiseIntercomparisonMetrics,
    TripleCollocationMetrics,
)
from pytesmo.validation_framework.temporal_matchers import (
    make_combined_temporal_matcher,
)
import pandas as pd
from pytesmo.validation_framework.results_manager import netcdf_results_manager
from pytesmo.validation_framework.validation import Validation
from pytz import UTC
import pytz

from valentina.celery import app
from validator.mailer import send_val_done_notification
from validator.models import CeleryTask, DatasetConfiguration, CopiedValidations
from validator.models import ValidationRun, DatasetVersion
from validator.validation.batches import create_jobs, create_upscaling_lut
from validator.validation.filters import setup_filtering
from validator.validation.globals import OUTPUT_FOLDER, IRREGULAR_GRIDS, VR_FIELDS, DS_FIELDS
from validator.validation.graphics import generate_all_graphs
from validator.validation.readers import create_reader
from validator.validation.util import mkdir_if_not_exists, first_file_in
from validator.validation.globals import START_TIME, END_TIME, METADATA_TEMPLATE
from api.frontend_urls import get_angular_url
from shutil import copy2

__logger = logging.getLogger(__name__)


def _get_actual_time_range(val_run, dataset_version_id):
    try:
        vs_start = DatasetVersion.objects.get(pk=dataset_version_id).time_range_start
        vs_start_time = datetime.strptime(vs_start, '%Y-%m-%d').date()

        vs_end = DatasetVersion.objects.get(pk=dataset_version_id).time_range_end
        vs_end_time = datetime.strptime(vs_end, '%Y-%m-%d').date()

        val_start_time = val_run.interval_from.date()
        val_end_time = val_run.interval_to.date()

        actual_start = val_start_time.strftime('%Y-%m-%d') if val_start_time > vs_start_time \
            else vs_start_time.strftime('%Y-%m-%d')
        actual_end = val_end_time.strftime('%Y-%m-%d') if val_end_time < vs_end_time \
            else vs_end_time.strftime('%Y-%m-%d')

    except:
        # exception will arise for ISMN, and for that one we can use entire range
        actual_start = START_TIME
        actual_end = END_TIME

    return [actual_start, actual_end]


def _get_reference_reader(val_run):
    ref_reader = create_reader(val_run.reference_configuration.dataset, val_run.reference_configuration.version)

    # we do the dance with the filtering below because filter may actually change the original reader, see ismn network selection
    ref_reader = setup_filtering(
        ref_reader,
        list(val_run.reference_configuration.filters.all()),
        list(val_run.reference_configuration.parametrisedfilter_set.all()),
        val_run.reference_configuration.dataset,
        val_run.reference_configuration.variable
    )

    while hasattr(ref_reader, 'cls'):
        ref_reader = ref_reader.cls

    return ref_reader


def set_outfile(validation_run, run_dir):
    outfile = first_file_in(run_dir, '.nc')
    if outfile is not None:
        outfile = regex_sub('/?' + OUTPUT_FOLDER + '/?', '', outfile)
        validation_run.output_file.name = outfile


def save_validation_config(validation_run):
    try:
        ds = Dataset(path.join(OUTPUT_FOLDER, validation_run.output_file.name), "a", format="NETCDF4")

        ds.qa4sm_version = settings.APP_VERSION
        ds.qa4sm_env_url = settings.ENV_FILE_URL_TEMPLATE.format(settings.APP_VERSION)
<<<<<<< HEAD
        ds.url = settings.SITE_URL + get_angular_url('result', validation_run.id)
        if(validation_run.interval_from is None):
            ds.val_interval_from="N/A"
=======
        ds.url = settings.SITE_URL + reverse('result', kwargs={'result_uuid': validation_run.id})
        if validation_run.interval_from is None:
            ds.val_interval_from = "N/A"
>>>>>>> 99fa62d5
        else:
            ds.val_interval_from = validation_run.interval_from.strftime('%Y-%m-%d %H:%M')

        if validation_run.interval_to is None:
            ds.val_interval_to = "N/A"
        else:
            ds.val_interval_to = validation_run.interval_to.strftime('%Y-%m-%d %H:%M')

        j = 1
        for dataset_config in validation_run.dataset_configurations.all():
            filters = None
            if dataset_config.filters.all():
                filters = '; '.join([x.description for x in dataset_config.filters.all()])
            if dataset_config.parametrisedfilter_set.all():
                if filters:
                    filters += ';'
                filters += '; '.join(
                    [pf.filter.description + " " + pf.parameters for pf in dataset_config.parametrisedfilter_set.all()])

            if not filters:
                filters = 'N/A'

            if (validation_run.reference_configuration and
                    (dataset_config.id == validation_run.reference_configuration.id)):
                i = 0  # reference is always 0
            else:
                i = j
                j += 1

            ds.setncattr('val_dc_dataset' + str(i), dataset_config.dataset.short_name)
            ds.setncattr('val_dc_version' + str(i), dataset_config.version.short_name)
            ds.setncattr('val_dc_variable' + str(i), dataset_config.variable.short_name)

            ds.setncattr('val_dc_dataset_pretty_name' + str(i), dataset_config.dataset.pretty_name)
            ds.setncattr('val_dc_version_pretty_name' + str(i), dataset_config.version.pretty_name)
            ds.setncattr('val_dc_variable_pretty_name' + str(i), dataset_config.variable.pretty_name)

            ds.setncattr('val_dc_filters' + str(i), filters)

            actual_interval_from, actual_interval_to = _get_actual_time_range(validation_run, dataset_config.version.id)
            ds.setncattr('val_dc_actual_interval_from' + str(i), actual_interval_from)
            ds.setncattr('val_dc_actual_interval_to' + str(i), actual_interval_to)

            if ((validation_run.reference_configuration is not None) and
                    (dataset_config.id == validation_run.reference_configuration.id)):
                ds.val_ref = 'val_dc_dataset' + str(i)

            if ((validation_run.scaling_ref is not None) and
                    (dataset_config.id == validation_run.scaling_ref.id)):
                ds.val_scaling_ref = 'val_dc_dataset' + str(i)
                if dataset_config.dataset.short_name in IRREGULAR_GRIDS.keys():
                    grid_stepsize = IRREGULAR_GRIDS[dataset_config.dataset.short_name]
                else:
                    grid_stepsize = 'nan'
                ds.setncattr('val_dc_dataset' + str(i) + '_grid_stepsize', grid_stepsize)

        ds.val_scaling_method = validation_run.scaling_method

        ds.val_anomalies = validation_run.anomalies
        if validation_run.anomalies == ValidationRun.CLIMATOLOGY:
            ds.val_anomalies_from = validation_run.anomalies_from.strftime('%Y-%m-%d %H:%M')
            ds.val_anomalies_to = validation_run.anomalies_to.strftime('%Y-%m-%d %H:%M')

        if all(x is not None for x in
               [validation_run.min_lat, validation_run.min_lon, validation_run.max_lat, validation_run.max_lon]):
            ds.val_spatial_subset = "[{}, {}, {}, {}]".format(validation_run.min_lat, validation_run.min_lon,
                                                              validation_run.max_lat, validation_run.max_lon)

        ds.close()
    except Exception:
        __logger.exception('Validation configuration could not be stored.')


def create_pytesmo_validation(validation_run):
    ds_list = []
    ref_name = None
    scaling_ref_name = None

    ds_num = 1
    for dataset_config in validation_run.dataset_configurations.all():
        reader = create_reader(dataset_config.dataset, dataset_config.version)
        reader = setup_filtering(reader, list(dataset_config.filters.all()),
                                 list(dataset_config.parametrisedfilter_set.all()),
                                 dataset_config.dataset, dataset_config.variable)

        if validation_run.anomalies == ValidationRun.MOVING_AVG_35_D:
            reader = AnomalyAdapter(reader, window_size=35, columns=[dataset_config.variable.pretty_name])
        if validation_run.anomalies == ValidationRun.CLIMATOLOGY:
            # make sure our baseline period is in UTC and without timezone information
            anomalies_baseline = [validation_run.anomalies_from.astimezone(tz=pytz.UTC).replace(tzinfo=None),
                                  validation_run.anomalies_to.astimezone(tz=pytz.UTC).replace(tzinfo=None)]
            reader = AnomalyClimAdapter(reader, columns=[dataset_config.variable.pretty_name],
                                        timespan=anomalies_baseline)

        if (validation_run.reference_configuration and
                (dataset_config.id == validation_run.reference_configuration.id)):
            # reference is always named "0-..."
            dataset_name = '{}-{}'.format(0, dataset_config.dataset.short_name)
        else:
            dataset_name = '{}-{}'.format(ds_num, dataset_config.dataset.short_name)
            ds_num += 1

        ds_list.append((dataset_name, {'class': reader, 'columns': [dataset_config.variable.pretty_name]}))

        if (validation_run.reference_configuration and
                (dataset_config.id == validation_run.reference_configuration.id)):
            ref_name = dataset_name
            ref_short_name = validation_run.reference_configuration.dataset.short_name

        if (validation_run.scaling_ref and
                (dataset_config.id == validation_run.scaling_ref.id)):
            scaling_ref_name = dataset_name

    datasets = dict(ds_list)
    ds_num = len(ds_list)

    period = None
    if validation_run.interval_from is not None and validation_run.interval_to is not None:
        # while pytesmo can't deal with timezones, normalise the validation period to utc; can be removed once pytesmo can do timezones
        startdate = validation_run.interval_from.astimezone(UTC).replace(tzinfo=None)
        enddate = validation_run.interval_to.astimezone(UTC).replace(tzinfo=None)
        period = [startdate, enddate]

    upscale_parms = None
    if validation_run.upscaling_method != "none":
        __logger.debug(
            "Upscaling option is active"
        )
        upscale_parms = {
            "upscaling_method": validation_run.upscaling_method,
            "temporal_stability": validation_run.temporal_stability,
        }
        upscaling_lut = create_upscaling_lut(
            validation_run=validation_run,
            datasets=datasets,
            ref_name=ref_name,
        )
        upscale_parms["upscaling_lut"] = upscaling_lut
        __logger.debug(
            "Lookup table for non-reference datasets " + ", ".join(upscaling_lut.keys()) + " created"
        )
        __logger.debug(
            "{}".format(upscaling_lut)
        )

    datamanager = DataManager(
        datasets,
        ref_name=ref_name,
        period=period,
        read_ts_names='read',
        upscale_parms=upscale_parms,
    )
    ds_names = get_dataset_names(datamanager.reference_name, datamanager.datasets, n=ds_num)

    # set value of the metadata template according to what reference dataset is used
    if ref_short_name == 'ISMN':
        metadata_template = METADATA_TEMPLATE['ismn_ref']
    else:
        metadata_template = METADATA_TEMPLATE['other_ref']

    pairwise_metrics = PairwiseIntercomparisonMetrics(
        metadata_template=metadata_template, calc_kendall=False,
    )

    metric_calculators = {(ds_num, 2): pairwise_metrics.calc_metrics}

    if (len(ds_names) >= 3) and (validation_run.tcol is True):
        tcol_metrics = TripleCollocationMetrics(
            ref_name, metadata_template=metadata_template,
        )
        metric_calculators.update({(ds_num, 3): tcol_metrics.calc_metrics})

    if validation_run.scaling_method == validation_run.NO_SCALING:
        scaling_method = None
    else:
        scaling_method = validation_run.scaling_method

    __logger.debug(f"Scaling method: {scaling_method}")
    __logger.debug(f"Scaling dataset: {scaling_ref_name}")

    val = Validation(
        datasets=datamanager,
        temporal_matcher=make_combined_temporal_matcher(pd.Timedelta(12, "H")),
        spatial_ref=ref_name,
        scaling=scaling_method,
        scaling_ref=scaling_ref_name,
        metrics_calculators=metric_calculators,
        period=period
    )

    return val


def num_gpis_from_job(job):
    try:
        num_gpis = len(job[0])
    except:
        num_gpis = 1

    return num_gpis


@shared_task(bind=True, max_retries=3)
def execute_job(self, validation_id, job):
    task_id = execute_job.request.id
    numgpis = num_gpis_from_job(job)
    __logger.debug("Executing job {} from validation {}, # of gpis: {}".format(task_id, validation_id, numgpis))
    start_time = datetime.now(tzlocal())
    try:
        validation_run = ValidationRun.objects.get(pk=validation_id)
        val = create_pytesmo_validation(validation_run)

        result = val.calc(*job, rename_cols=False, only_with_temporal_ref=True)
        end_time = datetime.now(tzlocal())
        duration = end_time - start_time
        duration = (duration.days * 86400) + duration.seconds
        __logger.debug(
            "Finished job {} from validation {}, took {} seconds for {} gpis".format(task_id, validation_id, duration,
                                                                                     numgpis))
        return result
    except Exception as e:
        self.retry(countdown=2, exc=e)


def check_and_store_results(job_id, results, save_path):
    if len(results) < 1:
        __logger.warning('Potentially problematic job: {} - no results'.format(job_id))
        return

    netcdf_results_manager(results, save_path)


def track_celery_task(validation_run, task_id):
    celery_task = CeleryTask()
    celery_task.validation = validation_run
    celery_task.celery_task_id = uuid.UUID(task_id).hex
    celery_task.save()


def celery_task_cancelled(task_id):
    # stop_running_validation deletes the validation's tasks from the db. so if they don't exist in the db the task was cancelled
    return not CeleryTask.objects.filter(celery_task_id=task_id).exists()


def untrack_celery_task(task_id):
    try:
        celery_task = CeleryTask.objects.get(celery_task_id=task_id)
        celery_task.delete()
    except CeleryTask.DoesNotExist:
        __logger.debug('Task {} already deleted from db.'.format(task_id))


def run_validation(validation_id):
    __logger.info("Starting validation: {}".format(validation_id))
    validation_run = ValidationRun.objects.get(pk=validation_id)
    validation_aborted = False;

    if (not hasattr(settings, 'CELERY_TASK_ALWAYS_EAGER')) or (not settings.CELERY_TASK_ALWAYS_EAGER):
        app.control.add_consumer(validation_run.user.username, reply=True)  # @UndefinedVariable

    try:
        run_dir = path.join(OUTPUT_FOLDER, str(validation_run.id))
        mkdir_if_not_exists(run_dir)

        ref_reader = _get_reference_reader(validation_run)

        total_points, jobs = create_jobs(
            validation_run=validation_run,
            reader=ref_reader,
            dataset_config=validation_run.reference_configuration
        )
        validation_run.total_points = total_points
        validation_run.save()  # save the number of gpis before we start

        __logger.debug("Jobs to run: {}".format([job[:-1] for job in jobs]))

        save_path = run_dir

        async_results = []
        job_table = {}
        for j in jobs:
            celery_job = execute_job.apply_async(args=[validation_id, j], queue=validation_run.user.username)
            async_results.append(celery_job)
            job_table[celery_job.id] = j
            track_celery_task(validation_run, celery_job.id)

        for async_result in async_results:
            try:
                if not validation_aborted:  # only wait for this task if the validation hasn't been cancelled
                    task_running = True
                    while task_running:  # regularly check if the validation has been cancelled in this loop, otherwise we wouldn't notice
                        try:
                            # this throws TimeoutError after waiting 10 secs or TaskRevokedError if revoked before starting
                            results = async_result.get(timeout=10)
                            # if we got here, the task is finished now; stop looping because task finished
                            task_running = False
                            # we can still have a cancelled validation that took less than 10 secs
                            if celery_task_cancelled(async_result.id):
                                validation_aborted = True
                            else:
                                untrack_celery_task(async_result.id)

                        except (TimeoutError, TaskRevokedError) as te:
                            # see if our task got cancelled - if not, just continue loop
                            if celery_task_cancelled(async_result.id):
                                task_running = False  # stop looping because we aborted
                                validation_aborted = True
                                __logger.debug(
                                    'Validation got cancelled, dropping task {}: {}'.format(async_result.id, te))

                # in case there where no points with overlapping data within
                # the validation period, results is an empty dictionary, and we
                # count this job as error
                if validation_aborted or not results:
                    validation_run.error_points += num_gpis_from_job(job_table[async_result.id])
                else:
                    results = _pytesmo_to_qa4sm_results(results)
                    check_and_store_results(async_result.id, results, run_dir)
                    validation_run.ok_points += num_gpis_from_job(job_table[async_result.id])

            except Exception as e:
                validation_run.error_points += num_gpis_from_job(job_table[async_result.id])
                __logger.exception(
                    'Celery could not execute the job. Job ID: {} Error: {}'.format(async_result.id, async_result.info))
                # forgetting task doesn't remove it, so cleaning has to be added here
                if celery_task_cancelled(async_result.id):
                    validation_aborted = True
                else:
                    untrack_celery_task(async_result.id)
            finally:
                # whether finished or cancelled or failed, forget about this task now
                async_result.forget()

            if not validation_aborted:
                validation_run.progress = round(
                    ((validation_run.ok_points + validation_run.error_points) / validation_run.total_points) * 100)
            else:
                validation_run.progress = -1
            validation_run.save()
            __logger.info("Dealt with task {}, validation {} is {} % done...".format(async_result.id, validation_run.id,
                                                                                     validation_run.progress))

        # once all tasks are finished:
        # only store parameters and produce graphs if validation wasn't cancelled and
        # we have metrics for at least one gpi - otherwise no netcdf output file
        if (not validation_aborted) and (validation_run.ok_points > 0):
            set_outfile(validation_run, run_dir)
            validation_run.save()
            save_validation_config(validation_run)
            generate_all_graphs(validation_run, run_dir)

    except Exception as e:
        __logger.exception('Unexpected exception during validation {}:'.format(validation_run))

    finally:
        validation_run.end_time = datetime.now(tzlocal())
        validation_run.save()
        __logger.info("Validation finished: {}. Jobs: {}, Errors: {}, OK: {}, End time: {} ".format(
            validation_run, validation_run.total_points, validation_run.error_points, validation_run.ok_points,
            validation_run.end_time))

        send_val_done_notification(validation_run)

    return validation_run


def stop_running_validation(validation_id):
    __logger.info("Stopping validation {} ".format(validation_id))
    validation_run = ValidationRun.objects.get(pk=validation_id)
    validation_run.progress = -1
    validation_run.save()

    celery_tasks = CeleryTask.objects.filter(validation=validation_run)

    for task in celery_tasks:
        app.control.revoke(task.celery_task_id)  # @UndefinedVariable
        task.delete()


<<<<<<< HEAD
def _compare_param_filters(new_param_filters, old_param_filters):
    """
    Checking if parametrised filters are the same for given configuration, checks till finds the first failure
    or till the end of the list.

    If lengths of queries do not agree then return False.
    """
    if len(new_param_filters) != len(old_param_filters):
        return False
    else:
        ind = 0
        max_ind = len(new_param_filters)
        is_the_same = True
        while ind < max_ind and new_param_filters[ind].parameters == old_param_filters[ind].parameters:
            ind += 1
        if ind != len(new_param_filters):
            is_the_same = False

    return is_the_same


def _compare_filters(new_dataset, old_dataset):
    """
    Checking if filters are the same for given configuration, checks till finds the first failure or till the end
     of the list. If filters are the same, then parameterised filters are checked.

    If lengths of queries do not agree then return False.
    """

    new_run_filters = new_dataset.filters.all().order_by('name')
    old_run_filters = old_dataset.filters.all().order_by('name')
    new_filts_len = len(new_run_filters)
    old_filts_len = len(old_run_filters)

    if new_filts_len != old_filts_len:
        return False
    elif new_filts_len == old_filts_len == 0:
        is_the_same = True
        new_param_filters = new_dataset.parametrisedfilter_set.all().order_by('filter_id')
        if len(new_param_filters) != 0:
            old_param_filters = old_dataset.parametrisedfilter_set.all().order_by('filter_id')
            is_the_same = _compare_param_filters(new_param_filters, old_param_filters)
        return is_the_same
    else:
        filt_ind = 0
        max_filt_ind = new_filts_len

        while filt_ind < max_filt_ind and new_run_filters[filt_ind] == old_run_filters[filt_ind]:
            filt_ind += 1

        if filt_ind == max_filt_ind:
            is_the_same = True
            new_param_filters = new_dataset.parametrisedfilter_set.all().order_by('filter_id')
            if len(new_param_filters) != 0:
                old_param_filters = old_dataset.parametrisedfilter_set.all().order_by('filter_id')
                is_the_same = _compare_param_filters(new_param_filters, old_param_filters)
        else:
            is_the_same = False
    return is_the_same


def _compare_datasets(new_run_config, old_run_config):
    """
    Takes queries of dataset configurations and compare datasets one by one. If names and versions agree,
    checks filters.

    Runs till the first failure or til the end of the configuration list.
    If lengths of queries do not agree then return False.
    """
    new_len = len(new_run_config)

    if len(old_run_config) != new_len:
        return False
    else:
        ds_fields = DS_FIELDS
        max_ds_ind = len(ds_fields)
        the_same = True
        conf_ind = 0

        while conf_ind < new_len and the_same:
            ds_ind = 0
            new_dataset = new_run_config[conf_ind]
            old_dataset = old_run_config[conf_ind]
            while ds_ind < max_ds_ind and getattr(new_dataset, ds_fields[ds_ind]) == getattr(old_dataset, ds_fields[ds_ind]):
                ds_ind += 1
            if ds_ind == max_ds_ind:
                the_same = _compare_filters(new_dataset, old_dataset)
            else:
                the_same = False
            conf_ind += 1
    return the_same


def _check_scaling_method(new_run, old_run):
    """
    It takes two validation runs and compares scaling method together with the scaling reference dataset.

    """
    new_run_sm = new_run.scaling_method
    if new_run_sm != old_run.scaling_method:
        return False
    else:
        if new_run_sm != 'none':
            try:
                new_scal_ref = DatasetConfiguration.objects.get(pk=new_run.scaling_ref_id).dataset
                run_scal_ref = DatasetConfiguration.objects.get(pk=old_run.scaling_ref_id).dataset
                if new_scal_ref != run_scal_ref:
                    return False
            except:
                return False
    return True


def compare_validation_runs(new_run, runs_set, user):
    """
    Compares two validation runs. It takes a new_run and checks the query given by runs_set according to parameters
    given in the vr_fileds. If all fields agree it checks datasets configurations.

    It works till the first found validation run or till the end of the list.

    Returns a dict:
         {
        'is_there_validation': is_the_same,
        'val_id': val_id
        }
        where is_the_same migh be True or False and val_id might be None or the appropriate id ov a validation run
    """
    vr_fields = VR_FIELDS
    is_the_same = False # set to False because it looks for the first found validation run
    is_published = False
    old_user = None
    max_vr_ind = len(vr_fields)
    max_run_ind = len(runs_set)
    run_ind = 0
    while not is_the_same and run_ind < max_run_ind:
        run = runs_set[run_ind]
        ind = 0
        while ind < max_vr_ind and getattr(run, vr_fields[ind]) == getattr(new_run, vr_fields[ind]):
            ind += 1
        if ind == max_vr_ind and _check_scaling_method(new_run, run):
            new_run_config = DatasetConfiguration.objects.filter(validation=new_run).order_by('dataset')
            old_run_config = DatasetConfiguration.objects.filter(validation=run).order_by('dataset')
            is_the_same = _compare_datasets(new_run_config, old_run_config)
            val_id = run.id
            is_published = run.doi != ''
            old_user = run.user
        run_ind += 1

    val_id = None if not is_the_same else val_id
    response = {
        'is_there_validation': is_the_same,
        'val_id': val_id,
        'belongs_to_user': old_user == user,
        'is_published': is_published
        }
    return response


def copy_validationrun(run_to_copy, new_user):
    # checking if the new validation belongs to the same user:
    if run_to_copy.user == new_user:
        run_id = run_to_copy.id
        # belongs_to_user = True
    else:
        # copying validation
        valrun_user = CopiedValidations(used_by_user=new_user, original_run=run_to_copy)
        valrun_user.original_run_date = run_to_copy.start_time
        valrun_user.save()

        # old info which is needed then
        old_scaling_ref_id = run_to_copy.scaling_ref_id
        old_val_id = str(run_to_copy.id)
        old_val_name = run_to_copy.name_tag

        dataset_conf = run_to_copy.dataset_configurations.all()

        run_to_copy.user = new_user
        run_to_copy.id = None
        run_to_copy.start_time = datetime.now(tzlocal())
        run_to_copy.end_time = datetime.now(tzlocal())
        # treating this validation as a brand new:
        run_to_copy.last_extended = None
        run_to_copy.is_archived = False
        run_to_copy.expiry_notified = False

        run_to_copy.name_tag = 'Copy of ' + old_val_name if old_val_name != '' else 'Copy of Unnamed Validation'
        run_to_copy.save()
        run_id = run_to_copy.id

        # adding the copied validation to the copied validation list
        valrun_user.copied_run = run_to_copy
        valrun_user.save()

        # new configuration
        for conf in dataset_conf:
            old_id = conf.id
            old_filters = conf.filters.all()
            old_param_filters = conf.parametrisedfilter_set.all()

            # setting new scaling reference id
            if old_id == old_scaling_ref_id:
                run_to_copy.scaling_ref_id = conf.id

            new_conf = conf
            new_conf.pk = None
            new_conf.validation = run_to_copy
            new_conf.save()

            # setting filters
            new_conf.filters.set(old_filters)
            if len(old_param_filters) != 0:
                for param_filter in old_param_filters:
                    param_filter.id = None
                    param_filter.dataset_config = new_conf
                    param_filter.save()

        # the reference configuration is always the last one:
        try:
            run_to_copy.reference_configuration_id = conf.id
            run_to_copy.save()
        except:
            pass

        # copying files
        # new directory -> creating if doesn't exist
        new_dir = os.path.join(OUTPUT_FOLDER, str(run_id))
        mkdir_if_not_exists(new_dir)
        # old directory and all files there
        old_dir = os.path.join(OUTPUT_FOLDER, old_val_id)

        if os.path.isdir(old_dir):
            old_files = os.listdir(old_dir)
            if len(old_files) != 0:
                for file_name in old_files:
                    new_file = new_dir + '/' + file_name
                    old_file = old_dir + '/' + file_name
                    copy2(old_file, new_file)
                    if '.nc' in new_file:
                        run_to_copy.output_file = str(run_id) + '/' + file_name
                        run_to_copy.save()
                        file = netCDF4.Dataset(new_file, mode='a', format="NETCDF4")

                        # with netCDF4.Dataset(new_file, mode='a', format="NETCDF4") as file:
                        new_url = settings.SITE_URL + get_angular_url('result', run_id)
                        file.setncattr('url', new_url)
                        file.setncattr('date_copied', run_to_copy.start_time.strftime('%Y-%m-%d %H:%M'))
                        file.close()

    response = {
        'run_id': run_id,
    }
    return response
=======
def _pytesmo_to_qa4sm_results(results: dict) -> dict:
    """
    Converts the new pytesmo results dictionary format to the old format that
    is still used by QA4SM.

    Parameters
    ----------
    results : dict
        Each key in the dictionary is a tuple of ``((ds1, col1), (d2, col2))``,
        and the values contain the respective results for this combination of
        datasets/columns.

    Returns
    -------
    qa4sm_results : dict
        Dictionary in the format required by QA4SM. This involves merging the
        different dictionary entries from `results` to a single dictionary and
        renaming the metrics to avoid name clashes, using the naming convention
        from the old metric calculators.
    """
    # each key is a tuple of ((ds1, col1), (ds2, col2))
    # this adds all tuples to a single list, and then only
    # keeps unique entries
    qa4sm_key = tuple(sorted(set(sum(map(list, results.keys()), []))))

    qa4sm_res = {qa4sm_key: {}}
    for key in results:
        for metric in results[key]:
            # static 'metrics' (e.g. metadata, geoinfo) are not related to datasets
            statics = ["gpi", "n_obs", "lat", "lon"]
            statics.extend(METADATA_TEMPLATE["ismn_ref"])
            if metric in statics:
                new_key = metric
            else:
                datasets = list(map(lambda t: t[0], key))
                if isinstance(metric, tuple):
                    # happens only for triple collocation metrics, where the
                    # metric key is a tuple of (metric, dataset)
                    if metric[1].startswith("0-"):
                        # triple collocation metrics for the reference should
                        # not show up in the results
                        continue
                    new_metric = "_".join(metric)
                else:
                    new_metric = metric
                new_key = f"{new_metric}_between_{'_and_'.join(datasets)}"
            qa4sm_res[qa4sm_key][new_key] = results[key][metric]
    return qa4sm_res
>>>>>>> 99fa62d5
<|MERGE_RESOLUTION|>--- conflicted
+++ resolved
@@ -11,7 +11,7 @@
 from dateutil.tz import tzlocal
 from django.conf import settings
 from django.urls.base import reverse
-
+from ismn.interface import ISMN_Interface
 from netCDF4 import Dataset
 from pytesmo.validation_framework.adapters import AnomalyAdapter, \
     AnomalyClimAdapter
@@ -102,15 +102,9 @@
 
         ds.qa4sm_version = settings.APP_VERSION
         ds.qa4sm_env_url = settings.ENV_FILE_URL_TEMPLATE.format(settings.APP_VERSION)
-<<<<<<< HEAD
         ds.url = settings.SITE_URL + get_angular_url('result', validation_run.id)
-        if(validation_run.interval_from is None):
-            ds.val_interval_from="N/A"
-=======
-        ds.url = settings.SITE_URL + reverse('result', kwargs={'result_uuid': validation_run.id})
         if validation_run.interval_from is None:
             ds.val_interval_from = "N/A"
->>>>>>> 99fa62d5
         else:
             ds.val_interval_from = validation_run.interval_from.strftime('%Y-%m-%d %H:%M')
 
@@ -295,6 +289,7 @@
         datasets=datamanager,
         temporal_matcher=make_combined_temporal_matcher(pd.Timedelta(12, "H")),
         spatial_ref=ref_name,
+        temporal_window=0.5,
         scaling=scaling_method,
         scaling_ref=scaling_ref_name,
         metrics_calculators=metric_calculators,
@@ -490,260 +485,6 @@
         task.delete()
 
 
-<<<<<<< HEAD
-def _compare_param_filters(new_param_filters, old_param_filters):
-    """
-    Checking if parametrised filters are the same for given configuration, checks till finds the first failure
-    or till the end of the list.
-
-    If lengths of queries do not agree then return False.
-    """
-    if len(new_param_filters) != len(old_param_filters):
-        return False
-    else:
-        ind = 0
-        max_ind = len(new_param_filters)
-        is_the_same = True
-        while ind < max_ind and new_param_filters[ind].parameters == old_param_filters[ind].parameters:
-            ind += 1
-        if ind != len(new_param_filters):
-            is_the_same = False
-
-    return is_the_same
-
-
-def _compare_filters(new_dataset, old_dataset):
-    """
-    Checking if filters are the same for given configuration, checks till finds the first failure or till the end
-     of the list. If filters are the same, then parameterised filters are checked.
-
-    If lengths of queries do not agree then return False.
-    """
-
-    new_run_filters = new_dataset.filters.all().order_by('name')
-    old_run_filters = old_dataset.filters.all().order_by('name')
-    new_filts_len = len(new_run_filters)
-    old_filts_len = len(old_run_filters)
-
-    if new_filts_len != old_filts_len:
-        return False
-    elif new_filts_len == old_filts_len == 0:
-        is_the_same = True
-        new_param_filters = new_dataset.parametrisedfilter_set.all().order_by('filter_id')
-        if len(new_param_filters) != 0:
-            old_param_filters = old_dataset.parametrisedfilter_set.all().order_by('filter_id')
-            is_the_same = _compare_param_filters(new_param_filters, old_param_filters)
-        return is_the_same
-    else:
-        filt_ind = 0
-        max_filt_ind = new_filts_len
-
-        while filt_ind < max_filt_ind and new_run_filters[filt_ind] == old_run_filters[filt_ind]:
-            filt_ind += 1
-
-        if filt_ind == max_filt_ind:
-            is_the_same = True
-            new_param_filters = new_dataset.parametrisedfilter_set.all().order_by('filter_id')
-            if len(new_param_filters) != 0:
-                old_param_filters = old_dataset.parametrisedfilter_set.all().order_by('filter_id')
-                is_the_same = _compare_param_filters(new_param_filters, old_param_filters)
-        else:
-            is_the_same = False
-    return is_the_same
-
-
-def _compare_datasets(new_run_config, old_run_config):
-    """
-    Takes queries of dataset configurations and compare datasets one by one. If names and versions agree,
-    checks filters.
-
-    Runs till the first failure or til the end of the configuration list.
-    If lengths of queries do not agree then return False.
-    """
-    new_len = len(new_run_config)
-
-    if len(old_run_config) != new_len:
-        return False
-    else:
-        ds_fields = DS_FIELDS
-        max_ds_ind = len(ds_fields)
-        the_same = True
-        conf_ind = 0
-
-        while conf_ind < new_len and the_same:
-            ds_ind = 0
-            new_dataset = new_run_config[conf_ind]
-            old_dataset = old_run_config[conf_ind]
-            while ds_ind < max_ds_ind and getattr(new_dataset, ds_fields[ds_ind]) == getattr(old_dataset, ds_fields[ds_ind]):
-                ds_ind += 1
-            if ds_ind == max_ds_ind:
-                the_same = _compare_filters(new_dataset, old_dataset)
-            else:
-                the_same = False
-            conf_ind += 1
-    return the_same
-
-
-def _check_scaling_method(new_run, old_run):
-    """
-    It takes two validation runs and compares scaling method together with the scaling reference dataset.
-
-    """
-    new_run_sm = new_run.scaling_method
-    if new_run_sm != old_run.scaling_method:
-        return False
-    else:
-        if new_run_sm != 'none':
-            try:
-                new_scal_ref = DatasetConfiguration.objects.get(pk=new_run.scaling_ref_id).dataset
-                run_scal_ref = DatasetConfiguration.objects.get(pk=old_run.scaling_ref_id).dataset
-                if new_scal_ref != run_scal_ref:
-                    return False
-            except:
-                return False
-    return True
-
-
-def compare_validation_runs(new_run, runs_set, user):
-    """
-    Compares two validation runs. It takes a new_run and checks the query given by runs_set according to parameters
-    given in the vr_fileds. If all fields agree it checks datasets configurations.
-
-    It works till the first found validation run or till the end of the list.
-
-    Returns a dict:
-         {
-        'is_there_validation': is_the_same,
-        'val_id': val_id
-        }
-        where is_the_same migh be True or False and val_id might be None or the appropriate id ov a validation run
-    """
-    vr_fields = VR_FIELDS
-    is_the_same = False # set to False because it looks for the first found validation run
-    is_published = False
-    old_user = None
-    max_vr_ind = len(vr_fields)
-    max_run_ind = len(runs_set)
-    run_ind = 0
-    while not is_the_same and run_ind < max_run_ind:
-        run = runs_set[run_ind]
-        ind = 0
-        while ind < max_vr_ind and getattr(run, vr_fields[ind]) == getattr(new_run, vr_fields[ind]):
-            ind += 1
-        if ind == max_vr_ind and _check_scaling_method(new_run, run):
-            new_run_config = DatasetConfiguration.objects.filter(validation=new_run).order_by('dataset')
-            old_run_config = DatasetConfiguration.objects.filter(validation=run).order_by('dataset')
-            is_the_same = _compare_datasets(new_run_config, old_run_config)
-            val_id = run.id
-            is_published = run.doi != ''
-            old_user = run.user
-        run_ind += 1
-
-    val_id = None if not is_the_same else val_id
-    response = {
-        'is_there_validation': is_the_same,
-        'val_id': val_id,
-        'belongs_to_user': old_user == user,
-        'is_published': is_published
-        }
-    return response
-
-
-def copy_validationrun(run_to_copy, new_user):
-    # checking if the new validation belongs to the same user:
-    if run_to_copy.user == new_user:
-        run_id = run_to_copy.id
-        # belongs_to_user = True
-    else:
-        # copying validation
-        valrun_user = CopiedValidations(used_by_user=new_user, original_run=run_to_copy)
-        valrun_user.original_run_date = run_to_copy.start_time
-        valrun_user.save()
-
-        # old info which is needed then
-        old_scaling_ref_id = run_to_copy.scaling_ref_id
-        old_val_id = str(run_to_copy.id)
-        old_val_name = run_to_copy.name_tag
-
-        dataset_conf = run_to_copy.dataset_configurations.all()
-
-        run_to_copy.user = new_user
-        run_to_copy.id = None
-        run_to_copy.start_time = datetime.now(tzlocal())
-        run_to_copy.end_time = datetime.now(tzlocal())
-        # treating this validation as a brand new:
-        run_to_copy.last_extended = None
-        run_to_copy.is_archived = False
-        run_to_copy.expiry_notified = False
-
-        run_to_copy.name_tag = 'Copy of ' + old_val_name if old_val_name != '' else 'Copy of Unnamed Validation'
-        run_to_copy.save()
-        run_id = run_to_copy.id
-
-        # adding the copied validation to the copied validation list
-        valrun_user.copied_run = run_to_copy
-        valrun_user.save()
-
-        # new configuration
-        for conf in dataset_conf:
-            old_id = conf.id
-            old_filters = conf.filters.all()
-            old_param_filters = conf.parametrisedfilter_set.all()
-
-            # setting new scaling reference id
-            if old_id == old_scaling_ref_id:
-                run_to_copy.scaling_ref_id = conf.id
-
-            new_conf = conf
-            new_conf.pk = None
-            new_conf.validation = run_to_copy
-            new_conf.save()
-
-            # setting filters
-            new_conf.filters.set(old_filters)
-            if len(old_param_filters) != 0:
-                for param_filter in old_param_filters:
-                    param_filter.id = None
-                    param_filter.dataset_config = new_conf
-                    param_filter.save()
-
-        # the reference configuration is always the last one:
-        try:
-            run_to_copy.reference_configuration_id = conf.id
-            run_to_copy.save()
-        except:
-            pass
-
-        # copying files
-        # new directory -> creating if doesn't exist
-        new_dir = os.path.join(OUTPUT_FOLDER, str(run_id))
-        mkdir_if_not_exists(new_dir)
-        # old directory and all files there
-        old_dir = os.path.join(OUTPUT_FOLDER, old_val_id)
-
-        if os.path.isdir(old_dir):
-            old_files = os.listdir(old_dir)
-            if len(old_files) != 0:
-                for file_name in old_files:
-                    new_file = new_dir + '/' + file_name
-                    old_file = old_dir + '/' + file_name
-                    copy2(old_file, new_file)
-                    if '.nc' in new_file:
-                        run_to_copy.output_file = str(run_id) + '/' + file_name
-                        run_to_copy.save()
-                        file = netCDF4.Dataset(new_file, mode='a', format="NETCDF4")
-
-                        # with netCDF4.Dataset(new_file, mode='a', format="NETCDF4") as file:
-                        new_url = settings.SITE_URL + get_angular_url('result', run_id)
-                        file.setncattr('url', new_url)
-                        file.setncattr('date_copied', run_to_copy.start_time.strftime('%Y-%m-%d %H:%M'))
-                        file.close()
-
-    response = {
-        'run_id': run_id,
-    }
-    return response
-=======
 def _pytesmo_to_qa4sm_results(results: dict) -> dict:
     """
     Converts the new pytesmo results dictionary format to the old format that
@@ -792,4 +533,257 @@
                 new_key = f"{new_metric}_between_{'_and_'.join(datasets)}"
             qa4sm_res[qa4sm_key][new_key] = results[key][metric]
     return qa4sm_res
->>>>>>> 99fa62d5
+
+
+def _compare_param_filters(new_param_filters, old_param_filters):
+    """
+    Checking if parametrised filters are the same for given configuration, checks till finds the first failure
+    or till the end of the list.
+
+    If lengths of queries do not agree then return False.
+    """
+    if len(new_param_filters) != len(old_param_filters):
+        return False
+    else:
+        ind = 0
+        max_ind = len(new_param_filters)
+        is_the_same = True
+        while ind < max_ind and new_param_filters[ind].parameters == old_param_filters[ind].parameters:
+            ind += 1
+        if ind != len(new_param_filters):
+            is_the_same = False
+
+    return is_the_same
+
+
+def _compare_filters(new_dataset, old_dataset):
+    """
+    Checking if filters are the same for given configuration, checks till finds the first failure or till the end
+     of the list. If filters are the same, then parameterised filters are checked.
+
+    If lengths of queries do not agree then return False.
+    """
+
+    new_run_filters = new_dataset.filters.all().order_by('name')
+    old_run_filters = old_dataset.filters.all().order_by('name')
+    new_filts_len = len(new_run_filters)
+    old_filts_len = len(old_run_filters)
+
+    if new_filts_len != old_filts_len:
+        return False
+    elif new_filts_len == old_filts_len == 0:
+        is_the_same = True
+        new_param_filters = new_dataset.parametrisedfilter_set.all().order_by('filter_id')
+        if len(new_param_filters) != 0:
+            old_param_filters = old_dataset.parametrisedfilter_set.all().order_by('filter_id')
+            is_the_same = _compare_param_filters(new_param_filters, old_param_filters)
+        return is_the_same
+    else:
+        filt_ind = 0
+        max_filt_ind = new_filts_len
+
+        while filt_ind < max_filt_ind and new_run_filters[filt_ind] == old_run_filters[filt_ind]:
+            filt_ind += 1
+
+        if filt_ind == max_filt_ind:
+            is_the_same = True
+            new_param_filters = new_dataset.parametrisedfilter_set.all().order_by('filter_id')
+            if len(new_param_filters) != 0:
+                old_param_filters = old_dataset.parametrisedfilter_set.all().order_by('filter_id')
+                is_the_same = _compare_param_filters(new_param_filters, old_param_filters)
+        else:
+            is_the_same = False
+    return is_the_same
+
+
+def _compare_datasets(new_run_config, old_run_config):
+    """
+    Takes queries of dataset configurations and compare datasets one by one. If names and versions agree,
+    checks filters.
+
+    Runs till the first failure or til the end of the configuration list.
+    If lengths of queries do not agree then return False.
+    """
+    new_len = len(new_run_config)
+
+    if len(old_run_config) != new_len:
+        return False
+    else:
+        ds_fields = DS_FIELDS
+        max_ds_ind = len(ds_fields)
+        the_same = True
+        conf_ind = 0
+
+        while conf_ind < new_len and the_same:
+            ds_ind = 0
+            new_dataset = new_run_config[conf_ind]
+            old_dataset = old_run_config[conf_ind]
+            while ds_ind < max_ds_ind and getattr(new_dataset, ds_fields[ds_ind]) == getattr(old_dataset, ds_fields[ds_ind]):
+                ds_ind += 1
+            if ds_ind == max_ds_ind:
+                the_same = _compare_filters(new_dataset, old_dataset)
+            else:
+                the_same = False
+            conf_ind += 1
+    return the_same
+
+
+def _check_scaling_method(new_run, old_run):
+    """
+    It takes two validation runs and compares scaling method together with the scaling reference dataset.
+
+    """
+    new_run_sm = new_run.scaling_method
+    if new_run_sm != old_run.scaling_method:
+        return False
+    else:
+        if new_run_sm != 'none':
+            try:
+                new_scal_ref = DatasetConfiguration.objects.get(pk=new_run.scaling_ref_id).dataset
+                run_scal_ref = DatasetConfiguration.objects.get(pk=old_run.scaling_ref_id).dataset
+                if new_scal_ref != run_scal_ref:
+                    return False
+            except:
+                return False
+    return True
+
+
+def compare_validation_runs(new_run, runs_set, user):
+    """
+    Compares two validation runs. It takes a new_run and checks the query given by runs_set according to parameters
+    given in the vr_fileds. If all fields agree it checks datasets configurations.
+
+    It works till the first found validation run or till the end of the list.
+
+    Returns a dict:
+         {
+        'is_there_validation': is_the_same,
+        'val_id': val_id
+        }
+        where is_the_same migh be True or False and val_id might be None or the appropriate id ov a validation run
+    """
+    vr_fields = VR_FIELDS
+    is_the_same = False # set to False because it looks for the first found validation run
+    is_published = False
+    old_user = None
+    max_vr_ind = len(vr_fields)
+    max_run_ind = len(runs_set)
+    run_ind = 0
+    while not is_the_same and run_ind < max_run_ind:
+        run = runs_set[run_ind]
+        ind = 0
+        while ind < max_vr_ind and getattr(run, vr_fields[ind]) == getattr(new_run, vr_fields[ind]):
+            ind += 1
+        if ind == max_vr_ind and _check_scaling_method(new_run, run):
+            new_run_config = DatasetConfiguration.objects.filter(validation=new_run).order_by('dataset')
+            old_run_config = DatasetConfiguration.objects.filter(validation=run).order_by('dataset')
+            is_the_same = _compare_datasets(new_run_config, old_run_config)
+            val_id = run.id
+            is_published = run.doi != ''
+            old_user = run.user
+        run_ind += 1
+
+    val_id = None if not is_the_same else val_id
+    response = {
+        'is_there_validation': is_the_same,
+        'val_id': val_id,
+        'belongs_to_user': old_user == user,
+        'is_published': is_published
+        }
+    return response
+
+
+def copy_validationrun(run_to_copy, new_user):
+    # checking if the new validation belongs to the same user:
+    if run_to_copy.user == new_user:
+        run_id = run_to_copy.id
+        # belongs_to_user = True
+    else:
+        # copying validation
+        valrun_user = CopiedValidations(used_by_user=new_user, original_run=run_to_copy)
+        valrun_user.original_run_date = run_to_copy.start_time
+        valrun_user.save()
+
+        # old info which is needed then
+        old_scaling_ref_id = run_to_copy.scaling_ref_id
+        old_val_id = str(run_to_copy.id)
+        old_val_name = run_to_copy.name_tag
+
+        dataset_conf = run_to_copy.dataset_configurations.all()
+
+        run_to_copy.user = new_user
+        run_to_copy.id = None
+        run_to_copy.start_time = datetime.now(tzlocal())
+        run_to_copy.end_time = datetime.now(tzlocal())
+        # treating this validation as a brand new:
+        run_to_copy.last_extended = None
+        run_to_copy.is_archived = False
+        run_to_copy.expiry_notified = False
+
+        run_to_copy.name_tag = 'Copy of ' + old_val_name if old_val_name != '' else 'Copy of Unnamed Validation'
+        run_to_copy.save()
+        run_id = run_to_copy.id
+
+        # adding the copied validation to the copied validation list
+        valrun_user.copied_run = run_to_copy
+        valrun_user.save()
+
+        # new configuration
+        for conf in dataset_conf:
+            old_id = conf.id
+            old_filters = conf.filters.all()
+            old_param_filters = conf.parametrisedfilter_set.all()
+
+            # setting new scaling reference id
+            if old_id == old_scaling_ref_id:
+                run_to_copy.scaling_ref_id = conf.id
+
+            new_conf = conf
+            new_conf.pk = None
+            new_conf.validation = run_to_copy
+            new_conf.save()
+
+            # setting filters
+            new_conf.filters.set(old_filters)
+            if len(old_param_filters) != 0:
+                for param_filter in old_param_filters:
+                    param_filter.id = None
+                    param_filter.dataset_config = new_conf
+                    param_filter.save()
+
+        # the reference configuration is always the last one:
+        try:
+            run_to_copy.reference_configuration_id = conf.id
+            run_to_copy.save()
+        except:
+            pass
+
+        # copying files
+        # new directory -> creating if doesn't exist
+        new_dir = os.path.join(OUTPUT_FOLDER, str(run_id))
+        mkdir_if_not_exists(new_dir)
+        # old directory and all files there
+        old_dir = os.path.join(OUTPUT_FOLDER, old_val_id)
+
+        if os.path.isdir(old_dir):
+            old_files = os.listdir(old_dir)
+            if len(old_files) != 0:
+                for file_name in old_files:
+                    new_file = new_dir + '/' + file_name
+                    old_file = old_dir + '/' + file_name
+                    copy2(old_file, new_file)
+                    if '.nc' in new_file:
+                        run_to_copy.output_file = str(run_id) + '/' + file_name
+                        run_to_copy.save()
+                        file = netCDF4.Dataset(new_file, mode='a', format="NETCDF4")
+
+                        # with netCDF4.Dataset(new_file, mode='a', format="NETCDF4") as file:
+                        new_url = settings.SITE_URL + get_angular_url('result', run_id)
+                        file.setncattr('url', new_url)
+                        file.setncattr('date_copied', run_to_copy.start_time.strftime('%Y-%m-%d %H:%M'))
+                        file.close()
+
+    response = {
+        'run_id': run_id,
+    }
+    return response