--- conflicted
+++ resolved
@@ -384,12 +384,6 @@
     tsw_metrics = None
     temp_sub_wdws = None
 
-<<<<<<< HEAD
-    tsw_metrics = None
-    temp_sub_wdws = None
-
-=======
->>>>>>> 7ebc152d
     if validation_run.intra_annual_metrics:
         tsw_metrics = "intra_annual"
     elif validation_run.stability_metrics:
@@ -409,10 +403,7 @@
                     subsets=temp_sub_wdw_instance.custom_temporal_sub_windows,
                     group_results="join",
                 )
-<<<<<<< HEAD
-
-=======
->>>>>>> 7ebc152d
+
             elif tsw_metrics == "stability":
                 # Remove existing sub-windows and prepare stability sub-windows
                 temp_sub_wdw_instance.remove_temp_sub_wndws()
@@ -1151,10 +1142,6 @@
     Dict[str, Union[TemporalSubWindowsCreator, Dict[str, TsDistributor], None]]
         A dictionary containing the temporal sub-window instance and the custom temporal sub-windows, if applicable. Otherwise, filled with None.
     '''
-<<<<<<< HEAD
-
-=======
->>>>>>> 7ebc152d
     temp_sub_wdw_instance = None
 
     # Handle intra-annual metrics
