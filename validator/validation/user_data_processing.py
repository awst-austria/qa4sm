--- conflicted
+++ resolved
@@ -5,40 +5,6 @@
 from validator.mailer import send_failed_preprocessing_notification
 import logging
 from pathlib import Path
-<<<<<<< HEAD
-
-class FileProcessingLogger:
-    _loggers = {}
-
-    @classmethod
-    def get_logger(cls, file_uuid, user_path):
-        """Get or create a logger for the file processing."""
-        logger_key = f"{__name__}.{file_uuid}"
-
-        if logger_key not in cls._loggers:
-            logger = logging.getLogger(logger_key)
-            if not logger.handlers:
-                handler = logging.FileHandler(Path(user_path) / f"{file_uuid}.log")
-                handler.setFormatter(
-                    logging.Formatter('%(asctime)s - %(levelname)s - %(message)s'))
-                logger.addHandler(handler)
-                logger.setLevel(logging.INFO)
-            cls._loggers[logger_key] = logger
-
-        return cls._loggers[logger_key]
-
-    @classmethod
-    def cleanup_logger(cls, file_uuid):
-        """Clean up logger resources."""
-        logger_key = f"{__name__}.{file_uuid}"
-        if logger_key in cls._loggers:
-            logger = cls._loggers[logger_key]
-            for handler in logger.handlers[:]:
-                handler.close()
-                logger.removeHandler(handler)
-            del cls._loggers[logger_key]
-=======
->>>>>>> 940a900b
 
 
 def get_sm_variable_names(variables):
@@ -69,37 +35,9 @@
 
 def run_upload_format_check(file, filename, file_uuid, user_path):
     """Validate uploaded file format and handle results."""
-<<<<<<< HEAD
-    file_logger = FileProcessingLogger.get_logger(file_uuid, user_path)
-
-    try:
-        file_logger.info(f"Starting format validation for file {file_uuid}")
-        success, msg, status = validate_file_upload(file, filename)
-
-        # Update file entry with validation results
-        file_entry = get_object_or_404(UserDatasetFile, id=file_uuid)
-        file_entry.format_validation_error_msg = msg
-        file_entry.save()
-
-        if not success:
-            file_logger.error(f"Format validation failed: {msg}")
-            send_failed_preprocessing_notification(file_entry)
-            file_entry.delete()
-            FileProcessingLogger.cleanup_logger(file_uuid)
-        else:
-            file_logger.info(f"Format validation successful for file {file_uuid}")
-
-        return success, msg, status
-
-    except Exception as e:
-        file_logger.error(f"Validation error: {str(e)}")
-        FileProcessingLogger.cleanup_logger(file_uuid)
-        return
-=======
     file_entry = get_object_or_404(UserDatasetFile, id=file_uuid)
     # Update file entry with validation results
     file_entry.log_info = f"Starting format validation for file {file_uuid}"
->>>>>>> 940a900b
 
     try:
         success, msg, status = validate_file_upload(file, filename)
@@ -142,31 +80,15 @@
 
 
 def user_data_preprocessing(file_uuid, file_path, file_raw_path, user_path):
-<<<<<<< HEAD
-    file_logger = FileProcessingLogger.get_logger(file_uuid, user_path)
-    try:
-        file_logger.info(f"Starting preprocessing for file {file_uuid}")
-=======
     file_entry = get_object_or_404(UserDatasetFile, id=file_uuid)
     file_entry.log_info +=f"\nStarting preprocessing for file {file_uuid}"
     
     try:
->>>>>>> 940a900b
         gridded_reader = preprocess_user_data(file_path,
                                               file_raw_path + '/timeseries')
     except Exception as e:
         import traceback
         full_traceback = traceback.format_exc()
-<<<<<<< HEAD
-        file_logger.error(f"Preprocessing failed: {full_traceback}")
-        file_entry = get_object_or_404(UserDatasetFile, id=file_uuid)
-        send_failed_preprocessing_notification(file_entry, full_traceback=full_traceback)
-        file_entry.delete()
-        FileProcessingLogger.cleanup_logger(file_uuid)
-        return
-
-    file_entry = get_object_or_404(UserDatasetFile, id=file_uuid)
-=======
         file_entry.log_info += f"\nPreprocessing failed: {full_traceback}"
         file_entry.status = 'failed'
         file_entry.error_message = f"Unexpected error during preprocessing"
@@ -175,7 +97,6 @@
         
         return
 
->>>>>>> 940a900b
     sm_variable = get_sm_variable_names(gridded_reader.variable_description())
     all_variables = get_variables_from_the_reader(gridded_reader)
 
@@ -189,17 +110,6 @@
 
     try:
         variable_entry.save()
-<<<<<<< HEAD
-        file_logger.info("Variable entry saved successfully")
-    except Exception as e:
-        import traceback
-        full_traceback = traceback.format_exc()
-        file_logger.error(f"Variable save failed: {full_traceback}")
-        send_failed_preprocessing_notification(file_entry,
-                                               too_long_variable_name=True)
-        file_entry.delete()
-        FileProcessingLogger.cleanup_logger(file_uuid)
-=======
         file_entry.log_info +=f"\nVariable entry saved successfully"
     
     except Exception as e:
@@ -211,7 +121,6 @@
         file_entry.metadata_submitted = True
         file_entry.save()
 
->>>>>>> 940a900b
         return
 
     file_entry.all_variables = all_variables
