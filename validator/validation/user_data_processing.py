from django.shortcuts import get_object_or_404
from qa4sm_preprocessing.utils import preprocess_user_data, validate_file_upload

from validator.models import UserDatasetFile, DataVariable
from validator.mailer import send_failed_preprocessing_notification
import logging
from pathlib import Path

<<<<<<< HEAD

def _setup_file_logger(file_uuid, user_path):
    """Setup a file logger for the preprocessing task."""
    logger = logging.getLogger(f"{__name__}.{file_uuid}")
    if not logger.handlers:  # Avoid duplicate handlers
        handler = logging.FileHandler(Path(user_path) / f"{file_uuid}.log")
        handler.setFormatter(
            logging.Formatter('%(asctime)s - %(levelname)s - %(message)s'))
        logger.addHandler(handler)
        logger.setLevel(logging.INFO)
    return logger
=======
class FileProcessingLogger:
    _loggers = {}

    @classmethod
    def get_logger(cls, file_uuid, user_path):
        """Get or create a logger for the file processing."""
        logger_key = f"{__name__}.{file_uuid}"

        if logger_key not in cls._loggers:
            logger = logging.getLogger(logger_key)
            if not logger.handlers:
                handler = logging.FileHandler(Path(user_path) / f"{file_uuid}.log")
                handler.setFormatter(
                    logging.Formatter('%(asctime)s - %(levelname)s - %(message)s'))
                logger.addHandler(handler)
                logger.setLevel(logging.INFO)
            cls._loggers[logger_key] = logger

        return cls._loggers[logger_key]

    @classmethod
    def cleanup_logger(cls, file_uuid):
        """Clean up logger resources."""
        logger_key = f"{__name__}.{file_uuid}"
        if logger_key in cls._loggers:
            logger = cls._loggers[logger_key]
            for handler in logger.handlers[:]:
                handler.close()
                logger.removeHandler(handler)
            del cls._loggers[logger_key]
>>>>>>> 38022be0


def get_sm_variable_names(variables):
    key_sm_words = [
        'water', 'soil', 'moisture', 'soil_moisture', 'sm', 'ssm',
        'water_content', 'soil', 'moisture', 'swi', 'swvl1', 'soilmoi'
    ]
    key_error_words = ['error', 'bias', 'uncertainty']
    candidates = [
        variable for variable in variables
        if any([word in variable.lower() for word in key_sm_words])
        and not any([word in variable.lower() for word in key_error_words])
    ]

    sm_variables = [{
        'name':
        var,
        'long_name':
        variables[var].get("long_name", var),
        'units':
        variables[var].get("units") if variables[var].get("units") else 'n.a.'
    } for var in candidates]

    if len(sm_variables) > 0:
        return sm_variables[0]
    else:
        return {'name': '--none--', 'long_name': '--none--', 'units': 'n.a.'}
<<<<<<< HEAD
=======

def run_upload_format_check(file, filename, file_uuid, user_path):
    """Validate uploaded file format and handle results."""
    file_logger = FileProcessingLogger.get_logger(file_uuid, user_path)

    try:
        file_logger.info(f"Starting format validation for file {file_uuid}")
        success, msg, status = validate_file_upload(file, filename)

        # Update file entry with validation results
        file_entry = get_object_or_404(UserDatasetFile, id=file_uuid)
        file_entry.format_validation_error_msg = msg
        file_entry.save()

        if not success:
            file_logger.error(f"Format validation failed: {msg}")
            send_failed_preprocessing_notification(file_entry)
            file_entry.delete()
            FileProcessingLogger.cleanup_logger(file_uuid)
        else:
            file_logger.info(f"Format validation successful for file {file_uuid}")

        return success, msg, status

    except Exception as e:
        file_logger.error(f"Validation error: {str(e)}")
        FileProcessingLogger.cleanup_logger(file_uuid)
        return
>>>>>>> 38022be0


def get_variables_from_the_reader(reader):
    variables = reader.variable_description()
    variables_dict_list = [{
        'name':
        variable,
        'long_name':
        variables[variable].get(
            "long_name", variables[variable].get("standard_name", variable)),
        'units':
        variables[variable].get("units")
        if variables[variable].get("units") else 'n.a.'
    } for variable in variables]

    return variables_dict_list


def user_data_preprocessing(file_uuid, file_path, file_raw_path, user_path):
<<<<<<< HEAD
    file_logger = _setup_file_logger(file_uuid, user_path)
=======
    file_logger = FileProcessingLogger.get_logger(file_uuid, user_path)
>>>>>>> 38022be0
    try:
        file_logger.info(f"Starting preprocessing for file {file_uuid}")
        gridded_reader = preprocess_user_data(file_path,
                                              file_raw_path + '/timeseries')
    except Exception as e:
        import traceback
        full_traceback = traceback.format_exc()
        file_logger.error(f"Preprocessing failed: {full_traceback}")
        file_entry = get_object_or_404(UserDatasetFile, id=file_uuid)
        send_failed_preprocessing_notification(file_entry, full_traceback=full_traceback)
        file_entry.delete()
        FileProcessingLogger.cleanup_logger(file_uuid)
        return

    file_entry = get_object_or_404(UserDatasetFile, id=file_uuid)
    sm_variable = get_sm_variable_names(gridded_reader.variable_description())
    all_variables = get_variables_from_the_reader(gridded_reader)

    variable_entry = DataVariable.objects.get(pk=file_entry.variable_id)
    variable_entry.short_name = sm_variable['name']
    variable_entry.pretty_name = sm_variable['long_name']
    variable_entry.help_text = f'Variable {sm_variable["long_name"]} of dataset ' \
                               f'{file_entry.dataset.pretty_name} provided by user {file_entry.owner.username}.',
    variable_entry.unit = sm_variable['units'] if sm_variable[
        'units'] else 'n.a.'

    try:
        variable_entry.save()
        file_logger.info("Variable entry saved successfully")
    except Exception as e:
        import traceback
        full_traceback = traceback.format_exc()
        file_logger.error(f"Variable save failed: {full_traceback}")
        send_failed_preprocessing_notification(file_entry,
                                               too_long_variable_name=True)
        file_entry.delete()
<<<<<<< HEAD
=======
        FileProcessingLogger.cleanup_logger(file_uuid)
>>>>>>> 38022be0
        return

    file_entry.all_variables = all_variables
    file_entry.metadata_submitted = True
    file_entry.save()

    file_logger.info(
        f"Preprocessing completed successfully for file {file_uuid}")
    return<|MERGE_RESOLUTION|>--- conflicted
+++ resolved
@@ -6,19 +6,6 @@
 import logging
 from pathlib import Path
 
-<<<<<<< HEAD
-
-def _setup_file_logger(file_uuid, user_path):
-    """Setup a file logger for the preprocessing task."""
-    logger = logging.getLogger(f"{__name__}.{file_uuid}")
-    if not logger.handlers:  # Avoid duplicate handlers
-        handler = logging.FileHandler(Path(user_path) / f"{file_uuid}.log")
-        handler.setFormatter(
-            logging.Formatter('%(asctime)s - %(levelname)s - %(message)s'))
-        logger.addHandler(handler)
-        logger.setLevel(logging.INFO)
-    return logger
-=======
 class FileProcessingLogger:
     _loggers = {}
 
@@ -49,7 +36,6 @@
                 handler.close()
                 logger.removeHandler(handler)
             del cls._loggers[logger_key]
->>>>>>> 38022be0
 
 
 def get_sm_variable_names(variables):
@@ -77,8 +63,6 @@
         return sm_variables[0]
     else:
         return {'name': '--none--', 'long_name': '--none--', 'units': 'n.a.'}
-<<<<<<< HEAD
-=======
 
 def run_upload_format_check(file, filename, file_uuid, user_path):
     """Validate uploaded file format and handle results."""
@@ -107,7 +91,6 @@
         file_logger.error(f"Validation error: {str(e)}")
         FileProcessingLogger.cleanup_logger(file_uuid)
         return
->>>>>>> 38022be0
 
 
 def get_variables_from_the_reader(reader):
@@ -127,11 +110,7 @@
 
 
 def user_data_preprocessing(file_uuid, file_path, file_raw_path, user_path):
-<<<<<<< HEAD
-    file_logger = _setup_file_logger(file_uuid, user_path)
-=======
     file_logger = FileProcessingLogger.get_logger(file_uuid, user_path)
->>>>>>> 38022be0
     try:
         file_logger.info(f"Starting preprocessing for file {file_uuid}")
         gridded_reader = preprocess_user_data(file_path,
@@ -168,10 +147,7 @@
         send_failed_preprocessing_notification(file_entry,
                                                too_long_variable_name=True)
         file_entry.delete()
-<<<<<<< HEAD
-=======
         FileProcessingLogger.cleanup_logger(file_uuid)
->>>>>>> 38022be0
         return
 
     file_entry.all_variables = all_variables
