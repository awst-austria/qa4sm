--- conflicted
+++ resolved
@@ -217,10 +217,6 @@
     if dataset.short_name == globals.SMAP_L2:
         reader = GriddedNcOrthoMultiTs(folder_name,
                                        ioclass_kws={'read_bulk': True})
-<<<<<<< HEAD
-        # and version.short_name == globals.SMAP_V9_AM_PM
-=======
->>>>>>> 84027ed2
 
     if (dataset.short_name == globals.SMAP_L3 and version.short_name ==
             'SMAP_V9_AM_PM'):
@@ -294,19 +290,6 @@
             'time_units': None,
         }
 
-<<<<<<< HEAD
-    elif (dataset.short_name == globals.SMAP_L3 and version.short_name ==
-          globals.SMAP_V6_PM):
-        tadapt_kwargs = {
-            'base_time_field': 'tb_time_seconds',
-            'base_time_reference': '2000-01-01T12:00:00',
-            'base_time_units': 's',
-            'time_offset_fields': None,
-            'time_units': None,
-        }
-
-=======
->>>>>>> 84027ed2
     # No adaptation needed
     else:
         return reader
