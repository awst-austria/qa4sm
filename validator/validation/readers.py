import logging
from os import path
import numpy as np


from ascat.read_native.cdr import AscatGriddedNcTs
from c3s_sm.interface import C3STs
from ecmwf_models.interface import ERATs
from esa_cci_sm.interface import CCITs
from gldas.interface import GLDASTs
from ismn.interface import ISMN_Interface
from ismn.custom import CustomSensorMetadataCsv
from smap_io.interface import SMAPTs
from smos.interface import SMOSTs
from pynetcf.time_series import GriddedNcTs, GriddedNcIndexedRaggedTs
from pygeogrids.netcdf import load_grid

from qa4sm_preprocessing.cgls_hr_ssm_swi.reader import S1CglsTs
from qa4sm_preprocessing.reading import GriddedNcOrthoMultiTs, GriddedNcContiguousRaggedTs

from validator.validation import globals
from validator.validation.util import first_file_in

from pytesmo.validation_framework.adapters import TimestampAdapter, BasicAdapter
from validator.models import UserDatasetFile
import pandas as pd

__logger = logging.getLogger(__name__)

class ReaderWithTsExtension:
    """
    Concatenate 2 time series upon reading
    """
    def __init__(self, cls, path, path_ext, *args, **kwargs):
        """
        Parameters
        ----------
        cls: Callable
            Reader class to wrap
        path: str
            Path to the main time series (not the extension dataset)
        path_ext: str
            Extension time series path
        args, kwargs:
            Additional arguments to set up the readers
        """
        self.base_reader = cls(path, *args, **kwargs)
        try:
            self.ext_reader = cls(path_ext, *args, **kwargs)
        except FileNotFoundError:
            logging.error(f"No extension dataset found in path {path_ext}")
            self.ext_reader = None

    @property
    def grid(self):
        return self.base_reader.grid

    def read(self, *args, **kwargs) -> pd.DataFrame:
        """
        Read time series at location for both the base dataset and the
        extension. If extension is read, concatenate both in time.
        """
        ts = self.base_reader.read(*args, **kwargs)
        try:
            if self.ext_reader is not None:
                ext = self.ext_reader.read(*args, **kwargs)
                ts = pd.concat([ts, ext], axis=0)
                ts = ts[~ts.index.duplicated(keep='last')]  # prefer ext. data
        except Exception as e:
            logging.error(f"Extension reading failed for {args} {kwargs} with"
                          f"error: {e}")

        return ts

class SBPCAReader(GriddedNcOrthoMultiTs):
    def __init__(self, *args, **kwargs):
        super().__init__(*args, **kwargs)

    def read(self, *args, **kwargs) -> pd.DataFrame:
        ts = super().read(*args, **kwargs)
        if (ts is not None) and not ts.empty:
            ts = ts[ts.index.notnull()]
            for col in ['Chi_2_P', 'M_AVA0', 'N_RFI_X', 'N_RFI_Y', 'RFI_Prob',
                        'Science_Flags']:
                if col in ts.columns:
                    ts[col] = ts[col].fillna(0)
            if 'Soil_Moisture' in ts.columns:
                ts = ts.dropna(subset='Soil_Moisture')
            if 'acquisition_time' in ts.columns:
                ts = ts.dropna(subset='acquisition_time')
        return ts


class SMOSL2Reader(GriddedNcIndexedRaggedTs):
    def __init__(self, *args, **kwargs):
        super().__init__(*args, **kwargs)

    def read(self, *args, **kwargs) -> pd.DataFrame:
        ts = super().read(*args, **kwargs)
        if (ts is not None) and not ts.empty:
            ts = ts[ts.index.notnull()]
            for col in ['Chi_2_P', 'M_AVA0', 'N_RFI_X', 'N_RFI_Y', 'RFI_Prob',
                        'Science_Flags']:
                if col in ts.columns:
                    ts[col] = ts[col].fillna(0)
            if 'Soil_Moisture' in ts.columns:
                ts = ts.dropna(subset='Soil_Moisture')
            if 'acquisition_time' in ts.columns:
                ts = ts.dropna(subset='acquisition_time')
        return ts


def create_reader(dataset, version) -> GriddedNcTs:
    """
    Create basic readers (without any adapters / filters) for a dataset version
    """

    reader = None  # reader class, inherits pynetcf time series module

    folder_name = path.join(dataset.storage_path, version.short_name)
    ext_folder_name = path.join(dataset.storage_path, version.short_name + '-ext', 'timeseries')

    if dataset.short_name == globals.ISMN:
        if path.isfile(path.join(folder_name, 'frm_classification.csv')):
            custom_meta_readers = [
                CustomSensorMetadataCsv(
                    path.join(folder_name, 'frm_classification.csv'),
                    fill_values={'frm_class': 'undeducible'},
                ),
            ]
        else:
            custom_meta_readers = None
        reader = ISMN_Interface(folder_name,
                                custom_meta_reader=custom_meta_readers)

    if dataset.short_name == globals.C3SC:
        c3s_data_folder = path.join(folder_name, 'TCDR', '063_images_to_ts', 'combined-daily')
        reader = ReaderWithTsExtension(C3STs, c3s_data_folder, ext_folder_name,
                                       ioclass_kws={'read_bulk': True})

    if (dataset.short_name == globals.CCIC or
            dataset.short_name == globals.CCIA or
            dataset.short_name == globals.CCIP):
        reader = CCITs(folder_name, ioclass_kws={'read_bulk': True})

    if dataset.short_name == globals.GLDAS:
        reader = GLDASTs(folder_name, ioclass_kws={'read_bulk': True})

    if dataset.short_name == globals.SMAP_L3:
        smap_data_folder = path.join(folder_name, 'netcdf')
        reader = SMAPTs(smap_data_folder, ioclass_kws={'read_bulk': True})

    if dataset.short_name == globals.ASCAT:
        ascat_data_folder = path.join(folder_name, 'data')
        ascat_grid_path = first_file_in(path.join(folder_name, 'grid'), '.nc')
        fn_format = "{:04d}"
        reader = AscatGriddedNcTs(path=ascat_data_folder, fn_format=fn_format,
                                  grid_filename=ascat_grid_path,
                                  static_layer_path=None,
                                  ioclass_kws={'read_bulk': True})

    if dataset.short_name == globals.SMOS_IC:
        reader = SMOSTs(folder_name, ioclass_kws={'read_bulk': True})

    if dataset.short_name == globals.ERA5:
        reader = ReaderWithTsExtension(ERATs, folder_name, ext_folder_name,
                                       ioclass_kws={'read_bulk': True})

    if dataset.short_name == globals.ERA5_LAND:
        reader = ReaderWithTsExtension(ERATs, folder_name, ext_folder_name,
                                       ioclass_kws={'read_bulk': True})

    if dataset.short_name == globals.CGLS_SCATSAR_SWI1km:
        reader = S1CglsTs(folder_name)

    if dataset.short_name == globals.CGLS_CSAR_SSM1km:
        reader = S1CglsTs(folder_name)

    if dataset.short_name == globals.SMOS_L3:
        reader = SMOSTs(folder_name, ioclass_kws={'read_bulk': True})

    if dataset.short_name == globals.SMOS_L2:
        reader = ReaderWithTsExtension(
            SMOSL2Reader, folder_name, ext_folder_name,
            ioclass_kws={'read_bulk': True},
            grid=load_grid(path.join(folder_name, "grid.nc"))
        )

    if dataset.short_name == globals.SMAP_L2:
        reader = GriddedNcOrthoMultiTs(folder_name, ioclass_kws={'read_bulk': True})

    if dataset.short_name == globals.SMOS_SBPCA:
        if version.short_name == globals.SMOS_SBPCA_v724:
            reader = SBPCAReader(folder_name, ioclass_kws={'read_bulk': True})
        elif version.short_name == globals.V781_FinalMetrics:
            reader = SMOSL2Reader(folder_name,
                                  grid=load_grid(path.join(folder_name, "grid.nc")),
                                  ioclass_kws={'read_bulk': True})
        else:
            raise NotImplementedError("Unknown version of SMOS_DPGS_RC_L2SM")

    if dataset.user and len(dataset.user_dataset.all()):
        file = UserDatasetFile.objects.get(dataset=dataset)
        if file.file_name.endswith('nc') or file.file_name.endswith('nc4'):
            reader = GriddedNcOrthoMultiTs(file.get_raw_file_path + "/timeseries", ioclass_kws={'read_bulk': True})
        elif file.file_name.endswith('zip'):
            reader = GriddedNcContiguousRaggedTs(file.get_raw_file_path + "/timeseries",
                                                 ioclass_kws={'read_bulk': True})

    if not reader:
        raise ValueError("Reader for dataset '{}' not available".format(dataset))

    return reader


def adapt_timestamp(reader, dataset, version):
    """Adapt the reader to include the specified time offset"""
    if dataset.short_name == globals.SMOS_L3:
        tadapt_kwargs = {
            'time_offset_fields': 'Mean_Acq_Time_Seconds',
            'time_units': 's',
            'base_time_field': 'Mean_Acq_Time_Days',
            'base_time_reference': '2000-01-01',
        }

<<<<<<< HEAD
    elif dataset.short_name == globals.SMOS_SBPCA:
=======
    elif ((dataset.short_name == globals.SMOS_SBPCA) and
          (version.short_name == globals.SMOS_SBPCA_v724)):
>>>>>>> 0925cea1
        tadapt_kwargs = {
            'base_time_field': 'acquisition_time',
            'base_time_reference': '2000-01-01T00:00:00',
            'base_time_units': 's',
            'time_offset_fields': None,
            'time_units': None,
        }

    elif dataset.short_name == globals.SMOS_IC:
        tadapt_kwargs = {
            'time_offset_fields': ['UTC_Seconds', 'UTC_Microseconds'],
            'time_units': ['s', 'us'],
            'base_time_field': 'Days',
            'base_time_reference': '2000-01-01',
        }

    elif dataset.short_name == globals.SMAP_L2:
        tadapt_kwargs = {
            'base_time_field': 'acquisition_time',
            'base_time_reference': '2000-01-01T12:00:00',
            'base_time_units': 's',
            'time_offset_fields': None,
            'time_units': None,
        }

    elif dataset.short_name == globals.SMAP_L3 and version.short_name == globals.SMAP_V6_PM:
        tadapt_kwargs = {
            'base_time_field': 'tb_time_seconds',
            'base_time_reference': '2000-01-01T12:00:00',
            'base_time_units': 's',
            'time_offset_fields': None,
            'time_units': None,
        }

    # No adaptation needed
    else:
        return reader

    __logger.debug(
        f"{dataset.short_name} adapted to account for the time offset"
    )

    # Adapt the reader with the exact timestamps
    return TimestampAdapter(reader, **tadapt_kwargs)<|MERGE_RESOLUTION|>--- conflicted
+++ resolved
@@ -223,12 +223,8 @@
             'base_time_reference': '2000-01-01',
         }
 
-<<<<<<< HEAD
-    elif dataset.short_name == globals.SMOS_SBPCA:
-=======
     elif ((dataset.short_name == globals.SMOS_SBPCA) and
           (version.short_name == globals.SMOS_SBPCA_v724)):
->>>>>>> 0925cea1
         tadapt_kwargs = {
             'base_time_field': 'acquisition_time',
             'base_time_reference': '2000-01-01T00:00:00',
