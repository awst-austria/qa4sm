--- conflicted
+++ resolved
@@ -47,14 +47,9 @@
         ascat_data_folder = path.join(folder_name, 'data')
         ascat_grid_path = first_file_in(path.join(folder_name, 'grid'), '.nc')
         fn_format = "{:04d}"
-<<<<<<< HEAD
-        reader = AscatGriddedNcTs(path=ascat_data_folder, fn_format=fn_format, grid_filename=ascat_grid_path,
-                         static_layer_path=None, ioclass_kws={'read_bulk':True})
-=======
         reader = AscatGriddedNcTs(path=ascat_data_folder, fn_format=fn_format,
                          grid_filename=ascat_grid_path, static_layer_path=None,
                          ioclass_kws={'read_bulk':True})
->>>>>>> 3ac47918
 
     if dataset.short_name == globals.SMOS:
         reader = SMOSTs(folder_name, ioclass_kws={'read_bulk':True})
