import logging
from os import path

from ascat.read_native.cdr import AscatGriddedNcTs
from c3s_sm.interface import C3STs as c3s_read
from ecmwf_models.interface import ERATs
from esa_cci_sm.interface import CCITs
from gldas.interface import GLDASTs
from ismn.interface import ISMN_Interface
from smap_io.interface import SMAPTs
from smos.smos_ic.interface import SMOSTs
from pynetcf.time_series import GriddedNcTs

from qa4sm_preprocessing.cgls_hr_ssm_swi.reader import S1CglsTs
<<<<<<< HEAD
from qa4sm_preprocessing.reading import StackImageReader
=======
from qa4sm_preprocessing.reading import XarrayImageStackReader
>>>>>>> 9f673720
from qa4sm_preprocessing.reading import GriddedNcOrthoMultiTs

from validator.validation import globals
from validator.validation.util import first_file_in

from pytesmo.validation_framework.adapters import TimestampAdapter
from validator.models import UserDatasetFile

__logger = logging.getLogger(__name__)


def create_reader(dataset, version) -> GriddedNcTs:
    """
    Create basic readers (without any adapters / filters) for a dataset version
    """

    reader = None  # reader class, inherits pynetcf time series module

    folder_name = path.join(dataset.storage_path, version.short_name)

    if dataset.short_name == globals.ISMN:
        reader = ISMN_Interface(folder_name)

    if dataset.short_name == globals.C3SC:
        c3s_data_folder = path.join(folder_name, 'TCDR/063_images_to_ts/combined-daily')
        reader = c3s_read(c3s_data_folder, ioclass_kws={'read_bulk': True})

    if (dataset.short_name == globals.CCIC or
        dataset.short_name == globals.CCIA or
        dataset.short_name == globals.CCIP):
        reader = CCITs(folder_name, ioclass_kws={'read_bulk':True})

    if dataset.short_name == globals.GLDAS:
        reader = GLDASTs(folder_name, ioclass_kws={'read_bulk': True})

    if dataset.short_name == globals.SMAP_L3:
        smap_data_folder = path.join(folder_name, 'netcdf')
        reader = SMAPTs(smap_data_folder, ioclass_kws={'read_bulk': True})

    if dataset.short_name == globals.ASCAT:
        ascat_data_folder = path.join(folder_name, 'data')
        ascat_grid_path = first_file_in(path.join(folder_name, 'grid'), '.nc')
        fn_format = "{:04d}"
        reader = AscatGriddedNcTs(path=ascat_data_folder, fn_format=fn_format,
                                  grid_filename=ascat_grid_path, static_layer_path=None,
                                  ioclass_kws={'read_bulk': True})

    if dataset.short_name == globals.SMOS_IC:
        reader = SMOSTs(folder_name, ioclass_kws={'read_bulk':True})

    if dataset.short_name == globals.ERA5:
        reader = ERATs(folder_name, ioclass_kws={'read_bulk': True})

    if dataset.short_name == globals.ERA5_LAND:
        reader = ERATs(folder_name, ioclass_kws={'read_bulk': True})

    if dataset.short_name == globals.CGLS_SCATSAR_SWI1km:
        reader = S1CglsTs(folder_name)

    if dataset.short_name == globals.CGLS_CSAR_SSM1km:
        reader = S1CglsTs(folder_name)

    if dataset.short_name == globals.SMOS_L3:
        reader = SMOSTs(folder_name, ioclass_kws={'read_bulk': True})

    if dataset.user:
        file = UserDatasetFile.objects.get(dataset=dataset)
<<<<<<< HEAD
        stackreader = StackImageReader(
=======
        stackreader = XarrayImageStackReader(
>>>>>>> 9f673720
            dataset.storage_path,  # path to the netCDF file
            file.variable.short_name,  # name of the soil moisture variable
            latname=file.latname,  # e.g. "lat"
            lonname=file.lonname,  # e.g. "lon"
            timename=file.timename  # e.g. "time"
        )
        # reader = stackreader
        tsreader = stackreader.repurpose(
            file.get_raw_file_path + "timeseries",  # path to the timeseries directory
            # if overwrite=False, it checks if the timeseries directory
            # already exists, and if it does, it just returns the reader
            # without repeating the preprocessing
            overwrite=False,
        )

        reader = tsreader

    if not reader:
        raise ValueError("Reader for dataset '{}' not available".format(dataset))

    return reader


def adapt_timestamp(reader, dataset):
    """Adapt the reader to include the specified time offset"""
    if dataset.short_name == globals.SMOS_L3:
        tadapt_kwargs = {
            'time_offset_fields': 'Mean_Acq_Time_Seconds',
            'time_units': 's',
            'base_time_field': 'Mean_Acq_Time_Days',
            'base_time_reference': '2000-01-01',
        }

    elif dataset.short_name == globals.SMOS_IC:
        tadapt_kwargs = {
            'time_offset_fields': ['UTC_Seconds', 'UTC_Microseconds'],
            'time_units': ['s', 'us'],
            'base_time_field': 'Days',
            'base_time_reference': '2000-01-01',
        }

    # No adaptation needed
    else:
        return reader

    __logger.debug(
        f"{dataset.short_name} adapted to account for the time offset"
    )

    # Adapt the reader with the exact timestamps
    return TimestampAdapter(reader, **tadapt_kwargs)<|MERGE_RESOLUTION|>--- conflicted
+++ resolved
@@ -12,11 +12,8 @@
 from pynetcf.time_series import GriddedNcTs
 
 from qa4sm_preprocessing.cgls_hr_ssm_swi.reader import S1CglsTs
-<<<<<<< HEAD
 from qa4sm_preprocessing.reading import StackImageReader
-=======
-from qa4sm_preprocessing.reading import XarrayImageStackReader
->>>>>>> 9f673720
+
 from qa4sm_preprocessing.reading import GriddedNcOrthoMultiTs
 
 from validator.validation import globals
@@ -84,11 +81,8 @@
 
     if dataset.user:
         file = UserDatasetFile.objects.get(dataset=dataset)
-<<<<<<< HEAD
         stackreader = StackImageReader(
-=======
-        stackreader = XarrayImageStackReader(
->>>>>>> 9f673720
+
             dataset.storage_path,  # path to the netCDF file
             file.variable.short_name,  # name of the soil moisture variable
             latname=file.latname,  # e.g. "lat"
