--- conflicted
+++ resolved
@@ -7,10 +7,7 @@
 from pygeobase.io_base import GriddedBase
 
 from validator.models import DataFilter
-<<<<<<< HEAD
-=======
 from validator.validation import globals
->>>>>>> 450018ef
 
 __logger = logging.getLogger(__name__)
 
@@ -148,10 +145,7 @@
         )
 
         def reshape_meta(metadata):
-<<<<<<< HEAD
-=======
             # reshape metadata disctionary to facilitate use
->>>>>>> 450018ef
             reshaped = {}
             for key, value in metadata.items():
                 meta_value = value[0][0]
