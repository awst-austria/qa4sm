--- conflicted
+++ resolved
@@ -157,11 +157,7 @@
         for network, net_ids in ids.items():
             lons, lats, meta_list = [], [], []
             for idx in net_ids:
-<<<<<<< HEAD
                 meta = ref_reader.read_metadata(idx, format="dict")
-=======
-                meta = reader.read_ts(idx, return_meta=True)[1]
->>>>>>> c83d1c59
                 meta = reshape_meta(meta)
                 lons.append(meta['longitude'])
                 lats.append(meta['latitude'])
