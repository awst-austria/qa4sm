import matplotlib.pyplot as plt
plt.switch_backend('agg') ## this allows headless graph production

import logging
from os import path, remove
from zipfile import ZipFile, ZIP_DEFLATED

from qa4sm_reader.plot_all import plot_all

from django.conf import settings

from cartopy import config as cconfig
cconfig['data_dir'] = path.join(settings.BASE_DIR, 'cartopy')

<<<<<<< HEAD
from validator.validation.globals import OUTPUT_FOLDER, METRICS, TC_METRICS, METRIC_TEMPLATE, TC_METRIC_TEMPLATE
=======
from validator.validation.globals import OUTPUT_FOLDER, METRICS
>>>>>>> 7f1ab7aa
import os
from parse import *

__logger = logging.getLogger(__name__)

def generate_all_graphs(validation_run, outfolder):
    """
    Create all default graphs for validation run. This is done
    using the qa4sm-reader plotting library.
<<<<<<< HEAD

    Parameters
    ----------
    validation_run : ValidationRun
        The validation run to make plots for.
    outfolder : str
        Directoy where graphs are stored.
    """

=======

    Parameters
    ----------
    validation_run : ValidationRun
        The validation run to make plots for.
    outfolder : str
        Directoy where graphs are stored.
    """

>>>>>>> 7f1ab7aa
    if not validation_run.output_file:
        return None

    zipfilename = path.join(outfolder, 'graphs.zip')
    __logger.debug('Trying to create zipfile {}'.format(zipfilename))


    fnb, fnm = plot_all(validation_run.output_file.path,
        out_dir=outfolder, out_type='png')
    fnb_svg, fnm_svg = plot_all(validation_run.output_file.path,
        out_dir=outfolder, out_type='svg')


    with ZipFile(zipfilename, 'w', ZIP_DEFLATED) as myzip:
        for pngfile in fnb + fnm:
            print(pngfile)
            arcname = path.basename(pngfile)
            myzip.write(pngfile, arcname=arcname)
        for svgfile in fnb_svg + fnm_svg:
            print(svgfile)
            arcname = path.basename(svgfile)
            myzip.write(svgfile, arcname=arcname)
            remove(svgfile)


<<<<<<< HEAD
def get_dataset_combis_and_metrics_from_files(validation_run):
=======
def get_dataset_combis_from_files(validation_run):
>>>>>>> 7f1ab7aa
    """
    Go through plots of validation run and detect the dataset names and ids.
    Create combinations of id-REF_and_id-SAT to show the plots on the results
    page.

    Parameters
    ----------
    validation_run
        Validation run object

    Returns
    -------
    pairs : list
        Dataset pairs to show in the dropdown
<<<<<<< HEAD
    triples : list
        Dataset triples to show in the dropdown
    metrics : dict
        All metrics that are found
=======
>>>>>>> 7f1ab7aa
    ref0_config : bool or None
        True if the ref has id 0 (sorted ids).
    """

    run_dir = path.join(OUTPUT_FOLDER, str(validation_run.id))
<<<<<<< HEAD
    pairs, triples = [] ,[]
    ref0_config = None

    ds_names = [ds_config.dataset.short_name for ds_config in validation_run.dataset_configurations.all()]

    metrics = {}
=======
    pair_metrics = []
    pairs = []
    ref0_config = None

    for metric in METRICS.keys():
        if os.path.isfile(os.path.join(run_dir, f"boxplot_{metric}.png")):
            pair_metrics.append(metric)

    ds_names = [ds_config.dataset.short_name for ds_config in validation_run.dataset_configurations.all()]
>>>>>>> 7f1ab7aa

    for root, dirs, files in os.walk(run_dir):
        for f in files:
            if not f.endswith('.png'): continue

<<<<<<< HEAD
            for pair_metric in METRICS.keys():

                template = ''.join([METRIC_TEMPLATE[0],
                                    METRIC_TEMPLATE[1].format(metric=pair_metric)]) + '.png'
=======
            for pair_metric in pair_metrics:

                template = "overview_{id_ref}-{ds_ref}_and_{id_sat}-{ds_sat}_" \
                             + "{}.png".format(pair_metric)
>>>>>>> 7f1ab7aa

                parsed = parse(template,f)
                if parsed is None:
                    continue
                else:
                    if (parsed['ds_ref'] in ds_names) and (parsed['ds_sat'] in ds_names):
                        ref = f"{parsed['id_ref']}-{parsed['ds_ref']}"
                        ds = f"{parsed['id_sat']}-{parsed['ds_sat']}"

                        if ref0_config is None and (int(parsed['id_ref']) == 0):
                            ref0_config = True

<<<<<<< HEAD
                        if pair_metric not in metrics.keys():
                            metrics[pair_metric] = METRICS[pair_metric]

=======
>>>>>>> 7f1ab7aa
                        pair = '{}_and_{}'.format(ref, ds)
                        if pair not in pairs:
                            pairs.append(pair)

<<<<<<< HEAD
            for tcol_metric in TC_METRICS.keys():

                template = ''.join([TC_METRIC_TEMPLATE[0],
                                    TC_METRIC_TEMPLATE[1].format(metric=tcol_metric),
                                    TC_METRIC_TEMPLATE[2]]) + '.png'

                parsed = parse(template, f)
                if parsed is None:
                    continue
                else:
                    if all([parsed[d] in ds_names for d in ['ds_ref', 'ds_sat', 'ds_sat2', 'ds_met']]):
                        ref = f"{parsed['id_ref']}-{parsed['ds_ref']}"
                        ds = f"{parsed['id_sat']}-{parsed['ds_sat']}"
                        ds2 = f"{parsed['id_sat2']}-{parsed['ds_sat2']}"
                        ds_met = f"{parsed['id_met']}-{parsed['ds_met']}"

                        metric = f"{tcol_metric}_for_{ds_met}"

                        if metric not in metrics.keys():
                            metrics[metric] = f"{TC_METRICS[tcol_metric]} for {ds_met}"

                        triple = '{}_and_{}_and_{}'.format(ref, ds, ds2)

                        if triple not in triples:
                            triples.append(triple)
    # import logging
    # __logger = logging.getLogger(__name__)
    # __logger.debug(f"Pairs: {pairs}")
    # __logger.debug(f"Triples: {triples}")
    # __logger.debug(f"Metrics: {metrics}")

    return pairs, triples, metrics, ref0_config
=======
    return pairs, ref0_config
>>>>>>> 7f1ab7aa
<|MERGE_RESOLUTION|>--- conflicted
+++ resolved
@@ -12,11 +12,7 @@
 from cartopy import config as cconfig
 cconfig['data_dir'] = path.join(settings.BASE_DIR, 'cartopy')
 
-<<<<<<< HEAD
 from validator.validation.globals import OUTPUT_FOLDER, METRICS, TC_METRICS, METRIC_TEMPLATE, TC_METRIC_TEMPLATE
-=======
-from validator.validation.globals import OUTPUT_FOLDER, METRICS
->>>>>>> 7f1ab7aa
 import os
 from parse import *
 
@@ -26,7 +22,6 @@
     """
     Create all default graphs for validation run. This is done
     using the qa4sm-reader plotting library.
-<<<<<<< HEAD
 
     Parameters
     ----------
@@ -35,18 +30,6 @@
     outfolder : str
         Directoy where graphs are stored.
     """
-
-=======
-
-    Parameters
-    ----------
-    validation_run : ValidationRun
-        The validation run to make plots for.
-    outfolder : str
-        Directoy where graphs are stored.
-    """
-
->>>>>>> 7f1ab7aa
     if not validation_run.output_file:
         return None
 
@@ -71,12 +54,7 @@
             myzip.write(svgfile, arcname=arcname)
             remove(svgfile)
 
-
-<<<<<<< HEAD
 def get_dataset_combis_and_metrics_from_files(validation_run):
-=======
-def get_dataset_combis_from_files(validation_run):
->>>>>>> 7f1ab7aa
     """
     Go through plots of validation run and detect the dataset names and ids.
     Create combinations of id-REF_and_id-SAT to show the plots on the results
@@ -91,52 +69,30 @@
     -------
     pairs : list
         Dataset pairs to show in the dropdown
-<<<<<<< HEAD
     triples : list
         Dataset triples to show in the dropdown
     metrics : dict
         All metrics that are found
-=======
->>>>>>> 7f1ab7aa
     ref0_config : bool or None
         True if the ref has id 0 (sorted ids).
     """
 
     run_dir = path.join(OUTPUT_FOLDER, str(validation_run.id))
-<<<<<<< HEAD
     pairs, triples = [] ,[]
     ref0_config = None
 
     ds_names = [ds_config.dataset.short_name for ds_config in validation_run.dataset_configurations.all()]
 
     metrics = {}
-=======
-    pair_metrics = []
-    pairs = []
-    ref0_config = None
-
-    for metric in METRICS.keys():
-        if os.path.isfile(os.path.join(run_dir, f"boxplot_{metric}.png")):
-            pair_metrics.append(metric)
-
-    ds_names = [ds_config.dataset.short_name for ds_config in validation_run.dataset_configurations.all()]
->>>>>>> 7f1ab7aa
 
     for root, dirs, files in os.walk(run_dir):
         for f in files:
             if not f.endswith('.png'): continue
 
-<<<<<<< HEAD
             for pair_metric in METRICS.keys():
 
                 template = ''.join([METRIC_TEMPLATE[0],
                                     METRIC_TEMPLATE[1].format(metric=pair_metric)]) + '.png'
-=======
-            for pair_metric in pair_metrics:
-
-                template = "overview_{id_ref}-{ds_ref}_and_{id_sat}-{ds_sat}_" \
-                             + "{}.png".format(pair_metric)
->>>>>>> 7f1ab7aa
 
                 parsed = parse(template,f)
                 if parsed is None:
@@ -149,17 +105,13 @@
                         if ref0_config is None and (int(parsed['id_ref']) == 0):
                             ref0_config = True
 
-<<<<<<< HEAD
                         if pair_metric not in metrics.keys():
                             metrics[pair_metric] = METRICS[pair_metric]
 
-=======
->>>>>>> 7f1ab7aa
                         pair = '{}_and_{}'.format(ref, ds)
                         if pair not in pairs:
                             pairs.append(pair)
 
-<<<<<<< HEAD
             for tcol_metric in TC_METRICS.keys():
 
                 template = ''.join([TC_METRIC_TEMPLATE[0],
@@ -191,7 +143,4 @@
     # __logger.debug(f"Triples: {triples}")
     # __logger.debug(f"Metrics: {metrics}")
 
-    return pairs, triples, metrics, ref0_config
-=======
-    return pairs, ref0_config
->>>>>>> 7f1ab7aa
+    return pairs, triples, metrics, ref0_config