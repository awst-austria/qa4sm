--- conflicted
+++ resolved
@@ -23,11 +23,7 @@
 
 cconfig['data_dir'] = path.join(settings.BASE_DIR, 'cartopy')
 
-<<<<<<< HEAD
-from validator.validation.globals import OUTPUT_FOLDER, METRIC_TEMPLATE, TC_METRICS, TC_METRIC_TEMPLATE, DEFAULT_TSW, STABILITY_METRICS, METRICS as READER_METRICS
-=======
-from validator.validation.globals import OUTPUT_FOLDER, METRICS, METRIC_TEMPLATE, TC_METRICS, TC_METRIC_TEMPLATE, DEFAULT_TSW
->>>>>>> ee53b23a
+from validator.validation.globals import OUTPUT_FOLDER, METRICS as READER_METRICS, METRIC_TEMPLATE, TC_METRICS, TC_METRIC_TEMPLATE, DEFAULT_TSW
 import os
 from io import BytesIO
 import base64
@@ -125,7 +121,9 @@
     ref0_config = None
 
     metrics = {}
-<<<<<<< HEAD
+    bulk_prefix = ''
+    if "bulk" in run_dir:
+        bulk_prefix += 'bulk_'
 
     if validation_run.stability_metrics:
         METRICS = {**READER_METRICS, **STABILITY_METRICS}
@@ -133,11 +131,6 @@
         METRICS = READER_METRICS
 
     # if validation_run
-=======
-    bulk_prefix = ''
-    if "bulk" in run_dir:
-        bulk_prefix += 'bulk_'
->>>>>>> ee53b23a
     for root, dirs, files in os.walk(run_dir):
         for f in files:
             if not f.endswith('.png'): continue
