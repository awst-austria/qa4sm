from django.conf import settings
from datetime import datetime
import pandas as pd
import numpy as np
from validator.models import ValidationRun

OUTPUT_FOLDER = settings.MEDIA_ROOT

METRICS = {'R': 'Pearson\'s r',
           'p_R': 'Pearson\'s r p-value',
           'rho': 'Spearman\'s rho',
           'p_rho': 'Spearman\'s rho p-value',
           'RMSD': 'Root-mean-square deviation',
           'BIAS': 'Bias (difference of means)',
           'n_obs': '# observations',
           'urmsd': 'Unbiased root-mean-square deviation',
           'RSS': 'Residual sum of squares',
           'mse': 'Mean square error',
           'mse_corr': 'Mean square error correlation',
           'mse_bias': 'Mean square error bias',
           'mse_var': 'Mean square error variance', }

METRIC_TEMPLATE = ["overview_{id_ref}-{ds_ref}_and_{id_sat}-{ds_sat}_",
                   "{metric}"]

TC_METRICS = {'snr': 'TC: Signal-to-noise ratio',
              'err_std': 'TC: Error standard deviation',
              'beta': 'TC: Scaling coefficient', }

TC_METRIC_TEMPLATE = ["overview_{id_ref}-{ds_ref}_and_{id_sat}-{ds_sat}_and_{id_sat2}-{ds_sat2}",
                      "_{metric}",
                      "_for_{id_met}-{ds_met}"]

C3SC = 'C3S_combined'
ISMN = 'ISMN'
GLDAS = 'GLDAS'
SMAP_L3 = 'SMAP_L3'
ASCAT = 'ASCAT'
CCIC = 'ESA_CCI_SM_combined'
CCIA = 'ESA_CCI_SM_active'
CCIP = 'ESA_CCI_SM_passive'
SMOS_IC = 'SMOS_IC'
ERA5 = 'ERA5'
ERA5_LAND = 'ERA5_LAND'
CGLS_CSAR_SSM1km = 'CGLS_CSAR_SSM1km'
CGLS_SCATSAR_SWI1km = 'CGLS_SCATSAR_SWI1km'
SMOS_L3 = 'SMOS_L3'
SMOS_L2 = 'SMOS_L2'
SMAP_L2 = 'SMAP_L2'

# dataset versions
C3S_V201706 = 'C3S_V201706'
C3S_V201812 = 'C3S_V201812'
C3S_V201912 = 'C3S_V201912'
C3S_V202012 = 'C3S_V202012'
ISMN_V20180712_MINI = 'ISMN_V20180712_MINI'
ISMN_V20191211 = 'ISMN_V20191211'
ISMN_V20210131 = 'ISMN_V20210131'
<<<<<<< HEAD
ISMN_V20230110 = 'ISMN_V20230110'
=======
ISMN_VRelease2_Verification = 'ISMN_VRelease2_Verification'
>>>>>>> 3fa86ba7
SMAP_V5_PM = 'SMAP_V5_PM'
SMAP_V6_PM = 'SMAP_V6_PM'
SMOS_105_ASC = 'SMOS_105_ASC'
GLDAS_NOAH025_3H_2_1 = 'GLDAS_NOAH025_3H_2_1'
ASCAT_H113 = 'ASCAT_H113'
ERA5_20190613 = 'ERA5_20190613'
ERA5_Land_V20190904 = 'ERA5_LAND_V20190904'
ESA_CCI_SM_A_V04_4 = 'ESA_CCI_SM_A_V04_4'
ESA_CCI_SM_P_V04_4 = 'ESA_CCI_SM_P_V04_4'
ESA_CCI_SM_C_V04_4 = 'ESA_CCI_SM_C_V04_4'
ESA_CCI_SM_A_V04_5 = 'ESA_CCI_SM_A_V04_5'
ESA_CCI_SM_P_V04_5 = 'ESA_CCI_SM_P_V04_5'
ESA_CCI_SM_C_V04_5 = 'ESA_CCI_SM_C_V04_5'
ESA_CCI_SM_C_V04_7 = 'ESA_CCI_SM_C_V04_7'
ESA_CCI_SM_A_V05_2 = 'ESA_CCI_SM_A_V05_2'
ESA_CCI_SM_P_V05_2 = 'ESA_CCI_SM_P_V05_2'
ESA_CCI_SM_C_V05_2 = 'ESA_CCI_SM_C_V05_2'
ESA_CCI_SM_A_V06_1 = 'ESA_CCI_SM_A_V06_1'
ESA_CCI_SM_P_V06_1 = 'ESA_CCI_SM_P_V06_1'
ESA_CCI_SM_C_V06_1 = 'ESA_CCI_SM_C_V06_1'
CGLS_CSAR_SSM1km_V1_1 = 'CGLS_CSAR_SSM1km_V1_1'
CGLS_SCATSAR_SWI1km_V1_0 = 'CGLS_SCATSAR_SWI1km_V1_0'
SMOSL3_Level3_DESC = 'SMOSL3_v339_DESC'
SMOSL3_Level3_ASC = 'SMOSL3_v339_ASC'
SMOSL2_700 = 'SMOSL2_v700'
SMAPL2_V8 = 'SMAPL2_V8'

# dataset data variables PRETTY NAMES
C3S_sm = 'C3S_sm'
SMAP_soil_moisture = 'SMAP_soil_moisture'
SMOS_sm = 'SMOS_sm'
ASCAT_sm = 'ASCAT_sm'
ISMN_soil_moisture = 'ISMN_soil_moisture'
GLDAS_SoilMoi0_10cm_inst = 'GLDAS_SoilMoi0_10cm_inst'
GLDAS_SoilMoi10_40cm_inst = 'GLDAS_SoilMoi10_40cm_inst'
GLDAS_SoilMoi40_100cm_inst = 'GLDAS_SoilMoi40_100cm_inst'
GLDAS_SoilMoi100_200cm_inst = 'GLDAS_SoilMoi100_200cm_inst'
ERA5_sm = 'ERA5_sm'
ERA5_LAND_sm = 'ERA5_LAND_sm'
ESA_CCI_SM_P_sm = 'ESA_CCI_SM_P_sm'
ESA_CCI_SM_A_sm = 'ESA_CCI_SM_A_sm'
ESA_CCI_SM_C_sm = 'ESA_CCI_SM_C_sm'
SMOSL3_sm = 'SMOSL3_sm'
SMOSL2_sm = 'SMOSL2_sm'
SMAPL2_soil_moisture = 'SMAPL2_soil_moisture'

# ISMN FRM4SM metadata files where custom metadata reader is required
# relative to dataset path
ISMN_FRM_CSV = {
    'ISMN_v20230110': 'frm_classification.csv'
}

# left empty, because if in the future we want to exclude some datasets from the reference group it will be enough to
# insert it's shortname to the list
NOT_AS_REFERENCE = []

# ValidationRun and Datasets fields for comparison when looking for a validation with the same settings
VR_FIELDS = ['interval_from', 'interval_to', 'max_lat', 'min_lat', 'max_lon', 'min_lon', 'tcol',
             'bootstrap_tcol_cis', 'anomalies', 'anomalies_from', 'anomalies_to', 'temporal_matching']
DS_FIELDS = ['dataset', 'version', 'is_spatial_reference', 'is_temporal_reference']

IRREGULAR_GRIDS = {'SMAP_L3': 0.35,
                   'SMOS_L3': 0.25,
                   'SMOS_IC': 0.25,
                   'ASCAT': 0.1,
                   'SMOS_L2': 0.135,  # 15km
                   'SMAP_L2': 0.35, }  # 35km

START_TIME = datetime(1978, 1, 1).strftime('%Y-%m-%d')
END_TIME = datetime.now().strftime('%Y-%m-%d')

METADATA_TEMPLATE = {'other_ref': None,
                     'ismn_ref': {'clay_fraction': np.float32([np.nan]),
                                  'climate_KG': np.array([' ' * 256]),
                                  'climate_insitu': np.array([' ' * 256]),
                                  'elevation': np.float32([np.nan]),
                                  'instrument': np.array([' ' * 256]),
                                  'latitude': np.float32([np.nan]),
                                  'lc_2000': np.float32([np.nan]),
                                  'lc_2005': np.float32([np.nan]),
                                  'lc_2010': np.float32([np.nan]),
                                  'lc_insitu': np.array([' ' * 256]),
                                  'longitude': np.float32([np.nan]),
                                  'network': np.array([' ' * 256]),
                                  'organic_carbon': np.float32([np.nan]),
                                  'sand_fraction': np.float32([np.nan]),
                                  'saturation': np.float32([np.nan]),
                                  'silt_fraction': np.float32([np.nan]),
                                  'station': np.array([' ' * 256]),
                                  'timerange_from': np.array([' ' * 256]),
                                  'timerange_to': np.array([' ' * 256]),
                                  'variable': np.array([' ' * 256]),
                                  'instrument_depthfrom': np.float32([np.nan]),
                                  'instrument_depthto': np.float32([np.nan]),
                                  # only available for FRM4SM ISMN version(s)
                                  #'frm_class': np.array([' ' * 256]),
                                  }
                     }

INSTRUMENT_META = "instrument"
MEASURE_DEPTH_FROM = "instrument_depthfrom"
MEASURE_DEPTH_TO = "instrument_depthto"
METADATA_PLOT_NAMES = {"Land cover classification": "metadata_lc_2010",
                       "Climate classification": "metadata_climate_KG",
                       "Soil type classification": "metadata_instrument_depth_and_soil_type",
                       "FRM classification": "metadata_frm_class",
                       }

TEMP_MATCH_WINDOW = ValidationRun.TEMP_MATCH_WINDOW

# scaling methods
SCALING_METHODS = ValidationRun.SCALING_METHODS
<|MERGE_RESOLUTION|>--- conflicted
+++ resolved
@@ -56,11 +56,8 @@
 ISMN_V20180712_MINI = 'ISMN_V20180712_MINI'
 ISMN_V20191211 = 'ISMN_V20191211'
 ISMN_V20210131 = 'ISMN_V20210131'
-<<<<<<< HEAD
+ISMN_VRelease2_Verification = 'ISMN_VRelease2_Verification'
 ISMN_V20230110 = 'ISMN_V20230110'
-=======
-ISMN_VRelease2_Verification = 'ISMN_VRelease2_Verification'
->>>>>>> 3fa86ba7
 SMAP_V5_PM = 'SMAP_V5_PM'
 SMAP_V6_PM = 'SMAP_V6_PM'
 SMOS_105_ASC = 'SMOS_105_ASC'
@@ -107,12 +104,6 @@
 SMOSL2_sm = 'SMOSL2_sm'
 SMAPL2_soil_moisture = 'SMAPL2_soil_moisture'
 
-# ISMN FRM4SM metadata files where custom metadata reader is required
-# relative to dataset path
-ISMN_FRM_CSV = {
-    'ISMN_v20230110': 'frm_classification.csv'
-}
-
 # left empty, because if in the future we want to exclude some datasets from the reference group it will be enough to
 # insert it's shortname to the list
 NOT_AS_REFERENCE = []
@@ -156,7 +147,7 @@
                                   'instrument_depthfrom': np.float32([np.nan]),
                                   'instrument_depthto': np.float32([np.nan]),
                                   # only available for FRM4SM ISMN version(s)
-                                  #'frm_class': np.array([' ' * 256]),
+                                  'frm_class': np.array([' ' * 256]),
                                   }
                      }
 
