from django.conf import settings
from datetime import datetime
import pandas as pd
import numpy as np
from validator.models import ValidationRun
import qa4sm_reader.globals as qr_globals

OUTPUT_FOLDER = settings.MEDIA_ROOT


METRICS = qr_globals.METRICS

NON_METRICS = qr_globals.NON_METRICS

BAD_METRICS = qr_globals.BAD_METRICS

METRIC_TEMPLATE = [
    "overview_{id_ref}-{ds_ref}_and_{id_sat}-{ds_sat}_", "{metric}"
]

TEMPORAL_SUB_WINDOW_SEPARATOR = qr_globals.TEMPORAL_SUB_WINDOW_SEPARATOR

INTRA_ANNUAL_METRIC_TEMPLATE = qr_globals.INTRA_ANNUAL_METRIC_TEMPLATE

INTRA_ANNUAL_TCOL_METRIC_TEMPLATE = qr_globals.INTRA_ANNUAL_TCOL_METRIC_TEMPLATE

TC_METRICS = qr_globals.TC_METRICS

TC_METRIC_TEMPLATE = [
    "overview_{id_ref}-{ds_ref}_and_{id_sat}-{ds_sat}_and_{id_sat2}-{ds_sat2}",
    "_{metric}", "_for_{id_met}-{ds_met}"
]

STABILITY_METRICS = qr_globals.STABILITY_METRICS
#-----------------------------------------------------------------------------------------------------------------------
#TODO: If a new dataset is added here, make sure to add it to `qa4sm_reader.globals.DATASETS` as well
#-----------------------------------------------------------------------------------------------------------------------
C3SC = 'C3S_combined'
ISMN = 'ISMN'
GLDAS = 'GLDAS'
SMAP_L3 = 'SMAP_L3'
ASCAT = 'ASCAT'
CCIC = 'ESA_CCI_SM_combined'
CCIA = 'ESA_CCI_SM_active'
CCIP = 'ESA_CCI_SM_passive'
SMOS_IC = 'SMOS_IC'
ERA5 = 'ERA5'
ERA5_LAND = 'ERA5_LAND'
CGLS_CSAR_SSM1km = 'CGLS_CSAR_SSM1km'
CGLS_SCATSAR_SWI1km = 'CGLS_SCATSAR_SWI1km'
SMOS_L3 = 'SMOS_L3'
SMOS_L2 = 'SMOS_L2'
SMAP_L2 = 'SMAP_L2'
SMOS_SBPCA = 'SMOS_SBPCA'
#-----------------------------------------------------------------------------------------------------------------------

DATASETS = qr_globals.DATASETS

MAX_NUM_DS_PER_VAL_RUN = qr_globals.MAX_NUM_DS_PER_VAL_RUN

# dataset versions
C3S_V201706 = 'C3S_V201706'
C3S_V201812 = 'C3S_V201812'
C3S_V201912 = 'C3S_V201912'
C3S_V202012 = 'C3S_V202012'
C3S_V202212 = 'C3S_V202212'
ISMN_V20180712_MINI = 'ISMN_V20180712_MINI'
ISMN_V20191211 = 'ISMN_V20191211'
ISMN_V20210131 = 'ISMN_V20210131'
ISMN_VRelease2_Verification = 'ISMN_VRelease2_Verification'
ISMN_V20230110 = 'ISMN_V20230110'
SMAP_V5_PM = 'SMAP_V5_PM'
SMAP_V6_PM = 'SMAP_V6_PM'
SMAP_V5_AM = 'SMAP_V5_AM'
SMAP_V6_AM = 'SMAP_V6_AM'
SMOS_105_ASC = 'SMOS_105_ASC'
GLDAS_NOAH025_3H_2_1 = 'GLDAS_NOAH025_3H_2_1'
ASCAT_H113 = 'ASCAT_H113'
ERA5_20190613 = 'ERA5_20190613'
ERA5_Land_V20190904 = 'ERA5_LAND_V20190904'
ESA_CCI_SM_A_V04_4 = 'ESA_CCI_SM_A_V04_4'
ESA_CCI_SM_P_V04_4 = 'ESA_CCI_SM_P_V04_4'
ESA_CCI_SM_C_V04_4 = 'ESA_CCI_SM_C_V04_4'
ESA_CCI_SM_A_V04_5 = 'ESA_CCI_SM_A_V04_5'
ESA_CCI_SM_P_V04_5 = 'ESA_CCI_SM_P_V04_5'
ESA_CCI_SM_C_V04_5 = 'ESA_CCI_SM_C_V04_5'
ESA_CCI_SM_C_V04_7 = 'ESA_CCI_SM_C_V04_7'
ESA_CCI_SM_A_V05_2 = 'ESA_CCI_SM_A_V05_2'
ESA_CCI_SM_P_V05_2 = 'ESA_CCI_SM_P_V05_2'
ESA_CCI_SM_C_V05_2 = 'ESA_CCI_SM_C_V05_2'
ESA_CCI_SM_A_V06_1 = 'ESA_CCI_SM_A_V06_1'
ESA_CCI_SM_P_V06_1 = 'ESA_CCI_SM_P_V06_1'
ESA_CCI_SM_C_V06_1 = 'ESA_CCI_SM_C_V06_1'
ESA_CCI_SM_A_V07_1 = 'ESA_CCI_SM_A_V07_1'
ESA_CCI_SM_P_V07_1 = 'ESA_CCI_SM_P_V07_1'
ESA_CCI_SM_C_V07_1 = 'ESA_CCI_SM_C_V07_1'
ESA_CCI_SM_A_V08_1 = 'ESA_CCI_SM_A_V08_1'
ESA_CCI_SM_P_V08_1 = 'ESA_CCI_SM_P_V08_1'
ESA_CCI_SM_C_V08_1 = 'ESA_CCI_SM_C_V08_1'
CGLS_CSAR_SSM1km_V1_1 = 'CGLS_CSAR_SSM1km_V1_1'
CGLS_SCATSAR_SWI1km_V1_0 = 'CGLS_SCATSAR_SWI1km_V1_0'
SMOSL3_Level3_DESC = 'SMOSL3_v339_DESC'
SMOSL3_Level3_ASC = 'SMOSL3_v339_ASC'
SMOSL2_700 = 'SMOSL2_v700'
SMAPL2_V8 = 'SMAPL2_V8'
SMOS_SBPCA_v724 = 'SMOS_SBPCA_v724'
V781_FinalMetrics = 'V781_FinalMetrics'

# dataset data variables PRETTY NAMES
C3S_sm = 'C3S_sm'
SMAP_soil_moisture = 'SMAP_soil_moisture'
SMOS_sm = 'SMOS_sm'
ASCAT_sm = 'ASCAT_sm'
ISMN_soil_moisture = 'ISMN_soil_moisture'
GLDAS_SoilMoi0_10cm_inst = 'GLDAS_SoilMoi0_10cm_inst'
GLDAS_SoilMoi10_40cm_inst = 'GLDAS_SoilMoi10_40cm_inst'
GLDAS_SoilMoi40_100cm_inst = 'GLDAS_SoilMoi40_100cm_inst'
GLDAS_SoilMoi100_200cm_inst = 'GLDAS_SoilMoi100_200cm_inst'
ERA5_sm = 'ERA5_sm'
ERA5_LAND_sm = 'ERA5_LAND_sm'
ESA_CCI_SM_P_sm = 'ESA_CCI_SM_P_sm'
ESA_CCI_SM_A_sm = 'ESA_CCI_SM_A_sm'
ESA_CCI_SM_C_sm = 'ESA_CCI_SM_C_sm'
SMOSL3_sm = 'SMOSL3_sm'
SMOSL2_sm = 'SMOSL2_sm'
SMAPL2_soil_moisture = 'SMAPL2_soil_moisture'
SMOS_SBPCA_sm = 'SMOS_SBPCA_sm'

# left empty, because if in the future we want to exclude some datasets from the reference group it will be enough to
# insert it's shortname to the list
NOT_AS_REFERENCE = []

# ValidationRun and Datasets fields for comparison when looking for a validation with the same settings
VR_FIELDS = [
    'interval_from', 'interval_to', 'max_lat', 'min_lat', 'max_lon', 'min_lon',
    'tcol', 'bootstrap_tcol_cis', 'anomalies', 'anomalies_from',
    'anomalies_to', 'temporal_matching'
]
DS_FIELDS = [
    'dataset', 'version', 'is_spatial_reference', 'is_temporal_reference'
]

IRREGULAR_GRIDS = {
    'SMAP_L3': 0.35,
    'SMOS_L3': 0.25,
    'SMOS_IC': 0.25,
    'ASCAT': 0.1,
    'SMOS_L2': 0.135,  # 15km
    'SMOS_SBPCA': 0.135,  # 15km
<<<<<<< HEAD
    'SMAP_L2': 0.35,  # 35km
}
=======
    'SMAP_L2': 0.35,
}  # 35km
>>>>>>> 22218763

START_TIME = datetime(1978, 1, 1).strftime('%Y-%m-%d')
END_TIME = datetime.now().strftime('%Y-%m-%d')

METADATA_TEMPLATE = qr_globals.METADATA_TEMPLATE

INSTRUMENT_META = "instrument"
MEASURE_DEPTH_FROM = "instrument_depthfrom"
MEASURE_DEPTH_TO = "instrument_depthto"
METADATA_PLOT_NAMES = {
    "Land cover classification": "metadata_lc_2010",
    "Climate classification": "metadata_climate_KG",
    "Soil type classification": "metadata_instrument_depth_and_soil_type",
    "FRM classification": "metadata_frm_class",
}

TEMP_MATCH_WINDOW = ValidationRun.TEMP_MATCH_WINDOW

# scaling methods
SCALING_METHODS = ValidationRun.SCALING_METHODS

USER_DATASET_MIN_ID = 200
USER_DATASET_VERSION_MIN_ID = 500
USER_DATASET_VARIABLE_MIN_ID = 500

# netcdf compression means
IMPLEMENTED_COMPRESSIONS = qr_globals.IMPLEMENTED_COMPRESSIONS
ALLOWED_COMPRESSION_LEVELS = qr_globals.ALLOWED_COMPRESSION_LEVELS

# intra-annual metrics related
DEFAULT_TSW = qr_globals.DEFAULT_TSW
TEMPORAL_SUB_WINDOW_NC_COORD_NAME = qr_globals.TEMPORAL_SUB_WINDOW_NC_COORD_NAME


# default temporal sub windows
TEMPORAL_SUB_WINDOWS = qr_globals.TEMPORAL_SUB_WINDOWS

# overlap parameter interval definiton
OVERLAP_MIN = 0
OVERLAP_MAX = 185

# max amount of datasets that can be compared in one validation run
MAX_NUM_DS_PER_VAL_RUN = qr_globals.MAX_NUM_DS_PER_VAL_RUN

ISMN_LIST_FILE_NAME = 'ismn_station_list.csv'
GEOJSON_FILE_NAME = 'ismn_sensors.json'

<|MERGE_RESOLUTION|>--- conflicted
+++ resolved
@@ -4,9 +4,28 @@
 import numpy as np
 from validator.models import ValidationRun
 import qa4sm_reader.globals as qr_globals
+import qa4sm_reader.globals as qr_globals
 
 OUTPUT_FOLDER = settings.MEDIA_ROOT
 
+
+METRICS = qr_globals.METRICS
+
+NON_METRICS = qr_globals.NON_METRICS
+
+BAD_METRICS = qr_globals.BAD_METRICS
+
+METRIC_TEMPLATE = [
+    "overview_{id_ref}-{ds_ref}_and_{id_sat}-{ds_sat}_", "{metric}"
+]
+
+TEMPORAL_SUB_WINDOW_SEPARATOR = qr_globals.TEMPORAL_SUB_WINDOW_SEPARATOR
+
+INTRA_ANNUAL_METRIC_TEMPLATE = qr_globals.INTRA_ANNUAL_METRIC_TEMPLATE
+
+INTRA_ANNUAL_TCOL_METRIC_TEMPLATE = qr_globals.INTRA_ANNUAL_TCOL_METRIC_TEMPLATE
+
+TC_METRICS = qr_globals.TC_METRICS
 
 METRICS = qr_globals.METRICS
 
@@ -30,7 +49,15 @@
     "overview_{id_ref}-{ds_ref}_and_{id_sat}-{ds_sat}_and_{id_sat2}-{ds_sat2}",
     "_{metric}", "_for_{id_met}-{ds_met}"
 ]
-
+TC_METRIC_TEMPLATE = [
+    "overview_{id_ref}-{ds_ref}_and_{id_sat}-{ds_sat}_and_{id_sat2}-{ds_sat2}",
+    "_{metric}", "_for_{id_met}-{ds_met}"
+]
+
+STABILITY_METRICS = qr_globals.STABILITY_METRICS
+#-----------------------------------------------------------------------------------------------------------------------
+#TODO: If a new dataset is added here, make sure to add it to `qa4sm_reader.globals.DATASETS` as well
+#-----------------------------------------------------------------------------------------------------------------------
 STABILITY_METRICS = qr_globals.STABILITY_METRICS
 #-----------------------------------------------------------------------------------------------------------------------
 #TODO: If a new dataset is added here, make sure to add it to `qa4sm_reader.globals.DATASETS` as well
@@ -52,6 +79,11 @@
 SMOS_L2 = 'SMOS_L2'
 SMAP_L2 = 'SMAP_L2'
 SMOS_SBPCA = 'SMOS_SBPCA'
+#-----------------------------------------------------------------------------------------------------------------------
+
+DATASETS = qr_globals.DATASETS
+
+MAX_NUM_DS_PER_VAL_RUN = qr_globals.MAX_NUM_DS_PER_VAL_RUN
 #-----------------------------------------------------------------------------------------------------------------------
 
 DATASETS = qr_globals.DATASETS
@@ -139,6 +171,14 @@
 DS_FIELDS = [
     'dataset', 'version', 'is_spatial_reference', 'is_temporal_reference'
 ]
+VR_FIELDS = [
+    'interval_from', 'interval_to', 'max_lat', 'min_lat', 'max_lon', 'min_lon',
+    'tcol', 'bootstrap_tcol_cis', 'anomalies', 'anomalies_from',
+    'anomalies_to', 'temporal_matching'
+]
+DS_FIELDS = [
+    'dataset', 'version', 'is_spatial_reference', 'is_temporal_reference'
+]
 
 IRREGULAR_GRIDS = {
     'SMAP_L3': 0.35,
@@ -147,13 +187,8 @@
     'ASCAT': 0.1,
     'SMOS_L2': 0.135,  # 15km
     'SMOS_SBPCA': 0.135,  # 15km
-<<<<<<< HEAD
     'SMAP_L2': 0.35,  # 35km
 }
-=======
-    'SMAP_L2': 0.35,
-}  # 35km
->>>>>>> 22218763
 
 START_TIME = datetime(1978, 1, 1).strftime('%Y-%m-%d')
 END_TIME = datetime.now().strftime('%Y-%m-%d')
@@ -169,6 +204,12 @@
     "Soil type classification": "metadata_instrument_depth_and_soil_type",
     "FRM classification": "metadata_frm_class",
 }
+METADATA_PLOT_NAMES = {
+    "Land cover classification": "metadata_lc_2010",
+    "Climate classification": "metadata_climate_KG",
+    "Soil type classification": "metadata_instrument_depth_and_soil_type",
+    "FRM classification": "metadata_frm_class",
+}
 
 TEMP_MATCH_WINDOW = ValidationRun.TEMP_MATCH_WINDOW
 
@@ -198,6 +239,25 @@
 # max amount of datasets that can be compared in one validation run
 MAX_NUM_DS_PER_VAL_RUN = qr_globals.MAX_NUM_DS_PER_VAL_RUN
 
+# netcdf compression means
+IMPLEMENTED_COMPRESSIONS = qr_globals.IMPLEMENTED_COMPRESSIONS
+ALLOWED_COMPRESSION_LEVELS = qr_globals.ALLOWED_COMPRESSION_LEVELS
+
+# intra-annual metrics related
+DEFAULT_TSW = qr_globals.DEFAULT_TSW
+TEMPORAL_SUB_WINDOW_NC_COORD_NAME = qr_globals.TEMPORAL_SUB_WINDOW_NC_COORD_NAME
+
+
+# default temporal sub windows
+TEMPORAL_SUB_WINDOWS = qr_globals.TEMPORAL_SUB_WINDOWS
+
+# overlap parameter interval definiton
+OVERLAP_MIN = 0
+OVERLAP_MAX = 185
+
+# max amount of datasets that can be compared in one validation run
+MAX_NUM_DS_PER_VAL_RUN = qr_globals.MAX_NUM_DS_PER_VAL_RUN
+
 ISMN_LIST_FILE_NAME = 'ismn_station_list.csv'
 GEOJSON_FILE_NAME = 'ismn_sensors.json'
 
