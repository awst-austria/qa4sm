from django.conf import settings
from datetime import datetime


OUTPUT_FOLDER = settings.MEDIA_ROOT

METRICS = {'R' : 'Pearson\'s r',
           'p_R' : 'Pearson\'s r p-value',
           'rho' : 'Spearman\'s rho',
           'p_rho' : 'Spearman\'s rho p-value',
           'RMSD' : 'Root-mean-square deviation',
           'BIAS' : 'Bias (difference of means)',
           'n_obs' : '# observations',
           'urmsd' : 'Unbiased root-mean-square deviation',
           'RSS' : 'Residual sum of squares',
           'mse' : 'Mean square error',
           'mse_corr' : 'Mean square error correlation',
           'mse_bias' : 'Mean square error bias',
           'mse_var' : 'Mean square error variance',}

METRIC_TEMPLATE = ["overview_{id_ref}-{ds_ref}_and_{id_sat}-{ds_sat}_",
                   "{metric}"]

TC_METRICS = {'snr': 'TC: Signal-to-noise ratio',
              'err_std': 'TC: Error standard deviation',
              'beta': 'TC: Scaling coefficient',}

TC_METRIC_TEMPLATE = ["overview_{id_ref}-{ds_ref}_and_{id_sat}-{ds_sat}_and_{id_sat2}-{ds_sat2}",
                      "_{metric}",
                      "_for_{id_met}-{ds_met}"]

C3S = 'C3S'
ISMN = 'ISMN'
GLDAS = 'GLDAS'
SMAP = 'SMAP'
ASCAT = 'ASCAT'
CCI = 'ESA_CCI_SM_combined'
CCIA = 'ESA_CCI_SM_active'
CCIP = 'ESA_CCI_SM_passive'
SMOS = 'SMOS'
ERA5 = 'ERA5'
ERA5_LAND = 'ERA5_LAND'

## dataset versions
C3S_V201706 = 'C3S_V201706'
C3S_V201812 = 'C3S_V201812'
C3S_V201912 = 'C3S_V201912'
ISMN_V20180712_MINI = 'ISMN_V20180712_MINI'
ISMN_V20191211 = 'ISMN_V20191211'
SMAP_V5_PM = 'SMAP_V5_PM'
SMAP_V6_PM = 'SMAP_V6_PM'
SMOS_105_ASC = 'SMOS_105_ASC'
GLDAS_NOAH025_3H_2_1 = 'GLDAS_NOAH025_3H_2_1'
ASCAT_H113 = 'ASCAT_H113'
ERA5_20190613 = 'ERA5_20190613'
ERA5_Land_V20190904 = 'ERA5_LAND_V20190904'
ESA_CCI_SM_A_V04_4 = 'ESA_CCI_SM_A_V04_4'
ESA_CCI_SM_P_V04_4 = 'ESA_CCI_SM_P_V04_4'
ESA_CCI_SM_C_V04_4 = 'ESA_CCI_SM_C_V04_4'
ESA_CCI_SM_A_V04_5 = 'ESA_CCI_SM_A_V04_5'
ESA_CCI_SM_P_V04_5 = 'ESA_CCI_SM_P_V04_5'
ESA_CCI_SM_C_V04_5 = 'ESA_CCI_SM_C_V04_5'
ESA_CCI_SM_C_V04_7 = 'ESA_CCI_SM_C_V04_7'
ESA_CCI_SM_A_V05_2 = 'ESA_CCI_SM_A_V05_2'
ESA_CCI_SM_P_V05_2 = 'ESA_CCI_SM_P_V05_2'
ESA_CCI_SM_C_V05_2 = 'ESA_CCI_SM_C_V05_2'

## dataset data variables
C3S_sm = 'C3S_sm'
SMAP_soil_moisture = 'SMAP_soil_moisture'
SMOS_sm = 'SMOS_sm'
ASCAT_sm = 'ASCAT_sm'
ISMN_soil_moisture = 'ISMN_soil_moisture'
GLDAS_SoilMoi0_10cm_inst = 'GLDAS_SoilMoi0_10cm_inst'
GLDAS_SoilMoi10_40cm_inst = 'GLDAS_SoilMoi10_40cm_inst'
GLDAS_SoilMoi40_100cm_inst = 'GLDAS_SoilMoi40_100cm_inst'
GLDAS_SoilMoi100_200cm_inst = 'GLDAS_SoilMoi100_200cm_inst'
ERA5_sm = 'ERA5_sm'
ERA5_LAND_sm = 'ERA5_LAND_sm'
ESA_CCI_SM_P_sm = 'ESA_CCI_SM_P_sm'
ESA_CCI_SM_A_sm = 'ESA_CCI_SM_A_sm'
ESA_CCI_SM_C_sm = 'ESA_CCI_SM_C_sm'

<<<<<<< HEAD
# left empty, because if in the future we want to exclude some datasets from the reference group it will be enough to
# insert it's shortname to the list
NOT_AS_REFERENCE = []
=======
NOT_AS_REFERENCE = [SMAP, SMOS, ASCAT]
>>>>>>> b13c64af

IRREGULAR_GRIDS = {'SMAP' : 0.35,
                   'SMOS' : 0.25,
                   'ASCAT' : 0.1}

START_TIME = datetime(1978, 1, 1).strftime('%Y-%m-%d')
END_TIME = datetime.now().strftime('%Y-%m-%d')
<|MERGE_RESOLUTION|>--- conflicted
+++ resolved
@@ -81,13 +81,10 @@
 ESA_CCI_SM_A_sm = 'ESA_CCI_SM_A_sm'
 ESA_CCI_SM_C_sm = 'ESA_CCI_SM_C_sm'
 
-<<<<<<< HEAD
+
 # left empty, because if in the future we want to exclude some datasets from the reference group it will be enough to
 # insert it's shortname to the list
 NOT_AS_REFERENCE = []
-=======
-NOT_AS_REFERENCE = [SMAP, SMOS, ASCAT]
->>>>>>> b13c64af
 
 IRREGULAR_GRIDS = {'SMAP' : 0.35,
                    'SMOS' : 0.25,
