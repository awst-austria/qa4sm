from django.conf import settings
from datetime import datetime
import pandas as pd
import numpy as np
from validator.models import ValidationRun
import qa4sm_reader.globals as qr_globals

OUTPUT_FOLDER = settings.MEDIA_ROOT


METRICS = qr_globals.METRICS

NON_METRICS = qr_globals.NON_METRICS

BAD_METRICS = qr_globals.BAD_METRICS

METRIC_TEMPLATE = [
    "overview_{id_ref}-{ds_ref}_and_{id_sat}-{ds_sat}_", "{metric}"
]

TEMPORAL_SUB_WINDOW_SEPARATOR = qr_globals.TEMPORAL_SUB_WINDOW_SEPARATOR

INTRA_ANNUAL_METRIC_TEMPLATE = qr_globals.INTRA_ANNUAL_METRIC_TEMPLATE

INTRA_ANNUAL_TCOL_METRIC_TEMPLATE = qr_globals.INTRA_ANNUAL_TCOL_METRIC_TEMPLATE

TC_METRICS = qr_globals.TC_METRICS

TC_METRIC_TEMPLATE = [
    "overview_{id_ref}-{ds_ref}_and_{id_sat}-{ds_sat}_and_{id_sat2}-{ds_sat2}",
    "_{metric}", "_for_{id_met}-{ds_met}"
]

#-----------------------------------------------------------------------------------------------------------------------
#TODO: If a new dataset is added here, make sure to add it to `qa4sm_reader.globals.DATASETS` as well
#-----------------------------------------------------------------------------------------------------------------------
C3SC = 'C3S_combined'
ISMN = 'ISMN'
GLDAS = 'GLDAS'
SMAP_L3 = 'SMAP_L3'
ASCAT = 'ASCAT'
CCIC = 'ESA_CCI_SM_combined'
CCIA = 'ESA_CCI_SM_active'
CCIP = 'ESA_CCI_SM_passive'
SMOS_IC = 'SMOS_IC'
ERA5 = 'ERA5'
ERA5_LAND = 'ERA5_LAND'
CGLS_CSAR_SSM1km = 'CGLS_CSAR_SSM1km'
CGLS_SCATSAR_SWI1km = 'CGLS_SCATSAR_SWI1km'
SMOS_L3 = 'SMOS_L3'
SMOS_L2 = 'SMOS_L2'
SMAP_L2 = 'SMAP_L2'
SMOS_SBPCA = 'SMOS_SBPCA'
#-----------------------------------------------------------------------------------------------------------------------

DATASETS = qr_globals.DATASETS

MAX_NUM_DS_PER_VAL_RUN = qr_globals.MAX_NUM_DS_PER_VAL_RUN

# dataset versions
C3S_V201706 = 'C3S_V201706'
C3S_V201812 = 'C3S_V201812'
C3S_V201912 = 'C3S_V201912'
C3S_V202012 = 'C3S_V202012'
C3S_V202212 = 'C3S_V202212'
ISMN_V20180712_MINI = 'ISMN_V20180712_MINI'
ISMN_V20191211 = 'ISMN_V20191211'
ISMN_V20210131 = 'ISMN_V20210131'
ISMN_VRelease2_Verification = 'ISMN_VRelease2_Verification'
ISMN_V20230110 = 'ISMN_V20230110'
SMAP_V5_PM = 'SMAP_V5_PM'
SMAP_V6_PM = 'SMAP_V6_PM'
SMAP_V5_AM = 'SMAP_V5_AM'
SMAP_V6_AM = 'SMAP_V6_AM'
SMOS_105_ASC = 'SMOS_105_ASC'
GLDAS_NOAH025_3H_2_1 = 'GLDAS_NOAH025_3H_2_1'
ASCAT_H113 = 'ASCAT_H113'
ERA5_20190613 = 'ERA5_20190613'
ERA5_Land_V20190904 = 'ERA5_LAND_V20190904'
ESA_CCI_SM_A_V04_4 = 'ESA_CCI_SM_A_V04_4'
ESA_CCI_SM_P_V04_4 = 'ESA_CCI_SM_P_V04_4'
ESA_CCI_SM_C_V04_4 = 'ESA_CCI_SM_C_V04_4'
ESA_CCI_SM_A_V04_5 = 'ESA_CCI_SM_A_V04_5'
ESA_CCI_SM_P_V04_5 = 'ESA_CCI_SM_P_V04_5'
ESA_CCI_SM_C_V04_5 = 'ESA_CCI_SM_C_V04_5'
ESA_CCI_SM_C_V04_7 = 'ESA_CCI_SM_C_V04_7'
ESA_CCI_SM_A_V05_2 = 'ESA_CCI_SM_A_V05_2'
ESA_CCI_SM_P_V05_2 = 'ESA_CCI_SM_P_V05_2'
ESA_CCI_SM_C_V05_2 = 'ESA_CCI_SM_C_V05_2'
ESA_CCI_SM_A_V06_1 = 'ESA_CCI_SM_A_V06_1'
ESA_CCI_SM_P_V06_1 = 'ESA_CCI_SM_P_V06_1'
ESA_CCI_SM_C_V06_1 = 'ESA_CCI_SM_C_V06_1'
ESA_CCI_SM_A_V07_1 = 'ESA_CCI_SM_A_V07_1'
ESA_CCI_SM_P_V07_1 = 'ESA_CCI_SM_P_V07_1'
ESA_CCI_SM_C_V07_1 = 'ESA_CCI_SM_C_V07_1'
ESA_CCI_SM_A_V08_1 = 'ESA_CCI_SM_A_V08_1'
ESA_CCI_SM_P_V08_1 = 'ESA_CCI_SM_P_V08_1'
ESA_CCI_SM_C_V08_1 = 'ESA_CCI_SM_C_V08_1'
CGLS_CSAR_SSM1km_V1_1 = 'CGLS_CSAR_SSM1km_V1_1'
CGLS_SCATSAR_SWI1km_V1_0 = 'CGLS_SCATSAR_SWI1km_V1_0'
SMOSL3_Level3_DESC = 'SMOSL3_v339_DESC'
SMOSL3_Level3_ASC = 'SMOSL3_v339_ASC'
SMOSL2_700 = 'SMOSL2_v700'
SMAPL2_V8 = 'SMAPL2_V8'
SMOS_SBPCA_v724 = 'SMOS_SBPCA_v724'

# dataset data variables PRETTY NAMES
C3S_sm = 'C3S_sm'
SMAP_soil_moisture = 'SMAP_soil_moisture'
SMOS_sm = 'SMOS_sm'
ASCAT_sm = 'ASCAT_sm'
ISMN_soil_moisture = 'ISMN_soil_moisture'
GLDAS_SoilMoi0_10cm_inst = 'GLDAS_SoilMoi0_10cm_inst'
GLDAS_SoilMoi10_40cm_inst = 'GLDAS_SoilMoi10_40cm_inst'
GLDAS_SoilMoi40_100cm_inst = 'GLDAS_SoilMoi40_100cm_inst'
GLDAS_SoilMoi100_200cm_inst = 'GLDAS_SoilMoi100_200cm_inst'
ERA5_sm = 'ERA5_sm'
ERA5_LAND_sm = 'ERA5_LAND_sm'
ESA_CCI_SM_P_sm = 'ESA_CCI_SM_P_sm'
ESA_CCI_SM_A_sm = 'ESA_CCI_SM_A_sm'
ESA_CCI_SM_C_sm = 'ESA_CCI_SM_C_sm'
SMOSL3_sm = 'SMOSL3_sm'
SMOSL2_sm = 'SMOSL2_sm'
SMAPL2_soil_moisture = 'SMAPL2_soil_moisture'
SMOS_SBPCA_sm = 'SMOS_SBPCA_sm'

# left empty, because if in the future we want to exclude some datasets from the reference group it will be enough to
# insert it's shortname to the list
NOT_AS_REFERENCE = []

# ValidationRun and Datasets fields for comparison when looking for a validation with the same settings
VR_FIELDS = [
    'interval_from', 'interval_to', 'max_lat', 'min_lat', 'max_lon', 'min_lon',
    'tcol', 'bootstrap_tcol_cis', 'anomalies', 'anomalies_from',
    'anomalies_to', 'temporal_matching'
]
DS_FIELDS = [
    'dataset', 'version', 'is_spatial_reference', 'is_temporal_reference'
]

IRREGULAR_GRIDS = {
    'SMAP_L3': 0.35,
    'SMOS_L3': 0.25,
    'SMOS_IC': 0.25,
    'ASCAT': 0.1,
    'SMOS_L2': 0.135,  # 15km
    'SMOS_SBPCA': 0.135,  # 15km
    'SMAP_L2': 0.35,
}  # 35km

START_TIME = datetime(1978, 1, 1).strftime('%Y-%m-%d')
END_TIME = datetime.now().strftime('%Y-%m-%d')

METADATA_TEMPLATE = qr_globals.METADATA_TEMPLATE

INSTRUMENT_META = "instrument"
MEASURE_DEPTH_FROM = "instrument_depthfrom"
MEASURE_DEPTH_TO = "instrument_depthto"
METADATA_PLOT_NAMES = {
    "Land cover classification": "metadata_lc_2010",
    "Climate classification": "metadata_climate_KG",
    "Soil type classification": "metadata_instrument_depth_and_soil_type",
    "FRM classification": "metadata_frm_class",
}

TEMP_MATCH_WINDOW = ValidationRun.TEMP_MATCH_WINDOW

# scaling methods
SCALING_METHODS = ValidationRun.SCALING_METHODS

USER_DATASET_MIN_ID = 200
USER_DATASET_VERSION_MIN_ID = 500
USER_DATASET_VARIABLE_MIN_ID = 500

# netcdf compression means
IMPLEMENTED_COMPRESSIONS = qr_globals.IMPLEMENTED_COMPRESSIONS
ALLOWED_COMPRESSION_LEVELS = qr_globals.ALLOWED_COMPRESSION_LEVELS

# intra-annual metrics related
DEFAULT_TSW = qr_globals.DEFAULT_TSW
TEMPORAL_SUB_WINDOW_NC_COORD_NAME = qr_globals.TEMPORAL_SUB_WINDOW_NC_COORD_NAME
<<<<<<< HEAD

# inter-annual metrics related
add_annual_subwindows = qr_globals.add_annual_subwindows


# default temporal sub windows
TEMPORAL_SUB_WINDOWS = qr_globals.TEMPORAL_SUB_WINDOWS

=======


# default temporal sub windows
TEMPORAL_SUB_WINDOWS = qr_globals.TEMPORAL_SUB_WINDOWS

# overlap parameter interval definiton
OVERLAP_MIN = 0
OVERLAP_MAX = 185

# max amount of datasets that can be compared in one validation run
MAX_NUM_DS_PER_VAL_RUN = qr_globals.MAX_NUM_DS_PER_VAL_RUN

>>>>>>> fa1d39ac
ISMN_LIST_FILE_NAME = 'ismn_station_list.csv'
GEOJSON_FILE_NAME = 'ismn_sensors.json'<|MERGE_RESOLUTION|>--- conflicted
+++ resolved
@@ -179,20 +179,13 @@
 # intra-annual metrics related
 DEFAULT_TSW = qr_globals.DEFAULT_TSW
 TEMPORAL_SUB_WINDOW_NC_COORD_NAME = qr_globals.TEMPORAL_SUB_WINDOW_NC_COORD_NAME
-<<<<<<< HEAD
-
-# inter-annual metrics related
-add_annual_subwindows = qr_globals.add_annual_subwindows
 
 
 # default temporal sub windows
 TEMPORAL_SUB_WINDOWS = qr_globals.TEMPORAL_SUB_WINDOWS
 
-=======
-
-
-# default temporal sub windows
-TEMPORAL_SUB_WINDOWS = qr_globals.TEMPORAL_SUB_WINDOWS
+# inter-annual metrics related
+add_annual_subwindows = qr_globals.add_annual_subwindows
 
 # overlap parameter interval definiton
 OVERLAP_MIN = 0
@@ -201,6 +194,5 @@
 # max amount of datasets that can be compared in one validation run
 MAX_NUM_DS_PER_VAL_RUN = qr_globals.MAX_NUM_DS_PER_VAL_RUN
 
->>>>>>> fa1d39ac
 ISMN_LIST_FILE_NAME = 'ismn_station_list.csv'
 GEOJSON_FILE_NAME = 'ismn_sensors.json'