--- conflicted
+++ resolved
@@ -82,12 +82,10 @@
 ESA_CCI_SM_C_sm = 'ESA_CCI_SM_C_sm'
 
 NOT_AS_REFERENCE = [SMAP, SMOS, ASCAT]
-<<<<<<< HEAD
+
 IRREGULAR_GRIDS = {'SMAP' : 0.35,
                    'SMOS' : 0.25,
                    'ASCAT' : 0.1}
-=======
 
 START_TIME = datetime(1978, 1, 1).strftime('%Y-%m-%d')
 END_TIME = datetime.now().strftime('%Y-%m-%d')
->>>>>>> b780712f
