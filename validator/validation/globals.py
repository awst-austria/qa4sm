--- conflicted
+++ resolved
@@ -81,11 +81,7 @@
 ESA_CCI_SM_A_sm = 'ESA_CCI_SM_A_sm'
 ESA_CCI_SM_C_sm = 'ESA_CCI_SM_C_sm'
 
-<<<<<<< HEAD
 NOT_AS_REFERENCE = [SMAP, SMOS, ASCAT]
 
 START_TIME = datetime(1978, 1, 1).strftime('%Y-%m-%d')
 END_TIME = datetime.now().strftime('%Y-%m-%d')
-=======
-NOT_AS_REFERENCE = [SMAP, SMOS, ASCAT]
->>>>>>> 6c7d9e01
