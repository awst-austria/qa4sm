--- conflicted
+++ resolved
@@ -159,11 +159,8 @@
 
 }
 
-<<<<<<< HEAD
+
 function ajax_attach_validation(result_id){
-=======
-function ajax_copy_validation(result_id){
->>>>>>> e8fc67fc
   var url =  result_url.replace('00000000-0000-0000-0000-000000000000', result_id);
   var formdata = { "add_validation" : true};
   $.ajaxSetup({
@@ -181,11 +178,8 @@
   });
 }
 
-<<<<<<< HEAD
+
 function ajax_detach_validation(result_id){
-=======
-function ajax_remove_copied_validation(result_id){
->>>>>>> e8fc67fc
   if (!confirm('Do you really want to remove this validation from your list?')) {
          return;
   }
@@ -203,7 +197,6 @@
         location.reload();
       }
   });
-<<<<<<< HEAD
 }
 
 function ajax_copy_validation(result_id){
@@ -222,6 +215,4 @@
         window.location.href = new_url
       }
   });
-=======
->>>>>>> e8fc67fc
-}+}
