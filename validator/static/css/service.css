html {
    font-size: 14px;
}

@media(min-width: 768px) {
    html {
        font-size: 16px;
    }
}

.navbar {
    background-color: #00AAE3;
    color: #ffffff;
}

.navbar-brand {
    color: #ffffff;
}

.navbar-brand:hover {
    color: #ffffff;
    text-decoration: underline;
}

.nav-link {
    color: #FFDB5C;
}

.nav-link:focus, .nav-link:hover {
    color: #F8C100;
}

.navbar-btn {
    color: #FFDB5C;
    border-color: #FFDB5C;
}

.navbar-toggler-icon {
    display: inline-block;
    width: 1.5em;
    height: 1.5em;
    vertical-align: middle;
    content: "";
    background: no-repeat center center;
    background-size: 100% 100%;
    background-image: url("data:image/svg+xml,%3csvg xmlns='http://www.w3.org/2000/svg' width='30' height='30' viewBox='0 0 30 30'%3e%3cpath stroke='rgb%28 255.0, 219.0, 92.0 %29' stroke-linecap='round' stroke-miterlimit='10' stroke-width='2' d='M4 7h22M4 15h22M4 23h22'/%3e%3c/svg%3e");
}

.navbar-btn:hover, .navbar-btn:not(:disabled):not(.disabled):active {
    color: #fff;
    background-color: #F8C100;
    border-color: #FFDB5C;
}

.navbar-btn-active {
    color: #fff;
    background-color: #F8C100;
}

.navbar-btn:focus, .navbar-btn:not(:disabled):not(.disabled):active:focus {
    box-shadow: 0 0 0 .2rem rgba(248, 193, 0, .5);
}

.show > .btn-outline-primary.dropdown-toggle {
    background-color: inherit;
    color: #FFDB5C;
    border-color: #FFDB5C;
}

.show > .btn-outline-primary.dropdown-toggle:focus {
    box-shadow: 0 0 0 .2rem rgba(248, 193, 0, .5);
}

.dropdown-item.navbar-btn-active {
    color: initial;
}

.dropdown-item:active, .dropdown-item:focus, .dropdown-item:hover {
    background-color: rgba(248, 193, 0, .5);
}

.container {
    max-width: 960px;
}

.card-body {
    text-align: left;
}

.center-text {
    text-align: center;
}

.addon-w {
    min-width: 6.5rem;
}

.addon-w-pub {
    min-width: 7rem;
}

.box-shadow {
    box-shadow: 0 .25rem .75rem rgba(0, 0, 0, .05);
}

.indented {
    margin-left: 1rem;
}

.nav-tabs .nav-item:not(:last-child) {
    margin-right: initial;
}

.nav-tabs .nav-item {
    margin-left: .25rem;
    margin-top: .25rem;
    line-height: .8;
}

.nav-tabs .nav-link {
    color: #888a85;
    border-color: #e9ecef #e9ecef #dee2e6;
}

.tab-plus {
    margin-left: auto;
    margin-right: 0.3rem;
    margin-top: .2rem;
    margin-bottom: .2rem;
    padding: 0 .35rem;
}

.tab-minus {
    position: relative;
    left: -0.8rem;
     width: 0.1rem;
     margin-right: 0.000001rem;
     padding: .0000001rem;
     color: black;
}
.tab-minus:hover {
    color: black;
    text-decoration: none;
    transform: scale(1.2);
}

a.doilink {
    color: white;
}
div.col-1{
    visibility: hidden;
}
div.plot_div {
    width: 100%;
    height: 10%;
}

#user_info {
    border-top: 1px solid gray;
    border-bottom: 1px solid gray;
}
#user_info h2{
  font-size: 1.2em;
  font-weight: normal;
}
#hide_user_info{
  font-size: 1.2em;
}
#user_info > #hide_user_info{
    position: relative;
    left: 92%;
}
#users_list {
    background-color: white;
    font-size: 0.9em;
    height: 2em;
}
#users_list optgroup {
    font-size: 1em;
}
.validate-confirm {
  display: none;
  color: #00212e;
}
div.ui-dialog-titlebar{
  background-color: #00AAE3;
  color: white;
}
.hide_element {
  display: none;
}

.att_val_container{
  background-color: white;
  color: black;
  padding: 0.3em 0.3em 0.3em 0.3em;
}
.att_val_container h5.my-0{
  float: left;
  padding-top: 0.3em;
}
.att_val_container div.col-sm{
  text-align: right;
}

.dropdown {
  position: relative;
  background: none;
  display: inline-block;
}

.dropdownbutton {
  background-color: inherit;
  color: black;
  padding: 8px;
  font-size: 1em;
  border: none;
  display: inline-block;
  white-space: normal;
}

.dropdown-content {
  display: none;
  position: absolute;
  background-color: #f1f1f1;
  min-width: 160px;
  box-shadow: 0px 8px 16px 0px rgba(0,0,0,0.2);
  z-index: 1;
}

.dropdown-content a:hover {background-color: #ddd;}

.dropdown:hover .dropdown-content {display: block;}

.dropdown:hover .dropdownbutton {-webkit-transform: scale(1.1);}

.country-table td {
    font-size: 1rem;
    border: 1px solid #7F8177;
}
#toggle-countries{
    cursor: pointer;
    color: #00aae3;
<<<<<<< HEAD
=======
}
input.vTextField{
    width: 900px;
>>>>>>> f65262dd
}<|MERGE_RESOLUTION|>--- conflicted
+++ resolved
@@ -241,10 +241,7 @@
 #toggle-countries{
     cursor: pointer;
     color: #00aae3;
-<<<<<<< HEAD
-=======
 }
 input.vTextField{
     width: 900px;
->>>>>>> f65262dd
 }