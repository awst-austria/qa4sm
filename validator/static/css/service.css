--- conflicted
+++ resolved
@@ -188,8 +188,8 @@
 }
 .hide_element {
   display: none;
-<<<<<<< HEAD
-}
+}
+
 .att_val_container{
   background-color: white;
   color: black;
@@ -201,6 +201,4 @@
 }
 .att_val_container div.col-sm{
   text-align: right;
-=======
->>>>>>> 84fe3bff
 }