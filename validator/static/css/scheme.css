--- conflicted
+++ resolved
@@ -317,8 +317,8 @@
 }
 label[for="depth_from"]{
     margin-right: .12rem;
-<<<<<<< HEAD
-}
+}
+
 button.ui-datepicker-current {
     display: none;
 }
@@ -335,6 +335,4 @@
 }
 button.ui-datepicker-trigger{
   margin-left: 7px;
-=======
->>>>>>> 6c7d9e01
-}+}
