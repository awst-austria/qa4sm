--- conflicted
+++ resolved
@@ -11,12 +11,8 @@
             "default_parameter": null,
             "to_include": null,
             "disable_filter": null,
-<<<<<<< HEAD
-            "default_set_active": true
-=======
-            "default_set_active": true,
-            "readonly": false
->>>>>>> f65262dd
+            "default_set_active": true,
+            "readonly": false
         }
     },
     {
@@ -31,12 +27,8 @@
             "default_parameter": null,
             "to_include": null,
             "disable_filter": null,
-<<<<<<< HEAD
-            "default_set_active": true
-=======
-            "default_set_active": true,
-            "readonly": false
->>>>>>> f65262dd
+            "default_set_active": true,
+            "readonly": false
         }
     },
     {
@@ -51,12 +43,8 @@
             "default_parameter": null,
             "to_include": "4,5",
             "disable_filter": null,
-<<<<<<< HEAD
-            "default_set_active": true
-=======
-            "default_set_active": true,
-            "readonly": false
->>>>>>> f65262dd
+            "default_set_active": true,
+            "readonly": false
         }
     },
     {
@@ -71,12 +59,8 @@
             "default_parameter": null,
             "to_include": null,
             "disable_filter": null,
-<<<<<<< HEAD
-            "default_set_active": false
-=======
-            "default_set_active": false,
-            "readonly": false
->>>>>>> f65262dd
+            "default_set_active": false,
+            "readonly": false
         }
     },
     {
@@ -91,12 +75,8 @@
             "default_parameter": null,
             "to_include": null,
             "disable_filter": null,
-<<<<<<< HEAD
-            "default_set_active": false
-=======
-            "default_set_active": false,
-            "readonly": false
->>>>>>> f65262dd
+            "default_set_active": false,
+            "readonly": false
         }
     },
     {
@@ -111,12 +91,8 @@
             "default_parameter": null,
             "to_include": null,
             "disable_filter": 7,
-<<<<<<< HEAD
-            "default_set_active": false
-=======
-            "default_set_active": false,
-            "readonly": false
->>>>>>> f65262dd
+            "default_set_active": false,
+            "readonly": false
         }
     },
     {
@@ -131,12 +107,8 @@
             "default_parameter": null,
             "to_include": null,
             "disable_filter": 6,
-<<<<<<< HEAD
-            "default_set_active": false
-=======
-            "default_set_active": false,
-            "readonly": false
->>>>>>> f65262dd
+            "default_set_active": false,
+            "readonly": false
         }
     },
     {
@@ -151,12 +123,8 @@
             "default_parameter": null,
             "to_include": null,
             "disable_filter": null,
-<<<<<<< HEAD
-            "default_set_active": true
-=======
-            "default_set_active": true,
-            "readonly": false
->>>>>>> f65262dd
+            "default_set_active": true,
+            "readonly": false
         }
     },
     {
@@ -171,12 +139,8 @@
             "default_parameter": null,
             "to_include": null,
             "disable_filter": 11,
-<<<<<<< HEAD
-            "default_set_active": false
-=======
-            "default_set_active": false,
-            "readonly": false
->>>>>>> f65262dd
+            "default_set_active": false,
+            "readonly": false
         }
     },
     {
@@ -191,12 +155,8 @@
             "default_parameter": null,
             "to_include": null,
             "disable_filter": 10,
-<<<<<<< HEAD
-            "default_set_active": false
-=======
-            "default_set_active": false,
-            "readonly": false
->>>>>>> f65262dd
+            "default_set_active": false,
+            "readonly": false
         }
     },
     {
@@ -211,12 +171,8 @@
             "default_parameter": null,
             "to_include": null,
             "disable_filter": null,
-<<<<<<< HEAD
-            "default_set_active": true
-=======
-            "default_set_active": true,
-            "readonly": false
->>>>>>> f65262dd
+            "default_set_active": true,
+            "readonly": false
         }
     },
     {
@@ -231,12 +187,8 @@
             "default_parameter": null,
             "to_include": null,
             "disable_filter": null,
-<<<<<<< HEAD
-            "default_set_active": true
-=======
-            "default_set_active": true,
-            "readonly": false
->>>>>>> f65262dd
+            "default_set_active": true,
+            "readonly": false
         }
     },
     {
@@ -251,12 +203,8 @@
             "default_parameter": null,
             "to_include": null,
             "disable_filter": null,
-<<<<<<< HEAD
-            "default_set_active": true
-=======
-            "default_set_active": true,
-            "readonly": false
->>>>>>> f65262dd
+            "default_set_active": true,
+            "readonly": false
         }
     },
     {
@@ -271,12 +219,8 @@
             "default_parameter": null,
             "to_include": "19,20,21,22,23",
             "disable_filter": null,
-<<<<<<< HEAD
-            "default_set_active": false
-=======
-            "default_set_active": false,
-            "readonly": false
->>>>>>> f65262dd
+            "default_set_active": false,
+            "readonly": false
         }
     },
     {
@@ -291,12 +235,8 @@
             "default_parameter": null,
             "to_include": null,
             "disable_filter": null,
-<<<<<<< HEAD
-            "default_set_active": true
-=======
-            "default_set_active": true,
-            "readonly": false
->>>>>>> f65262dd
+            "default_set_active": true,
+            "readonly": false
         }
     },
     {
@@ -311,12 +251,8 @@
             "default_parameter": null,
             "to_include": null,
             "disable_filter": null,
-<<<<<<< HEAD
-            "default_set_active": true
-=======
-            "default_set_active": true,
-            "readonly": false
->>>>>>> f65262dd
+            "default_set_active": true,
+            "readonly": false
         }
     },
     {
@@ -331,12 +267,8 @@
             "default_parameter": "AMMA-CATCH,BIEBRZA_S-1,BNZ-LTER,CARBOAFRICA,COSMOS,CTP_SMTMN,DAHRA,FLUXNET-AMERIFLUX,FMI,FR_Aqui,HOBE,iRON,LAB-net,MySMNet,OZNET,PBO_H2O,REMEDHUS,RISMA,RSMN,SCAN,SMOSMANIA,TERENO,USCRN,WEGENERNET,WSMN",
             "to_include": null,
             "disable_filter": null,
-<<<<<<< HEAD
-            "default_set_active": true
-=======
             "default_set_active": true,
             "readonly": true
->>>>>>> f65262dd
         }
     },
     {
@@ -351,12 +283,8 @@
             "default_parameter": null,
             "to_include": null,
             "disable_filter": null,
-<<<<<<< HEAD
-            "default_set_active": true
-=======
-            "default_set_active": true,
-            "readonly": false
->>>>>>> f65262dd
+            "default_set_active": true,
+            "readonly": false
         }
     },
     {
@@ -371,12 +299,8 @@
             "default_parameter": null,
             "to_include": null,
             "disable_filter": null,
-<<<<<<< HEAD
-            "default_set_active": false
-=======
-            "default_set_active": false,
-            "readonly": false
->>>>>>> f65262dd
+            "default_set_active": false,
+            "readonly": false
         }
     },
     {
@@ -391,12 +315,8 @@
             "default_parameter": null,
             "to_include": null,
             "disable_filter": null,
-<<<<<<< HEAD
-            "default_set_active": true
-=======
-            "default_set_active": true,
-            "readonly": false
->>>>>>> f65262dd
+            "default_set_active": true,
+            "readonly": false
         }
     },
     {
@@ -411,12 +331,8 @@
             "default_parameter": null,
             "to_include": null,
             "disable_filter": null,
-<<<<<<< HEAD
-            "default_set_active": false
-=======
-            "default_set_active": false,
-            "readonly": false
->>>>>>> f65262dd
+            "default_set_active": false,
+            "readonly": false
         }
     },
     {
@@ -431,12 +347,8 @@
             "default_parameter": null,
             "to_include": null,
             "disable_filter": null,
-<<<<<<< HEAD
-            "default_set_active": true
-=======
-            "default_set_active": true,
-            "readonly": false
->>>>>>> f65262dd
+            "default_set_active": true,
+            "readonly": false
         }
     },
     {
@@ -451,9 +363,6 @@
             "default_parameter": "0.00,0.10",
             "to_include": null,
             "disable_filter": null,
-<<<<<<< HEAD
-            "default_set_active": true
-=======
             "default_set_active": true,
             "readonly": true
         }
@@ -616,7 +525,6 @@
             "disable_filter": null,
             "default_set_active": true,
             "readonly": true
->>>>>>> f65262dd
         }
     }
 ]