[
    {
        "model": "validator.datasetversion",
        "pk": 1,
        "fields": {
            "short_name": "C3S_V201706",
            "pretty_name": "v201706",
            "help_text": "C3S from June 2017",
            "time_range_start": "1978-11-01",
            "time_range_end": "2017-06-30",
            "geographical_range": null
        }
    },
    {
        "model": "validator.datasetversion",
        "pk": 2,
        "fields": {
            "short_name": "SMAP_V5_PM",
            "pretty_name": "v5 PM/ascending",
            "help_text": "",
            "time_range_start": "2015-03-31",
            "time_range_end": "2018-12-04",
            "geographical_range": null
        }
    },
    {
        "model": "validator.datasetversion",
        "pk": 3,
        "fields": {
            "short_name": "ASCAT_H113",
            "pretty_name": "H113",
            "help_text": "",
            "time_range_start": "2007-01-02",
            "time_range_end": "2017-12-31",
            "geographical_range": null
        }
    },
    {
        "model": "validator.datasetversion",
        "pk": 5,
        "fields": {
            "short_name": "ISMN_V20180712_MINI",
            "pretty_name": "20180712 mini testset",
            "help_text": "Test dataset with only 4 stations",
            "time_range_start": "",
            "time_range_end": "",
            "geographical_range": null
        }
    },
    {
        "model": "validator.datasetversion",
        "pk": 7,
        "fields": {
            "short_name": "GLDAS_NOAH025_3H_2_1",
            "pretty_name": "NOAH025 3H.2.1",
            "help_text": "Version 2.1",
            "time_range_start": "2000-01-01",
            "time_range_end": "2017-12-31",
            "geographical_range": null
        }
    },
    {
        "model": "validator.datasetversion",
        "pk": 10,
        "fields": {
            "short_name": "C3S_V201812",
            "pretty_name": "v201812",
            "help_text": "C3S from December 2018",
            "time_range_start": "1978-11-01",
            "time_range_end": "2018-12-31",
            "geographical_range": null
        }
    },
    {
        "model": "validator.datasetversion",
        "pk": 12,
        "fields": {
            "short_name": "ESA_CCI_SM_C_V04_4",
            "pretty_name": "v04.4",
            "help_text": "",
            "time_range_start": "1978-11-01",
            "time_range_end": "2018-06-30",
            "geographical_range": null
        }
    },
    {
        "model": "validator.datasetversion",
        "pk": 13,
        "fields": {
            "short_name": "SMOS_105_ASC",
            "pretty_name": "V.105 Ascending",
            "help_text": "",
            "time_range_start": "2010-01-12",
            "time_range_end": "2018-12-31",
            "geographical_range": null
        }
    },
    {
        "model": "validator.datasetversion",
        "pk": 15,
        "fields": {
            "short_name": "ERA5_20190613",
            "pretty_name": "v20190613",
            "help_text": "snapshot of the reanalysis dataset from 2019-06-13",
            "time_range_start": "1979-01-01",
            "time_range_end": "2019-03-31",
            "geographical_range": null
        }
    },
    {
        "model": "validator.datasetversion",
        "pk": 16,
        "fields": {
            "short_name": "ERA5_LAND_V20190904",
            "pretty_name": "v20190904",
            "help_text": "snapshot of the reanalysis dataset from 2019-09-04",
            "time_range_start": "2001-01-01",
            "time_range_end": "2019-04-30",
            "geographical_range": null
        }
    },
    {
        "model": "validator.datasetversion",
        "pk": 18,
        "fields": {
            "short_name": "ISMN_V20191211",
            "pretty_name": "20191211 global",
            "help_text": "ISMN from 2019-12-11",
            "time_range_start": "",
            "time_range_end": "2019-12-11",
            "geographical_range": null
        }
    },
    {
        "model": "validator.datasetversion",
        "pk": 19,
        "fields": {
            "short_name": "ESA_CCI_SM_C_V04_5",
            "pretty_name": "v04.5",
            "help_text": "-",
            "time_range_start": "1978-11-01",
            "time_range_end": "2018-12-31",
            "geographical_range": null
        }
    },
    {
        "model": "validator.datasetversion",
        "pk": 20,
        "fields": {
            "short_name": "ESA_CCI_SM_A_V04_5",
            "pretty_name": "v04.5",
            "help_text": "-",
            "time_range_start": "1991-08-05",
            "time_range_end": "2018-12-31",
            "geographical_range": null
        }
    },
    {
        "model": "validator.datasetversion",
        "pk": 21,
        "fields": {
            "short_name": "ESA_CCI_SM_P_V04_5",
            "pretty_name": "v04.5",
            "help_text": "-",
            "time_range_start": "1978-11-01",
            "time_range_end": "2018-12-31",
            "geographical_range": null
        }
    },
    {
        "model": "validator.datasetversion",
        "pk": 24,
        "fields": {
            "short_name": "ESA_CCI_SM_C_V04_7",
            "pretty_name": "v04.7",
            "help_text": "-",
            "time_range_start": "1978-11-01",
            "time_range_end": "2019-12-31",
            "geographical_range": null
        }
    },
    {
        "model": "validator.datasetversion",
        "pk": 25,
        "fields": {
            "short_name": "ESA_CCI_SM_P_V05_2",
            "pretty_name": "v05.2",
            "help_text": "-",
            "time_range_start": "1978-11-01",
            "time_range_end": "2019-12-31",
            "geographical_range": null
        }
    },
    {
        "model": "validator.datasetversion",
        "pk": 26,
        "fields": {
            "short_name": "ESA_CCI_SM_A_V05_2",
            "pretty_name": "v05.2",
            "help_text": "-",
            "time_range_start": "1991-08-05",
            "time_range_end": "2019-12-31",
            "geographical_range": null
        }
    },
    {
        "model": "validator.datasetversion",
        "pk": 27,
        "fields": {
            "short_name": "ESA_CCI_SM_C_V05_2",
            "pretty_name": "v05.2",
            "help_text": "-",
            "time_range_start": "1978-11-01",
            "time_range_end": "2019-12-31",
            "geographical_range": null
        }
    },
    {
        "model": "validator.datasetversion",
        "pk": 28,
        "fields": {
            "short_name": "C3S_V201912",
            "pretty_name": "v201912",
            "help_text": "C3S from December 2019",
            "time_range_start": "1978-11-01",
            "time_range_end": "2019-12-31",
            "geographical_range": null
        }
    },
    {
        "model": "validator.datasetversion",
        "pk": 29,
        "fields": {
            "short_name": "SMAP_V6_PM",
            "pretty_name": "v6 PM/ascending",
            "help_text": "-",
            "time_range_start": "2015-03-31",
            "time_range_end": "2020-05-23",
            "geographical_range": null
        }
    },
    {
        "model": "validator.datasetversion",
        "pk": 30,
        "fields": {
            "short_name": "ISMN_V20210131",
            "pretty_name": "20210131 global",
            "help_text": "ISMN from 2021-01-31",
            "time_range_start": "",
            "time_range_end": "2021-01-31",
            "geographical_range": null
        }
    },
        {
        "model": "validator.datasetversion",
        "pk": 31,
        "fields": {
            "short_name": "C3S_V202012",
            "pretty_name": "v202012",
            "help_text": "C3S from December 2020",
            "time_range_start": "1978-11-01",
            "time_range_end": "2020-12-31",
            "geographical_range": null
        }
    },
        {
        "model": "validator.datasetversion",
        "pk": 32,
        "fields": {
            "short_name": "ESA_CCI_SM_P_V06_1",
            "pretty_name": "v06.1",
            "help_text": "-",
            "time_range_start": "1978-11-01",
            "time_range_end": "2020-12-31",
            "geographical_range": null
        }
    },
    {
        "model": "validator.datasetversion",
        "pk": 33,
        "fields": {
            "short_name": "ESA_CCI_SM_A_V06_1",
            "pretty_name": "v06.1",
            "help_text": "-",
            "time_range_start": "1991-08-05",
            "time_range_end": "2020-12-31",
            "geographical_range": null
        }
    },
    {
        "model": "validator.datasetversion",
        "pk": 34,
        "fields": {
            "short_name": "ESA_CCI_SM_C_V06_1",
            "pretty_name": "v06.1",
            "help_text": "-",
            "time_range_start": "1978-11-01",
            "time_range_end": "2020-12-31",
            "geographical_range": null
        }
    },
    {
        "model": "validator.datasetversion",
        "pk": 35,
        "fields": {
            "short_name": "CGLS_CSAR_SSM1km_V1_1",
            "pretty_name": "V1.1",
            "help_text": "CGLS Sentinel1 SSM 1km (TIF) product",
            "time_range_start": "2014-10-03",
            "time_range_end": "2020-08-31",
            "geographical_range":            {
                "min_lat": 35.004464285714285,
                "max_lat": 71.99553571427731,
                "min_lon": -10.995535714285714,
                "max_lon": 49.99553571428398
            }

        }
    },
    {
        "model": "validator.datasetversion",
        "pk": 36,
        "fields": {
            "short_name": "CGLS_SCATSAR_SWI1km_V1_0",
            "pretty_name": "V1.0",
            "help_text": "CGLS S1/ASCAT SWI 1km (TIF) product",
            "time_range_start": "2015-01-01",
            "time_range_end": "2020-07-31",
            "geographical_range":            {
                "min_lat": 35.004464285714285,
                "max_lat": 71.99553571427731,
                "min_lon": -10.995535714285714,
                "max_lon": 49.99553571428398
            }
        }
    },
    {
        "model": "validator.datasetversion",
        "pk": 37,
        "fields": {
            "short_name": "SMOSL3_v339_ASC",
            "pretty_name": "version 339 Ascending",
            "help_text": "SMOS L3-SM (CATDS) Descending Obs.",
            "time_range_start": "2010-07-01",
            "time_range_end": "2022-05-07",
            "geographical_range": null
        }
    },
    {
        "model": "validator.datasetversion",
        "pk": 38,
        "fields": {
            "short_name": "SMOSL3_v339_DESC",
            "pretty_name": "version 339 Descending",
            "help_text": "SMOS L3-SM (CATDS) Ascending Obs.",
            "time_range_start": "2010-07-01",
            "time_range_end": "2022-05-07",
            "geographical_range": null
        }
    },
    {
        "model": "validator.datasetversion",
        "pk": 39,
        "fields": {
            "short_name": "SMOSL2_v700",
            "pretty_name": "v700",
            "help_text": "SMOS L2-SM (ESA)",
            "time_range_start": "2010-07-01",
            "time_range_end": "2022-06-04",
            "geographical_range": null
        }
    },
    {
        "model": "validator.datasetversion",
        "pk": 40,
        "fields": {
            "short_name": "SMAPL2_V8",
            "pretty_name": "v8",
            "help_text": "SMAP L2 v8",
            "time_range_start": "2015-03-31",
            "time_range_end": "2022-08-06",
            "geographical_range": null
        }
    },
    {
        "model": "validator.datasetversion",
        "pk": 41,
        "fields": {
<<<<<<< HEAD
            "short_name": "ISMN_V20230110",
            "pretty_name": "20230110 global",
            "help_text": "ISMN from 2023-01-10 (FRM4SM version with added quality indicators)",
            "time_range_start": "",
            "time_range_end": "2023-01-10",
=======
            "short_name": "ISMN_VRelease2_Verification",
            "pretty_name": "ISMN QA4SM verification data",
            "help_text": "Dataset used for the cross-validation exercise in the verification report of QA4SM release 2",
            "time_range_start": "2010-06-01",
            "time_range_end": "2020-01-01",
>>>>>>> 3fa86ba7
            "geographical_range": null
        }
    }
]<|MERGE_RESOLUTION|>--- conflicted
+++ resolved
@@ -386,20 +386,26 @@
         "model": "validator.datasetversion",
         "pk": 41,
         "fields": {
-<<<<<<< HEAD
+            "short_name": "ISMN_VRelease2_Verification",
+            "pretty_name": "ISMN QA4SM verification data",
+            "help_text": "Dataset used for the cross-validation exercise in the verification report of QA4SM release 2",
+            "time_range_start": "2010-06-01",
+            "time_range_end": "2020-01-01",
+            "geographical_range": null
+        }
+    },
+    {
+        "model": "validator.datasetversion",
+        "pk": 42,
+        "fields": {
             "short_name": "ISMN_V20230110",
             "pretty_name": "20230110 global",
             "help_text": "ISMN from 2023-01-10 (FRM4SM version with added quality indicators)",
             "time_range_start": "",
             "time_range_end": "2023-01-10",
-=======
-            "short_name": "ISMN_VRelease2_Verification",
-            "pretty_name": "ISMN QA4SM verification data",
-            "help_text": "Dataset used for the cross-validation exercise in the verification report of QA4SM release 2",
-            "time_range_start": "2010-06-01",
-            "time_range_end": "2020-01-01",
->>>>>>> 3fa86ba7
             "geographical_range": null
         }
     }
+
+
 ]