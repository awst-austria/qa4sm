[
    {
        "model": "validator.datasetversion",
        "pk": 1,
        "fields": {
            "short_name": "C3S_V201706",
            "pretty_name": "v201706",
            "help_text": "C3S from June 2017",
            "time_range_start": "1978-11-01",
            "time_range_end": "2017-06-30",
            "geographical_range": null
        }
    },
    {
        "model": "validator.datasetversion",
        "pk": 2,
        "fields": {
            "short_name": "SMAP_V5_PM",
            "pretty_name": "v5 PM/ascending",
            "help_text": "",
            "time_range_start": "2015-03-31",
            "time_range_end": "2018-12-04",
            "geographical_range": null
        }
    },
    {
        "model": "validator.datasetversion",
        "pk": 3,
        "fields": {
            "short_name": "ASCAT_H113",
            "pretty_name": "H113",
            "help_text": "",
            "time_range_start": "2007-01-02",
            "time_range_end": "2017-12-31",
            "geographical_range": null
        }
    },
    {
        "model": "validator.datasetversion",
        "pk": 5,
        "fields": {
            "short_name": "ISMN_V20180712_MINI",
            "pretty_name": "20180712 mini testset",
            "help_text": "Test dataset with only 4 stations",
            "time_range_start": "",
            "time_range_end": "",
            "geographical_range": null
        }
    },
    {
        "model": "validator.datasetversion",
        "pk": 7,
        "fields": {
            "short_name": "GLDAS_NOAH025_3H_2_1",
            "pretty_name": "NOAH025 3H.2.1",
            "help_text": "Version 2.1",
            "time_range_start": "2000-01-01",
            "time_range_end": "2017-12-31",
            "geographical_range": null
        }
    },
    {
        "model": "validator.datasetversion",
        "pk": 10,
        "fields": {
            "short_name": "C3S_V201812",
            "pretty_name": "v201812",
            "help_text": "C3S from December 2018",
            "time_range_start": "1978-11-01",
            "time_range_end": "2018-12-31",
            "geographical_range": null
        }
    },
    {
        "model": "validator.datasetversion",
        "pk": 12,
        "fields": {
            "short_name": "ESA_CCI_SM_C_V04_4",
            "pretty_name": "v04.4",
            "help_text": "",
            "time_range_start": "1978-11-01",
            "time_range_end": "2018-06-30",
            "geographical_range": null
        }
    },
    {
        "model": "validator.datasetversion",
        "pk": 13,
        "fields": {
            "short_name": "SMOS_105_ASC",
            "pretty_name": "V.105 Ascending",
            "help_text": "",
            "time_range_start": "2010-01-12",
            "time_range_end": "2018-12-31",
            "geographical_range": null
        }
    },
    {
        "model": "validator.datasetversion",
        "pk": 15,
        "fields": {
            "short_name": "ERA5_20190613",
            "pretty_name": "v20190613",
            "help_text": "snapshot of the reanalysis dataset from 2019-06-13",
            "time_range_start": "1979-01-01",
            "time_range_end": "2019-03-31",
            "geographical_range": null
        }
    },
    {
        "model": "validator.datasetversion",
        "pk": 16,
        "fields": {
            "short_name": "ERA5_LAND_V20190904",
            "pretty_name": "v20190904",
            "help_text": "snapshot of the reanalysis dataset from 2019-09-04",
            "time_range_start": "2001-01-01",
            "time_range_end": "2019-04-30",
            "geographical_range": null
        }
    },
    {
        "model": "validator.datasetversion",
        "pk": 18,
        "fields": {
            "short_name": "ISMN_V20191211",
            "pretty_name": "20191211 global",
            "help_text": "ISMN from 2019-12-11",
            "time_range_start": "",
            "time_range_end": "",
            "geographical_range": null
        }
    },
    {
        "model": "validator.datasetversion",
        "pk": 19,
        "fields": {
            "short_name": "ESA_CCI_SM_C_V04_5",
            "pretty_name": "v04.5",
            "help_text": "-",
            "time_range_start": "1978-11-01",
            "time_range_end": "2018-12-31",
            "geographical_range": null
        }
    },
    {
        "model": "validator.datasetversion",
        "pk": 20,
        "fields": {
            "short_name": "ESA_CCI_SM_A_V04_5",
            "pretty_name": "v04.5",
            "help_text": "-",
            "time_range_start": "1991-08-05",
            "time_range_end": "2018-12-31",
            "geographical_range": null
        }
    },
    {
        "model": "validator.datasetversion",
        "pk": 21,
        "fields": {
            "short_name": "ESA_CCI_SM_P_V04_5",
            "pretty_name": "v04.5",
            "help_text": "-",
            "time_range_start": "1978-11-01",
            "time_range_end": "2018-12-31",
            "geographical_range": null
        }
    },
    {
        "model": "validator.datasetversion",
        "pk": 24,
        "fields": {
            "short_name": "ESA_CCI_SM_C_V04_7",
            "pretty_name": "v04.7",
            "help_text": "-",
            "time_range_start": "1978-11-01",
            "time_range_end": "2019-12-31",
            "geographical_range": null
        }
    },
    {
        "model": "validator.datasetversion",
        "pk": 25,
        "fields": {
            "short_name": "ESA_CCI_SM_P_V05_2",
            "pretty_name": "v05.2",
            "help_text": "-",
            "time_range_start": "1978-11-01",
            "time_range_end": "2019-12-31",
            "geographical_range": null
        }
    },
    {
        "model": "validator.datasetversion",
        "pk": 26,
        "fields": {
            "short_name": "ESA_CCI_SM_A_V05_2",
            "pretty_name": "v05.2",
            "help_text": "-",
            "time_range_start": "1991-08-05",
            "time_range_end": "2019-12-31",
            "geographical_range": null
        }
    },
    {
        "model": "validator.datasetversion",
        "pk": 27,
        "fields": {
            "short_name": "ESA_CCI_SM_C_V05_2",
            "pretty_name": "v05.2",
            "help_text": "-",
            "time_range_start": "1978-11-01",
            "time_range_end": "2019-12-31",
            "geographical_range": null
        }
    },
    {
        "model": "validator.datasetversion",
        "pk": 28,
        "fields": {
            "short_name": "C3S_V201912",
            "pretty_name": "v201912",
            "help_text": "C3S from December 2019",
            "time_range_start": "1978-11-01",
            "time_range_end": "2019-12-31",
            "geographical_range": null
        }
    },
    {
        "model": "validator.datasetversion",
        "pk": 29,
        "fields": {
            "short_name": "SMAP_V6_PM",
            "pretty_name": "v6 PM/ascending",
            "help_text": "-",
            "time_range_start": "2015-03-31",
            "time_range_end": "2020-05-23",
            "geographical_range": null
        }
    },
    {
        "model": "validator.datasetversion",
        "pk": 30,
        "fields": {
            "short_name": "ISMN_V20210131",
            "pretty_name": "20210131 global",
            "help_text": "ISMN from 2021-01-31",
            "time_range_start": "",
<<<<<<< HEAD
            "time_range_end": ""
=======
            "time_range_end": "",
            "geographical_range": null
>>>>>>> 3ac47918
        }
    },
        {
        "model": "validator.datasetversion",
        "pk": 31,
        "fields": {
            "short_name": "C3S_V202012",
            "pretty_name": "v202012",
            "help_text": "C3S from December 2020",
            "time_range_start": "1978-11-01",
            "time_range_end": "2020-12-31",
            "geographical_range": null
        }
    },
        {
        "model": "validator.datasetversion",
        "pk": 32,
        "fields": {
            "short_name": "ESA_CCI_SM_P_V06_1",
            "pretty_name": "v06.1",
            "help_text": "-",
            "time_range_start": "1978-11-01",
            "time_range_end": "2020-12-31",
            "geographical_range": null
        }
    },
    {
        "model": "validator.datasetversion",
        "pk": 33,
        "fields": {
            "short_name": "ESA_CCI_SM_A_V06_1",
            "pretty_name": "v06.1",
            "help_text": "-",
            "time_range_start": "1991-08-05",
            "time_range_end": "2020-12-31",
            "geographical_range": null
        }
    },
    {
        "model": "validator.datasetversion",
        "pk": 34,
        "fields": {
            "short_name": "ESA_CCI_SM_C_V06_1",
            "pretty_name": "v06.1",
            "help_text": "-",
            "time_range_start": "1978-11-01",
            "time_range_end": "2020-12-31",
            "geographical_range": null
        }
    },
    {
        "model": "validator.datasetversion",
        "pk": 35,
        "fields": {
            "short_name": "CGLS_CSAR_SSM1km_V1_1",
            "pretty_name": "V1.1",
            "help_text": "CGLS Sentinel1 SSM 1km (TIF) product",
            "time_range_start": "2014-10-03",
            "time_range_end": "2020-08-31",
            "geographical_range":            {
                "min_lat": 35.004464285714285,
                "max_lat": 71.99553571427731,
                "min_lon": -10.995535714285714,
                "max_lon": 49.99553571428398
            }

        }
    },
    {
        "model": "validator.datasetversion",
        "pk": 36,
        "fields": {
            "short_name": "CGLS_SCATSAR_SWI1km_V1_0",
            "pretty_name": "V1.0",
            "help_text": "CGLS S1/ASCAT SWI 1km (TIF) product",
            "time_range_start": "2015-01-01",
            "time_range_end": "2020-07-31",
            "geographical_range":            {
                "min_lat": 35.004464285714285,
                "max_lat": 71.99553571427731,
                "min_lon": -10.995535714285714,
                "max_lon": 49.99553571428398
            }


        }
    }
]<|MERGE_RESOLUTION|>--- conflicted
+++ resolved
@@ -247,12 +247,8 @@
             "pretty_name": "20210131 global",
             "help_text": "ISMN from 2021-01-31",
             "time_range_start": "",
-<<<<<<< HEAD
-            "time_range_end": ""
-=======
             "time_range_end": "",
             "geographical_range": null
->>>>>>> 3ac47918
         }
     },
         {
