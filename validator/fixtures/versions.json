--- conflicted
+++ resolved
@@ -97,17 +97,14 @@
 			"pretty_name": "v04.4",
 			"help_text": ""
 		}
-<<<<<<< HEAD
 	},
 	{
 		"model": "validator.datasetversion",
 		"pk": 13,
 		"fields": {
-			"short_name": "SMOS_105",
+			"short_name": "SMOS_105_ASC",
 			"pretty_name": "V.105 Ascending",
 			"help_text": ""
 		}
-=======
->>>>>>> e91e5a14
 	}
 ]