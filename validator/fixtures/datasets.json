[
    {
        "model": "validator.dataset",
        "pk": 1,
        "fields": {
            "short_name": "C3S_combined",
            "pretty_name": "C3S SM combined",
            "help_text": "C3S SM long-term data record",
            "storage_path": "testdata/input_data/C3S_combined",
            "detailed_description": "The C3S long-term data record provides active, passive and  combined (active+passive) soil moisture data on a daily, dekadal and monthly basis. Observations are  provided on a quarter degree grid. For more information, please visit the <a target=\"_blank\" href=\"https://cds.climate.copernicus.eu/cdsapp#!/dataset/satellite-soil-moisture?tab=overview\" rel=\"noreferrer\">Climate Data Store</a>.",
            "source_reference": "The data can be downloaded from the <a target=\"_blank\" href=\"https://cds.climate.copernicus.eu/cdsapp#!/dataset/satellite-soil-moisture?tab=overview\" rel=\"noreferrer\">Climate Data Store</a>.",
            "citation": "<a target=\"_blank\" href=\"https://cds.climate.copernicus.eu/cdsapp#!/dataset/satellite-soil-moisture?tab=overview\" rel=\"noreferrer\">See Climate Data Store</a>",
            "is_only_reference": false,
            "versions": [
                1,
                10,
                28,
                31
            ],
            "variables": [
                1
            ],
            "filters": [
                1,
                6,
                7
            ],
            "resolution": {
                "value": 0.25,
                "unit": "deg"
            },
            "user": null
        }
    },
    {
        "model": "validator.dataset",
        "pk": 2,
        "fields": {
            "short_name": "SMAP_L3",
            "pretty_name": "SMAP SPL3SMP",
            "help_text": "NASA SMAP level 3 data",
            "storage_path": "testdata/input_data/SMAP_L3",
            "detailed_description": "The NASA SMAP level 3 data set provides global daily soil moisture observations at a 36 km resolution from the SMAP sensor (<a target=\"_blank\" href=\"https://nsidc.org/data/SPL3SMP\" rel=\"noreferrer\">more information</a>).",
            "source_reference": "The data can be downloaded from the product homepage <a target=\"_blank\" href=\"https://nsidc.org/data/SPL3SMP\" rel=\"noreferrer\"> here</a>.",
            "citation": "<a target=\"_blank\" href=\"https://nsidc.org/data/SPL3SMP\" rel=\"noreferrer\">Online documentation here</a>",
            "is_only_reference": false,
            "versions": [
                2,
                29
            ],
            "variables": [
                2
            ],
            "filters": [
                1
            ],
            "resolution": {
                "value": 36,
                "unit": "km"
            },
            "user": null
        }
    },
    {
        "model": "validator.dataset",
        "pk": 3,
        "fields": {
            "short_name": "ASCAT",
            "pretty_name": "H-SAF ASCAT SSM CDR",
            "help_text": "ASCAT dataset from the EUMETSAT H-SAF portal",
            "storage_path": "testdata/input_data/ASCAT",
            "detailed_description": "The ASCAT dataset from the EUMETSAT H-SAF portal provides global daily soil moisture observations on a discrete global grid (DGG) with a 12.5 km sampling. Observations are provided from the ASCAT instrument on-board both Metop-A and Metop-B.",
            "source_reference": "The data can be downloaded from the <a target=\"_blank\" href=\"http://hsaf.meteoam.it/Products/ProductsList?type=soil_moisture\" rel=\"noreferrer\">product homepage</a>.",
            "citation": "See <a target=\"_blank\" href=\"http://doi.org/10.15770/EUM_SAF_H_0005\" rel=\"noreferrer\">here</a>",
            "is_only_reference": false,
            "versions": [
                3
            ],
            "variables": [
                3
            ],
            "filters": [
                1,
                10,
                11,
                12,
                13,
                14
            ],
            "resolution": {
                "value": 12.5,
                "unit": "km"
            },
            "user": null
        }
    },
    {
        "model": "validator.dataset",
        "pk": 4,
        "fields": {
            "short_name": "ISMN",
            "pretty_name": "ISMN",
            "help_text": "In-situ soil moisture data from over 2600 monitoring stations worldwide",
            "storage_path": "testdata/input_data/ISMN/",
            "detailed_description": "The ISMN provides in-situ soil moisture data from over 2600 monitoring stations worldwide. The data is harmonised and quality controlled to ensure the highest quality data is provided through the portal. Data is provided from 1952 to present day (<a target=\"_blank\" href=\"https://ismn.geo.tuwien.ac.at/\" rel=\"noreferrer\">more information</a>).",
            "source_reference": "Data is freely available after registration <a target=\"_blank\" href=\"https://ismn.earth/en/\" rel=\"noreferrer\"> here</a>.",
            "citation": "<a target=\"_blank\" href=\"https://ismn.earth/en/terms-and-conditions/\" rel=\"noreferrer\">Terms and conditions</a>, <a target=\"_blank\" href=\"../../static/files/ISMN_v20180830_Readme.txt\" rel=\"noreferrer\">readme (v20180830)</a>, <a target=\"_blank\" href=\"../../static/files/ISMN_v20190222_Readme.txt\" rel=\"noreferrer\">readme (v20190222)</a>, and <a target=\"_blank\" href=\"../../static/files/ISMN_v20210131_Readme.txt\" rel=\"noreferrer\">readme (v20210131)</a>",
            "is_only_reference": true,
            "versions": [
                18,
                30
            ],
            "variables": [
                4
            ],
            "filters": [
                1,
                2,
                18,
                24
            ],
            "resolution": null
        }
    },
    {
        "model": "validator.dataset",
        "pk": 5,
        "fields": {
            "short_name": "GLDAS",
            "pretty_name": "GLDAS Noah",
            "help_text": "Land surface model (LSM) for soil moisture data at different depths",
            "storage_path": "testdata/input_data/GLDAS",
            "detailed_description": "GLDAS is a land surface model (LSM) which provides soil moisture data at different depths. Different versions are available for different time periods. For more information, visit the LDAS website: <a target=\"_blank\" href=\"https://ldas.gsfc.nasa.gov/gldas/\" rel=\"noreferrer\">NASA Land Data Assimilation Systems Website</a>",
            "source_reference": "Data is freely available after registration <a target=\"_blank\" href=\"https://hydro1.gesdisc.eosdis.nasa.gov/data/GLDAS/GLDAS_NOAH025_3H.2.1/\" rel=\"noreferrer\"> here for version 2.1</a>",
            "citation": "<a target=\"_blank\" href=\"https://ldas.gsfc.nasa.gov/gldas/GLDASpublications.php\" rel=\"noreferrer\">Online documentation here</a>",
            "is_only_reference": false,
            "versions": [
                7
            ],
            "variables": [
                5,
                6,
                7,
                8
            ],
            "filters": [
                1,
                9
            ],
            "resolution": {
                "value": 0.25,
                "unit": "deg"
            },
            "user": null
        }
    },
    {
        "model": "validator.dataset",
        "pk": 6,
        "fields": {
            "short_name": "ESA_CCI_SM_combined",
            "pretty_name": "ESA CCI SM combined",
            "help_text": "ESA CCI SM long-term data record",
            "storage_path": "testdata/input_data/ESA_CCI_SM_combined",
            "detailed_description": "The ESA CCI SM long-term data record provides active, passive and combined (active+passive) on a daily basis. Observations are provided on a quarter degree grid. For more information on the ESA CCI SM product, please see the <a target=\"_blank\" href=\"https://www.esa-soilmoisture-cci.org/\" rel=\"noreferrer\">product homepage</a>.",
            "source_reference": "<a target=\"_blank\" href=\"https://www.esa-soilmoisture-cci.org/node/145\" rel=\"noreferrer\">Register at ESA CCI</a>, then download through FTP.",
            "citation": "<a target=\"_blank\" href=\"https://www.esa-soilmoisture-cci.org/node/137\" rel=\"noreferrer\">See CCI Publications Page</a>",
            "is_only_reference": false,
            "versions": [
                12,
                19,
                24,
                27,
                34
            ],
            "variables": [
                9
            ],
            "filters": [
                1,
                6,
                7
            ],
            "resolution": {
                "value": 0.25,
                "unit": "deg"
            },
            "user": null
        }
    },
    {
        "model": "validator.dataset",
        "pk": 7,
        "fields": {
            "short_name": "SMOS_IC",
            "pretty_name": "SMOS-IC",
            "help_text": "SMOS IC product generated by INRA and CESBIO",
            "storage_path": "testdata/input_data/SMOS_IC",
            "detailed_description": "The <a target=\"_blank\" href=\"https://www.catds.fr/Products/Available-products-from-CEC-SM/SMOS-IC\" rel=\"noreferrer\">SMOS IC product</a> generated by INRA and CESBIO provides global soil moisture and VOD based on the two parameter inversion of the <a target=\"_blank\" href=\"https://www.sciencedirect.com/science/article/pii/S0034425706004238\" rel=\"noreferrer\">L-MEB model</a>.",
            "source_reference": "The data can be downloaded from the <a target=\"_blank\" href=\"https://www.catds.fr/Products/Available-products-from-CEC-SM/SMOS-IC\" rel=\"noreferrer\">product homepage</a>.",
            "citation": "<a target=\"_blank\" href=\"https://www.catds.fr/Products/Available-products-from-CEC-SM/SMOS-IC\" rel=\"noreferrer\">See this page.</a>",
            "is_only_reference": false,
            "versions": [
                13
            ],
            "variables": [
                10
            ],
            "filters": [
                1,
                15,
                19,
                20,
                21,
                22,
                23
            ],
            "resolution": {
                "value": 25,
                "unit": "km"
            },
            "user": null
        }
    },
    {
        "model": "validator.dataset",
        "pk": 8,
        "fields": {
            "short_name": "ERA5",
            "pretty_name": "ERA5",
            "help_text": "Global reanalysis product by ECMWF",
            "storage_path": "testdata/input_data/ERA5",
            "detailed_description": "ERA5 is a global reanalysis product provided by ECMWF. It provides global, sub-daily simulations of variables for land, atmosphere and ocean waves. The downloaded original 6-hourly (starting at 0:00 UTC) images of ERA5 Volumetric Soil Moisture and Soil Temperature with a spatial resolution of 0.25\u00b0 Lat. * 0.25\u00b0 Lon were converted into a time series format via daily averages. The ERA5 dataset starts in 1979. The version number used in QA4SM indicates the date when the original data was downloaded. For more details about ERA5 please see <a target=\"_blank\" href=\"https://confluence.ecmwf.int/display/CKB/ERA5%3A+data+documentation\" rel=\"noreferrer\">ECMWF Confluence - ERA5 Documentation</a>",
            "source_reference": "Data is freely available with a CDS account. See <a target=\"_blank\" href=\"https://doi.org/10.24381/cds.e2161bac\" rel=\"noreferrer\"> ERA5 Download</a>",
            "citation": "See <a target=\"_blank\" href=\"https://confluence.ecmwf.int/display/CKB/How+to+acknowledge%2C+cite+and+reference+data+published+on+the+Climate+Data+Store\" rel=\"noreferrer\">here</a> and <a target=\"_blank\" href=\"https://doi.org/10.1002/qj.3803\" rel=\"noreferrer\">here</a> ",
            "is_only_reference": false,
            "versions": [
                15
            ],
            "variables": [
                11
            ],
            "filters": [
                1,
                16
            ],
            "resolution": {
                "value": 0.25,
                "unit": "deg"
            },
            "user": null
        }
    },
    {
        "model": "validator.dataset",
        "pk": 9,
        "fields": {
            "short_name": "ERA5_LAND",
            "pretty_name": "ERA5-Land",
            "help_text": "Land component of the ECMWF ERA5 climate reanalysis",
            "storage_path": "testdata/input_data/ERA5_LAND",
            "detailed_description": "ERA5-Land has been produced by replaying the land component of the ECMWF ERA5 climate reanalysis. The downloaded original 6-hourly (starting at 0:00 UTC) images of ERA5-Land Volumetric Soil Moisture and Soil Temperature with a spatial resolution of 0.1\u00b0 Lat. * 0.1\u00b0 Lon were converted into a time series format from daily averages. ERA5-Land is available from January 2001 onward. The Soil Temperature variable (stl1) is used to mask Soil Moisture (swvl1) under frozen conditions if selected. The version number used in QA4SM indicates the date when the original data was downloaded. For more details please see <a target=\"_blank\" href=\"https://confluence.ecmwf.int/display/CKB/ERA5%3A+data+documentation\" rel=\"noreferrer\">ECMWF Confluence - ERA5-Land Documentation</a>",
            "source_reference": "Data is freely available with a CDS account. See <a target=\"_blank\" href=\"https://doi.org/10.24381/cds.e2161bac\" rel=\"noreferrer\"> Copernicus Climate Data Store Confluence - ERA5-Land Download</a>",
            "citation": "<a target=\"_blank\" href=\"https://confluence.ecmwf.int/display/CKB/ERA5-Land%3A+data+documentation\" rel=\"noreferrer\">Online documentation here</a>",
            "is_only_reference": false,
            "versions": [
                16
            ],
            "variables": [
                12
            ],
            "filters": [
                1,
                17
            ],
            "resolution": {
                "value": 0.1,
                "unit": "deg"
            },
            "user": null
        }
    },
    {
        "model": "validator.dataset",
        "pk": 10,
        "fields": {
            "short_name": "ESA_CCI_SM_active",
            "pretty_name": "ESA CCI SM active",
            "help_text": "ESA CCI SM long-term data record",
            "storage_path": "testdata/input_data/ESA_CCI_SM_active",
            "detailed_description": "see ESA CCI SM combined",
            "source_reference": "see ESA CCI SM combined",
            "citation": "see ESA CCI SM combined",
            "is_only_reference": false,
            "versions": [
                20,
                26,
                33
            ],
            "variables": [
                13
            ],
            "filters": [
                1,
                6,
                7
            ],
            "resolution": {
                "value": 0.25,
                "unit": "deg"
            },
            "user": null
        }
    },
    {
        "model": "validator.dataset",
        "pk": 11,
        "fields": {
            "short_name": "ESA_CCI_SM_passive",
            "pretty_name": "ESA CCI SM passive",
            "help_text": "ESA CCI SM long-term data record",
            "storage_path": "testdata/input_data/ESA_CCI_SM_passive",
            "detailed_description": "see ESA CCI SM combined",
            "source_reference": "see ESA CCI SM combined",
            "citation": "see ESA CCI SM combined",
            "is_only_reference": false,
            "versions": [
                21,
                25,
                32
            ],
            "variables": [
                14
            ],
            "filters": [
                1,
                6,
                7
            ],
            "resolution": {
                "value": 0.25,
                "unit": "deg"
            },
            "user": null
        }
    },
    {
        "model": "validator.dataset",
        "pk": 12,
        "fields": {
            "short_name": "CGLS_CSAR_SSM1km",
            "pretty_name": "CGLS SSM 1km",
            "help_text": "Copernicus Global Land Service Sentinel 1 Surface Soil Moisture (1km)",
            "storage_path": "testdata/input_data/CGLS_CSAR_SSM1km",
            "detailed_description": "The Surface Soil Moisture 1 km (SSM1km) data is retrieved from Sentinel-1 radar backscatter images, acquired in Interferometric Wade Swath (IW) mode and VV-polarization.",
            "source_reference": "Data is available <a target=\"_blank\" href=\"https://land.copernicus.eu/global/products/ssm/\"> here</a>.",
            "citation": "<a target=\"_blank\" href=\"https://land.copernicus.eu/global/sites/cgls.vito.be/files/products/CGLOPS1_ATBD_SSM1km-V1_I1.20.pdf\">Algorithm Teoretical Baseline Document (ATBD)</a>",
            "is_only_reference": false,
            "versions": [
                35
            ],
            "variables": [
                15
            ],
            "filters": [
                1
            ],
            "resolution": {
                "value": 1,
                "unit": "km"
            },
            "user": null
        }
    },
    {
        "model": "validator.dataset",
        "pk": 13,
        "fields": {
            "short_name": "CGLS_SCATSAR_SWI1km",
            "pretty_name": "CGLS SWI 1km",
            "help_text": "Copernicus Global Land Service Sentinel 1 / ASCAT Soil Water Index (1km)",
            "storage_path": "testdata/input_data/CGLS_SCATSAR_SWI1km",
            "detailed_description": "The data are derived using a data fusion approach from microwave radar data observed by the Metop A/B/C ASCAT and the Sentinel 1 A/B CSAR satellite sensors, named SCATSAR (Scatterometer-Synthetic Aperture Radar) algorithm",
            "source_reference": "Data is available <a target=\"_blank\" href=\"https://land.copernicus.eu/global/products/swi/\"> here</a>.",
            "citation": "<a target=\"_blank\" href=\"https://land.copernicus.eu/global/sites/cgls.vito.be/files/products/CGLOPS1_ATBD_SWI1km-V1_I1.20.pdf\">Algorithm Teoretical Baseline Document (ATBD)</a>",
            "is_only_reference": false,
            "versions": [
                36
            ],
            "variables": [
                16,
                17
            ],
            "filters": [
                1
            ],
            "resolution": {
                "value": 1,
                "unit": "km"
            },
            "user": null
        }
    },
    {
        "model": "validator.dataset",
        "pk": 14,
        "fields": {
            "short_name": "SMOS_L3",
            "pretty_name": "SMOS Level 3",
            "help_text": "Soil Moisture and Ocean Salinity (SMOS) Mission",
            "storage_path": "testdata/input_data/SMOS_L3/",
            "detailed_description": "Daily global maps of soil moisture retrieved from the ESA L1B SMOS product with a multi-orbit approach.",
            "source_reference": "Data is available <a target=\"_blank\" href=\"https://www.catds.fr/Products/Available-products-from-CPDC/\"> here</a>.",
            "citation": "<a target=\"_blank\" href=\"https://essd.copernicus.org/articles/9/293/2017/essd-9-293-2017.pdf\">Dataset paper</a>",
            "is_only_reference": false,
            "versions": [
                37,
                38
            ],
            "variables": [
                18
            ],
            "filters": [
                1,
                25,
                26,
                27,
                28,
                29,
                30,
                31,
                32,
                33,
                34
            ],
            "resolution": {
                "value": 25,
                "unit": "km"
<<<<<<< HEAD
            }
=======
            },
            "user": null
>>>>>>> 02bf1ffa
        }
    },
    {
        "model": "validator.dataset",
        "pk": 15,
        "fields": {
            "short_name": "SMOS_L2",
            "pretty_name": "SMOS Level 2",
            "help_text": "Soil Moisture and Ocean Salinity (SMOS) Mission",
            "storage_path": "testdata/input_data/SMOS_L2/",
            "detailed_description": "Half-orbit soil moisture maps on a ISEA4H9 grid, retrieved from the ESA L1B SMOS product.",
            "source_reference": "Data is available <a target=\"_blank\" href=\"https://earth.esa.int/eogateway/catalog/smos-science-products/\"> here</a>.",
            "citation": "<a target=\"_blank\" href=\"https://earth.esa.int/eogateway/documents/20142/37627/SMOS-L2-SM-ATBD.pdf\">Algorithm Teoretical Baseline Document (ATBD)</a>",
            "is_only_reference": false,
            "versions": [
                39
            ],
            "variables": [
                19
            ],
            "filters": [
                1,
                35,
                36,
                37,
                38,
                39,
                40,
                41,
                42
            ],
            "resolution": {
                "value": 15,
                "unit": "km"
            }
        }
    },
    {
        "model": "validator.dataset",
        "pk": 16,
        "fields": {
            "short_name": "SMAP_L2",
            "pretty_name": "SMAP SPL2SMP",
            "help_text": "NASA SMAP level 2 data",
            "storage_path": "testdata/input_data/SMAP_L2",
            "detailed_description": "The NASA SMAP level 2 data set provides hal-orbit soil moisture observations at a 36 km sampling (EASE grid) from the SMAP sensor (<a target=\"_blank\" href=\"https://nsidc.org/data/spl2smp/versions/8\" rel=\"noreferrer\">more information</a>).",
            "source_reference": "The data can be downloaded from the product homepage <a target=\"_blank\" href=\"https://nsidc.org/data/spl2smp/versions/8\", rel=\"noreferrer\"> here</a>.",
            "citation": "<a target=\"_blank\" href=\"https://nsidc.org/data/spl2smp/versions/8\" rel=\"noreferrer\">Click here</a>",
            "is_only_reference": false,
            "versions": [
                40
            ],
            "variables": [
                2
            ],
            "filters": [
                1
            ],
            "resolution": {
                "value": 36,
                "unit": "km"
            }
        }
    }

]<|MERGE_RESOLUTION|>--- conflicted
+++ resolved
@@ -436,12 +436,8 @@
             "resolution": {
                 "value": 25,
                 "unit": "km"
-<<<<<<< HEAD
-            }
-=======
-            },
-            "user": null
->>>>>>> 02bf1ffa
+            },
+            "user": null
         }
     },
     {
@@ -476,7 +472,8 @@
             "resolution": {
                 "value": 15,
                 "unit": "km"
-            }
+            },
+            "user": null
         }
     },
     {
@@ -503,7 +500,8 @@
             "resolution": {
                 "value": 36,
                 "unit": "km"
-            }
+            },
+            "user": null
         }
     }
 
