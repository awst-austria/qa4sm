[
    {
        "model": "validator.dataset",
        "pk": 1,
        "fields": {
            "short_name": "C3S_combined",
            "pretty_name": "C3S SM combined",
            "help_text": "C3S SM long-term data record",
            "storage_path": "testdata/input_data/C3S_combined",
            "detailed_description": "The C3S long-term data record provides active, passive and  combined (active+passive) soil moisture data on a daily, dekadal and monthly basis. Observations are  provided on a quarter degree grid. For more information, please visit the <a target=\"_blank\" href=\"https://cds.climate.copernicus.eu/cdsapp#!/dataset/satellite-soil-moisture?tab=overview\" rel=\"noreferrer\">Climate Data Store</a>.",
            "source_reference": "The data can be downloaded from the <a target=\"_blank\" href=\"https://cds.climate.copernicus.eu/cdsapp#!/dataset/satellite-soil-moisture?tab=overview\" rel=\"noreferrer\">Climate Data Store</a>.",
            "citation": "<a target=\"_blank\" href=\"https://cds.climate.copernicus.eu/cdsapp#!/dataset/satellite-soil-moisture?tab=overview\" rel=\"noreferrer\">See Climate Data Store</a>",
            "is_only_reference": false,
            "versions": [
                1,
                10,
                28,
                31
            ],
            "variables": [
                1
            ],
            "filters": [
                1,
                6,
                7
            ],
            "resolution": {
                "value": 0.25,
                "unit": "deg"
            },
            "user": null
        }
    },
    {
        "model": "validator.dataset",
        "pk": 2,
        "fields": {
            "short_name": "SMAP_L3",
            "pretty_name": "SMAP SPL3SMP",
            "help_text": "NASA SMAP level 3 data",
            "storage_path": "testdata/input_data/SMAP_L3",
            "detailed_description": "The NASA SMAP level 3 data set provides global daily soil moisture observations at a 36 km resolution from the SMAP sensor (<a target=\"_blank\" href=\"https://nsidc.org/data/SPL3SMP\" rel=\"noreferrer\">more information</a>).",
            "source_reference": "The data can be downloaded from the product homepage <a target=\"_blank\" href=\"https://nsidc.org/data/SPL3SMP\" rel=\"noreferrer\"> here</a>.",
            "citation": "<a target=\"_blank\" href=\"https://nsidc.org/data/SPL3SMP\" rel=\"noreferrer\">Online documentation here</a>",
            "is_only_reference": false,
            "versions": [
                2,
                29
            ],
            "variables": [
                2
            ],
            "filters": [
                1
            ],
            "resolution": {
                "value": 36,
                "unit": "km"
            },
            "user": null
        }
    },
    {
        "model": "validator.dataset",
        "pk": 3,
        "fields": {
            "short_name": "ASCAT",
            "pretty_name": "H-SAF ASCAT SSM CDR",
            "help_text": "ASCAT dataset from the EUMETSAT H-SAF portal",
            "storage_path": "testdata/input_data/ASCAT",
            "detailed_description": "The ASCAT dataset from the EUMETSAT H-SAF portal provides global daily soil moisture observations on a discrete global grid (DGG) with a 12.5 km sampling. Observations are provided from the ASCAT instrument on-board both Metop-A and Metop-B.",
            "source_reference": "The data can be downloaded from the <a target=\"_blank\" href=\"http://hsaf.meteoam.it/Products/ProductsList?type=soil_moisture\" rel=\"noreferrer\">product homepage</a>.",
            "citation": "See <a target=\"_blank\" href=\"http://doi.org/10.15770/EUM_SAF_H_0005\" rel=\"noreferrer\">here</a>",
            "is_only_reference": false,
            "versions": [
                3
            ],
            "variables": [
                3
            ],
            "filters": [
                1,
                10,
                11,
                12,
                13,
                14
            ],
            "resolution": {
                "value": 12.5,
                "unit": "km"
            },
            "user": null
        }
    },
    {
        "model": "validator.dataset",
        "pk": 4,
        "fields": {
            "short_name": "ISMN",
            "pretty_name": "ISMN",
            "help_text": "In-situ soil moisture data from over 2600 monitoring stations worldwide",
            "storage_path": "testdata/input_data/ISMN/",
            "detailed_description": "The ISMN provides in-situ soil moisture data from over 2600 monitoring stations worldwide. The data is harmonised and quality controlled to ensure the highest quality data is provided through the portal. Data is provided from 1952 to present day (<a target=\"_blank\" href=\"https://ismn.geo.tuwien.ac.at/\" rel=\"noreferrer\">more information</a>).",
            "source_reference": "Data is freely available after registration <a target=\"_blank\" href=\"https://ismn.earth/en/\" rel=\"noreferrer\"> here</a>.",
            "citation": "<a target=\"_blank\" href=\"https://ismn.earth/en/terms-and-conditions/\" rel=\"noreferrer\">Terms and conditions</a>, <a target=\"_blank\" href=\"../../static/files/ISMN_v20180830_Readme.txt\" rel=\"noreferrer\">readme (v20180830)</a>, <a target=\"_blank\" href=\"../../static/files/ISMN_v20190222_Readme.txt\" rel=\"noreferrer\">readme (v20190222)</a>, and <a target=\"_blank\" href=\"../../static/files/ISMN_v20210131_Readme.txt\" rel=\"noreferrer\">readme (v20210131)</a>",
            "is_only_reference": true,
            "versions": [
                18,
                30
            ],
            "variables": [
                4
            ],
            "filters": [
                1,
                2,
                18,
                24
            ],
            "resolution": null
        }
    },
    {
        "model": "validator.dataset",
        "pk": 5,
        "fields": {
            "short_name": "GLDAS",
            "pretty_name": "GLDAS Noah",
            "help_text": "Land surface model (LSM) for soil moisture data at different depths",
            "storage_path": "testdata/input_data/GLDAS",
            "detailed_description": "GLDAS is a land surface model (LSM) which provides soil moisture data at different depths. Different versions are available for different time periods. For more information, visit the LDAS website: <a target=\"_blank\" href=\"https://ldas.gsfc.nasa.gov/gldas/\" rel=\"noreferrer\">NASA Land Data Assimilation Systems Website</a>",
            "source_reference": "Data is freely available after registration <a target=\"_blank\" href=\"https://hydro1.gesdisc.eosdis.nasa.gov/data/GLDAS/GLDAS_NOAH025_3H.2.1/\" rel=\"noreferrer\"> here for version 2.1</a>",
            "citation": "<a target=\"_blank\" href=\"https://ldas.gsfc.nasa.gov/gldas/GLDASpublications.php\" rel=\"noreferrer\">Online documentation here</a>",
            "is_only_reference": false,
            "versions": [
                7
            ],
            "variables": [
                5,
                6,
                7,
                8
            ],
            "filters": [
                1,
                9
            ],
            "resolution": {
                "value": 0.25,
                "unit": "deg"
            },
            "user": null
        }
    },
    {
        "model": "validator.dataset",
        "pk": 6,
        "fields": {
            "short_name": "ESA_CCI_SM_combined",
            "pretty_name": "ESA CCI SM combined",
            "help_text": "ESA CCI SM long-term data record",
            "storage_path": "testdata/input_data/ESA_CCI_SM_combined",
            "detailed_description": "The ESA CCI SM long-term data record provides active, passive and combined (active+passive) on a daily basis. Observations are provided on a quarter degree grid. For more information on the ESA CCI SM product, please see the <a target=\"_blank\" href=\"https://www.esa-soilmoisture-cci.org/\" rel=\"noreferrer\">product homepage</a>.",
            "source_reference": "<a target=\"_blank\" href=\"https://www.esa-soilmoisture-cci.org/node/145\" rel=\"noreferrer\">Register at ESA CCI</a>, then download through FTP.",
            "citation": "<a target=\"_blank\" href=\"https://www.esa-soilmoisture-cci.org/node/137\" rel=\"noreferrer\">See CCI Publications Page</a>",
            "is_only_reference": false,
            "versions": [
                12,
                19,
                24,
                27,
                34
            ],
            "variables": [
                9
            ],
            "filters": [
                1,
                6,
                7
            ],
            "resolution": {
                "value": 0.25,
                "unit": "deg"
            },
            "user": null
        }
    },
    {
        "model": "validator.dataset",
        "pk": 7,
        "fields": {
            "short_name": "SMOS_IC",
            "pretty_name": "SMOS-IC",
            "help_text": "SMOS IC product generated by INRA and CESBIO",
            "storage_path": "testdata/input_data/SMOS_IC",
            "detailed_description": "The <a target=\"_blank\" href=\"https://www.catds.fr/Products/Available-products-from-CEC-SM/SMOS-IC\" rel=\"noreferrer\">SMOS IC product</a> generated by INRA and CESBIO provides global soil moisture and VOD based on the two parameter inversion of the <a target=\"_blank\" href=\"https://www.sciencedirect.com/science/article/pii/S0034425706004238\" rel=\"noreferrer\">L-MEB model</a>.",
            "source_reference": "The data can be downloaded from the <a target=\"_blank\" href=\"https://www.catds.fr/Products/Available-products-from-CEC-SM/SMOS-IC\" rel=\"noreferrer\">product homepage</a>.",
            "citation": "<a target=\"_blank\" href=\"https://www.catds.fr/Products/Available-products-from-CEC-SM/SMOS-IC\" rel=\"noreferrer\">See this page.</a>",
            "is_only_reference": false,
            "versions": [
                13
            ],
            "variables": [
                10
            ],
            "filters": [
                1,
                15,
                19,
                20,
                21,
                22,
                23
            ],
            "resolution": {
                "value": 25,
                "unit": "km"
            },
            "user": null
        }
    },
    {
        "model": "validator.dataset",
        "pk": 8,
        "fields": {
            "short_name": "ERA5",
            "pretty_name": "ERA5",
            "help_text": "Global reanalysis product by ECMWF",
            "storage_path": "testdata/input_data/ERA5",
            "detailed_description": "ERA5 is a global reanalysis product provided by ECMWF. It provides global, sub-daily simulations of variables for land, atmosphere and ocean waves. The downloaded original 6-hourly (starting at 0:00 UTC) images of ERA5 Volumetric Soil Moisture and Soil Temperature with a spatial resolution of 0.25\u00b0 Lat. * 0.25\u00b0 Lon were converted into a time series format via daily averages. The ERA5 dataset starts in 1979. The version number used in QA4SM indicates the date when the original data was downloaded. For more details about ERA5 please see <a target=\"_blank\" href=\"https://confluence.ecmwf.int/display/CKB/ERA5%3A+data+documentation\" rel=\"noreferrer\">ECMWF Confluence - ERA5 Documentation</a>",
            "source_reference": "Data is freely available with a CDS account. See <a target=\"_blank\" href=\"https://doi.org/10.24381/cds.e2161bac\" rel=\"noreferrer\"> ERA5 Download</a>",
            "citation": "See <a target=\"_blank\" href=\"https://confluence.ecmwf.int/display/CKB/How+to+acknowledge%2C+cite+and+reference+data+published+on+the+Climate+Data+Store\" rel=\"noreferrer\">here</a> and <a target=\"_blank\" href=\"https://doi.org/10.1002/qj.3803\" rel=\"noreferrer\">here</a> ",
            "is_only_reference": false,
            "versions": [
                15
            ],
            "variables": [
                11
            ],
            "filters": [
                1,
                16
            ],
            "resolution": {
                "value": 0.25,
                "unit": "deg"
            },
            "user": null
        }
    },
    {
        "model": "validator.dataset",
        "pk": 9,
        "fields": {
            "short_name": "ERA5_LAND",
            "pretty_name": "ERA5-Land",
            "help_text": "Land component of the ECMWF ERA5 climate reanalysis",
            "storage_path": "testdata/input_data/ERA5_LAND",
            "detailed_description": "ERA5-Land has been produced by replaying the land component of the ECMWF ERA5 climate reanalysis. The downloaded original 6-hourly (starting at 0:00 UTC) images of ERA5-Land Volumetric Soil Moisture and Soil Temperature with a spatial resolution of 0.1\u00b0 Lat. * 0.1\u00b0 Lon were converted into a time series format from daily averages. ERA5-Land is available from January 2001 onward. The Soil Temperature variable (stl1) is used to mask Soil Moisture (swvl1) under frozen conditions if selected. The version number used in QA4SM indicates the date when the original data was downloaded. For more details please see <a target=\"_blank\" href=\"https://confluence.ecmwf.int/display/CKB/ERA5%3A+data+documentation\" rel=\"noreferrer\">ECMWF Confluence - ERA5-Land Documentation</a>",
            "source_reference": "Data is freely available with a CDS account. See <a target=\"_blank\" href=\"https://doi.org/10.24381/cds.e2161bac\" rel=\"noreferrer\"> Copernicus Climate Data Store Confluence - ERA5-Land Download</a>",
            "citation": "<a target=\"_blank\" href=\"https://confluence.ecmwf.int/display/CKB/ERA5-Land%3A+data+documentation\" rel=\"noreferrer\">Online documentation here</a>",
            "is_only_reference": false,
            "versions": [
                16
            ],
            "variables": [
                12
            ],
            "filters": [
                1,
                17
            ],
            "resolution": {
                "value": 0.1,
                "unit": "deg"
            },
            "user": null
        }
    },
    {
        "model": "validator.dataset",
        "pk": 10,
        "fields": {
            "short_name": "ESA_CCI_SM_active",
            "pretty_name": "ESA CCI SM active",
            "help_text": "ESA CCI SM long-term data record",
            "storage_path": "testdata/input_data/ESA_CCI_SM_active",
            "detailed_description": "see ESA CCI SM combined",
            "source_reference": "see ESA CCI SM combined",
            "citation": "see ESA CCI SM combined",
            "is_only_reference": false,
            "versions": [
                20,
                26,
                33
            ],
            "variables": [
                13
            ],
            "filters": [
                1,
                6,
                7
            ],
            "resolution": {
                "value": 0.25,
                "unit": "deg"
            },
            "user": null
        }
    },
    {
        "model": "validator.dataset",
        "pk": 11,
        "fields": {
            "short_name": "ESA_CCI_SM_passive",
            "pretty_name": "ESA CCI SM passive",
            "help_text": "ESA CCI SM long-term data record",
            "storage_path": "testdata/input_data/ESA_CCI_SM_passive",
            "detailed_description": "see ESA CCI SM combined",
            "source_reference": "see ESA CCI SM combined",
            "citation": "see ESA CCI SM combined",
            "is_only_reference": false,
            "versions": [
                21,
                25,
                32
            ],
            "variables": [
                14
            ],
            "filters": [
                1,
                6,
                7
            ],
            "resolution": {
                "value": 0.25,
                "unit": "deg"
            },
            "user": null
        }
    },
    {
        "model": "validator.dataset",
        "pk": 12,
        "fields": {
            "short_name": "CGLS_CSAR_SSM1km",
            "pretty_name": "CGLS SSM 1km",
            "help_text": "Copernicus Global Land Service Sentinel 1 Surface Soil Moisture (1km)",
            "storage_path": "testdata/input_data/CGLS_CSAR_SSM1km",
            "detailed_description": "The Surface Soil Moisture 1 km (SSM1km) data is retrieved from Sentinel-1 radar backscatter images, acquired in Interferometric Wade Swath (IW) mode and VV-polarization.",
            "source_reference": "Data is available <a target=\"_blank\" href=\"https://land.copernicus.eu/global/products/ssm/\"> here</a>.",
            "citation": "<a target=\"_blank\" href=\"https://land.copernicus.eu/global/sites/cgls.vito.be/files/products/CGLOPS1_ATBD_SSM1km-V1_I1.20.pdf\">Algorithm Teoretical Baseline Document (ATBD)</a>",
            "is_only_reference": false,
            "versions": [
                35
            ],
            "variables": [
                15
            ],
            "filters": [
                1
            ],
            "resolution": {
                "value": 1,
                "unit": "km"
            },
            "user": null
        }
    },
    {
        "model": "validator.dataset",
        "pk": 13,
        "fields": {
            "short_name": "CGLS_SCATSAR_SWI1km",
            "pretty_name": "CGLS SWI 1km",
            "help_text": "Copernicus Global Land Service Sentinel 1 / ASCAT Soil Water Index (1km)",
            "storage_path": "testdata/input_data/CGLS_SCATSAR_SWI1km",
            "detailed_description": "The data are derived using a data fusion approach from microwave radar data observed by the Metop A/B/C ASCAT and the Sentinel 1 A/B CSAR satellite sensors, named SCATSAR (Scatterometer-Synthetic Aperture Radar) algorithm",
            "source_reference": "Data is available <a target=\"_blank\" href=\"https://land.copernicus.eu/global/products/swi/\"> here</a>.",
            "citation": "<a target=\"_blank\" href=\"https://land.copernicus.eu/global/sites/cgls.vito.be/files/products/CGLOPS1_ATBD_SWI1km-V1_I1.20.pdf\">Algorithm Teoretical Baseline Document (ATBD)</a>",
            "is_only_reference": false,
            "versions": [
                36
            ],
            "variables": [
                16,
                17
            ],
            "filters": [
                1
            ],
            "resolution": {
                "value": 1,
                "unit": "km"
            },
            "user": null
        }
    },
    {
        "model": "validator.dataset",
        "pk": 14,
        "fields": {
            "short_name": "SMOS_L3",
            "pretty_name": "SMOS Level 3",
            "help_text": "Soil Moisture and Ocean Salinity (SMOS) Mission",
            "storage_path": "testdata/input_data/SMOS_L3/",
            "detailed_description": "Daily global maps of soil moisture retrieved from the ESA L1B SMOS product with a multi-orbit approach.",
            "source_reference": "Data is available <a target=\"_blank\" href=\"https://www.catds.fr/Products/Available-products-from-CPDC/\"> here</a>.",
            "citation": "<a target=\"_blank\" href=\"https://essd.copernicus.org/articles/9/293/2017/essd-9-293-2017.pdf\">Dataset paper</a>",
            "is_only_reference": false,
            "versions": [
                37,
                38
            ],
            "variables": [
                18
            ],
            "filters": [
                1,
                25,
                26,
                27,
                28,
                29,
                30,
                31,
                32,
                33,
                34
            ],
<<<<<<< HEAD
            "resolution": {
                "value": 25,
                "unit": "km"
            }
=======
            "user": null
>>>>>>> 993638fd
        }
    },
    {
        "model": "validator.dataset",
        "pk": 15,
        "fields": {
            "short_name": "SMOS_L2",
            "pretty_name": "SMOS Level 2",
            "help_text": "Soil Moisture and Ocean Salinity (SMOS) Mission",
            "storage_path": "testdata/input_data/SMOS_L2/",
            "detailed_description": "Half-orbit soil moisture maps on a ISEA4H9 grid, retrieved from the ESA L1B SMOS product.",
            "source_reference": "Data is available <a target=\"_blank\" href=\"https://earth.esa.int/eogateway/catalog/smos-science-products/\"> here</a>.",
            "citation": "<a target=\"_blank\" href=\"https://earth.esa.int/eogateway/documents/20142/37627/SMOS-L2-SM-ATBD.pdf\">Algorithm Teoretical Baseline Document (ATBD)</a>",
            "is_only_reference": false,
            "versions": [
                39
            ],
            "variables": [
                19
            ],
            "filters": [
                1,
                35,
                36,
                37,
                38,
                39,
                40,
                41,
                42
            ],
            "resolution": {
                "value": 15,
                "unit": "km"
            }
        }
    }

]<|MERGE_RESOLUTION|>--- conflicted
+++ resolved
@@ -433,14 +433,11 @@
                 33,
                 34
             ],
-<<<<<<< HEAD
             "resolution": {
                 "value": 25,
                 "unit": "km"
-            }
-=======
-            "user": null
->>>>>>> 993638fd
+            },
+            "user": null
         }
     },
     {
