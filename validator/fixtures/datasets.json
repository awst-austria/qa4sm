[
    {
        "model": "validator.dataset",
        "pk": 1,
        "fields": {
            "short_name": "C3S",
            "pretty_name": "C3S",
            "help_text": "C3S long-term data record",
            "storage_path": "testdata/input_data/C3S",
            "detailed_description": "The C3S long-term data record provides active, passive and  combined (active+passive) soil moisture data on a daily, dekadal and monthly basis. Observations are  provided on a quarter degree grid. For more information, please visit the <a target=\"_blank\" href=\"https://cds.climate.copernicus.eu/cdsapp#!/dataset/satellite-soil-moisture?tab=overview\" rel=\"noreferrer\">Climate Data Store</a>.",
            "source_reference": "The data can be downloaded from the <a target=\"_blank\" href=\"https://cds.climate.copernicus.eu/cdsapp#!/dataset/satellite-soil-moisture?tab=overview\" rel=\"noreferrer\">Climate Data Store</a>.",
            "citation": "<a target=\"_blank\" href=\"https://cds.climate.copernicus.eu/cdsapp#!/dataset/satellite-soil-moisture?tab=overview\" rel=\"noreferrer\">See Climate Data Store</a>",
            "is_only_reference": false,
            "versions": [
                1,
                10,
                28,
                31
            ],
            "variables": [
                1
            ],
            "filters": [
                1,
                3,
                4,
                5,
                6,
                7
            ],
            "resolution": {
                "value": 0.25,
                "unit": "deg"
            }
        }
    },
    {
        "model": "validator.dataset",
        "pk": 2,
        "fields": {
            "short_name": "SMAP",
            "pretty_name": "SMAP level 3",
            "help_text": "NASA SMAP level 3 data",
            "storage_path": "testdata/input_data/SMAP",
            "detailed_description": "The NASA SMAP level 3 data set provides global daily soil moisture observations at a 36 km resolution from the SMAP sensor (<a target=\"_blank\" href=\"https://nsidc.org/data/SPL3SMP\" rel=\"noreferrer\">more information</a>).",
            "source_reference": "The data can be downloaded from the product homepage <a target=\"_blank\" href=\"https://nsidc.org/data/SPL3SMP\" rel=\"noreferrer\"> here</a>.",
            "citation": "<a target=\"_blank\" href=\"https://nsidc.org/data/SPL3SMP\" rel=\"noreferrer\">Click here</a>",
            "is_only_reference": false,
            "versions": [
                2,
                29
            ],
            "variables": [
                2
            ],
            "filters": [
                1
            ],
            "resolution": {
                "value": 36,
                "unit": "km"
            }
        }
    },
    {
        "model": "validator.dataset",
        "pk": 3,
        "fields": {
            "short_name": "ASCAT",
            "pretty_name": "H-SAF ASCAT SSM CDR",
            "help_text": "ASCAT dataset from the EUMETSAT H-SAF portal",
            "storage_path": "testdata/input_data/ASCAT",
            "detailed_description": "The ASCAT dataset from the EUMETSAT H-SAF portal provides global daily soil moisture observations on a discrete global grid (DGG) with a 12.5 km sampling. Observations are provided from the ASCAT instrument on-board both Metop-A and Metop-B.",
<<<<<<< HEAD
            "source_reference": "The data can be downloaded from the <a target=\"_blank\" href=\"http://hsaf.meteoam.it/Products/ProductsList?type=soil_moisture\" rel=\"noreferrer\">product homepage</a>.",
            "citation": "See <a target=\"_blank\" href=\"http://doi.org/10.15770/EUM_SAF_H_0005\" rel=\"noreferrer\">here</a>",
=======
            "source_reference": "The data can be downloaded from the <a target=\"_blank\" href=\"http://hsaf.meteoam.it/Products/ProductsList?type=soil_moisture\">product homepage</a>.",
            "citation": "See <a target=\"_blank\" href=\"http://doi.org/10.15770/EUM_SAF_H_0005\">here</a>",
>>>>>>> 92eb2a92
            "is_only_reference": false,
            "versions": [
                3
            ],
            "variables": [
                3
            ],
            "filters": [
                1,
                10,
                11,
                12,
                13,
                14
            ],
            "resolution": {
                "value": 12.5,
                "unit": "km"
            }
        }
    },
    {
        "model": "validator.dataset",
        "pk": 4,
        "fields": {
            "short_name": "ISMN",
            "pretty_name": "ISMN",
            "help_text": "In-situ soil moisture data from over 2600 monitoring stations worldwide",
            "storage_path": "testdata/input_data/ISMN",
<<<<<<< HEAD
            "detailed_description": "The ISMN provides in-situ soil moisture data from over 2600 monitoring stations worldwide. The data is harmonised and quality controlled to ensure the highest quality data is provided through the portal. Data is provided from 1952 to present day (<a target=\"_blank\" href=\"https://ismn.geo.tuwien.ac.at/\" rel=\"noreferrer\">more information</a>).",
            "source_reference": "Data is freely available after registration <a target=\"_blank\" href=\"https://ismn.earth/en/\" rel=\"noreferrer\"> here</a>.",
            "citation": "<a target=\"_blank\" href=\"https://ismn.earth/en/terms-and-conditions/\" rel=\"noreferrer\">Terms and conditions</a>, <a target=\"_blank\" href=\"../../static/files/ISMN_v20180830_Readme.txt\" rel=\"noreferrer\">readme (v20180830)</a>, <a target=\"_blank\" href=\"../../static/files/ISMN_v20190222_Readme.txt\" rel=\"noreferrer\">readme (v20190222)</a>, and <a target=\"_blank\" href=\"../../static/files/ISMN_v20210131_Readme.txt\" rel=\"noreferrer\">readme (v20210131)</a>",
=======
            "detailed_description": "The ISMN provides in-situ soil moisture data from over 2600 monitoring stations worldwide. The data is harmonised and quality controlled to ensure the highest quality data is provided through the portal. Data is provided from 1952 to present day (<a target=\"_blank\" href=\"https://ismn.geo.tuwien.ac.at/\">more information</a>).",
            "source_reference": "Data is freely available after registration <a target=\"_blank\" href=\"https://ismn.earth/en/\"> here</a>.",
            "citation": "<a target=\"_blank\" href=\"https://ismn.earth/en/terms-and-conditions/\">Terms and conditions</a>, <a target=\"_blank\" href=\"../../static/files/ISMN_v20180830_Readme.txt\">readme (v20180830)</a>, <a target=\"_blank\" href=\"../../static/files/ISMN_v20190222_Readme.txt\">readme (v20190222)</a>, and <a target=\"_blank\" href=\"../../static/files/ISMN_v20210131_Readme.txt\">readme (v20210131)</a>",
>>>>>>> 92eb2a92
            "is_only_reference": true,
            "versions": [
                18,
                30
            ],
            "variables": [
                4
            ],
            "filters": [
                1,
                2,
                18,
                24
            ],
            "resolution": null
        }
    },
    {
        "model": "validator.dataset",
        "pk": 5,
        "fields": {
            "short_name": "GLDAS",
            "pretty_name": "GLDAS",
            "help_text": "Land surface model (LSM) for soil moisture data at different depths",
            "storage_path": "testdata/input_data/GLDAS",
            "detailed_description": "GLDAS is a land surface model (LSM) which provides soil moisture data at different depths. Different versions are available for different time periods. For more information, visit the LDAS website: <a target=\"_blank\" href=\"https://ldas.gsfc.nasa.gov/gldas/\" rel=\"noreferrer\">NASA Land Data Assimilation Systems Website</a>",
            "source_reference": "Data is freely available after registration <a target=\"_blank\" href=\"https://hydro1.gesdisc.eosdis.nasa.gov/data/GLDAS/GLDAS_NOAH025_3H.2.1/\" rel=\"noreferrer\"> here for version 2.1</a>",
            "citation": "<a target=\"_blank\" href=\"https://ldas.gsfc.nasa.gov/gldas/GLDASpublications.php\" rel=\"noreferrer\">Click here</a>",
            "is_only_reference": false,
            "versions": [
                7
            ],
            "variables": [
                5,
                6,
                7,
                8
            ],
            "filters": [
                1,
                9
            ],
            "resolution": {
                "value": 0.25,
                "unit": "deg"
            }
        }
    },
    {
        "model": "validator.dataset",
        "pk": 6,
        "fields": {
            "short_name": "ESA_CCI_SM_combined",
            "pretty_name": "ESA CCI SM combined",
            "help_text": "ESA CCI SM long-term data record",
            "storage_path": "testdata/input_data/ESA_CCI_SM_combined",
            "detailed_description": "The ESA CCI SM long-term data record provides active, passive and combined (active+passive) on a daily basis. Observations are provided on a quarter degree grid. For more information on the ESA CCI SM product, please see the <a target=\"_blank\" href=\"https://www.esa-soilmoisture-cci.org/\" rel=\"noreferrer\">product homepage</a>.",
            "source_reference": "<a target=\"_blank\" href=\"https://www.esa-soilmoisture-cci.org/node/145\" rel=\"noreferrer\">Register at ESA CCI</a>, then download through FTP.",
            "citation": "<a target=\"_blank\" href=\"https://www.esa-soilmoisture-cci.org/node/137\" rel=\"noreferrer\">See CCI Publications Page</a>",
            "is_only_reference": false,
            "versions": [
                12,
                19,
                24,
                27,
                34
            ],
            "variables": [
                9
            ],
            "filters": [
                1,
                3,
                4,
                5,
                6,
                7
            ],
            "resolution": {
                "value": 0.25,
                "unit": "deg"
            }
        }
    },
    {
        "model": "validator.dataset",
        "pk": 7,
        "fields": {
            "short_name": "SMOS",
            "pretty_name": "SMOS IC",
            "help_text": "SMOS IC product generated by INRA and CESBIO",
            "storage_path": "testdata/input_data/SMOS",
            "detailed_description": "The <a target=\"_blank\" href=\"https://www.catds.fr/Products/Available-products-from-CEC-SM/SMOS-IC\" rel=\"noreferrer\">SMOS IC product</a> generated by INRA and CESBIO provides global soil moisture and VOD based on the two parameter inversion of the <a target=\"_blank\" href=\"https://www.sciencedirect.com/science/article/pii/S0034425706004238\" rel=\"noreferrer\">L-MEB model</a>.",
            "source_reference": "The data can be downloaded from the <a target=\"_blank\" href=\"https://www.catds.fr/Products/Available-products-from-CEC-SM/SMOS-IC\" rel=\"noreferrer\">product homepage</a>.",
            "citation": "<a target=\"_blank\" href=\"https://www.catds.fr/Products/Available-products-from-CEC-SM/SMOS-IC\" rel=\"noreferrer\">See this page.</a>",
            "is_only_reference": false,
            "versions": [
                13
            ],
            "variables": [
                10
            ],
            "filters": [
                1,
                15,
                19,
                20,
                21,
                22,
                23
            ],
            "resolution": {
                "value": 25,
                "unit": "km"
            }
        }
    },
    {
        "model": "validator.dataset",
        "pk": 8,
        "fields": {
            "short_name": "ERA5",
            "pretty_name": "ERA5",
            "help_text": "Global reanalysis product by ECMWF",
            "storage_path": "testdata/input_data/ERA5",
<<<<<<< HEAD
            "detailed_description": "ERA5 is a global reanalysis product provided by ECMWF. It provides global, sub-daily simulations of variables for land, atmosphere and ocean waves. The downloaded original 6-hourly (starting at 0:00 UTC) images of ERA5 Volumetric Soil Moisture and Soil Temperature with a spatial resolution of 0.25\u00b0 Lat. * 0.25\u00b0 Lon were converted into a time series format via daily averages. The ERA5 dataset starts in 1979. The version number used in QA4SM indicates the date when the original data was downloaded. For more details about ERA5 please see <a target=\"_blank\" href=\"https://confluence.ecmwf.int/display/CKB/ERA5%3A+data+documentation\" rel=\"noreferrer\">ECMWF Confluence - ERA5 Documentation</a>",
            "source_reference": "Data is freely available with a CDS account. See <a target=\"_blank\" href=\"https://doi.org/10.24381/cds.e2161bac\" rel=\"noreferrer\"> ERA5 Download</a>",
            "citation": "See <a target=\"_blank\" href=\"https://confluence.ecmwf.int/display/CKB/How+to+acknowledge%2C+cite+and+reference+data+published+on+the+Climate+Data+Store\" rel=\"noreferrer\">here</a> and <a target=\"_blank\" href=\"https://doi.org/10.1002/qj.3803\" rel=\"noreferrer\">here</a> ",
=======
            "detailed_description": "ERA5 is a global reanalysis product provided by ECMWF. It provides global, sub-daily simulations of variables for land, atmosphere and ocean waves. The downloaded original 6-hourly (starting at 0:00 UTC) images of ERA5 Volumetric Soil Moisture and Soil Temperature with a spatial resolution of 0.25\u00b0 Lat. * 0.25\u00b0 Lon were converted into a time series format via daily averages. The ERA5 dataset starts in 1979. The version number used in QA4SM indicates the date when the original data was downloaded. For more details about ERA5 please see <a target=\"_blank\" href=\"https://confluence.ecmwf.int/display/CKB/ERA5%3A+data+documentation\">ECMWF Confluence - ERA5 Documentation</a>",
            "source_reference": "Data is freely available with a CDS account. See <a target=\"_blank\" href=\"https://doi.org/10.24381/cds.e2161bac\"> ERA5 Download</a>",
            "citation": "See <a target=\"_blank\" href=\"https://confluence.ecmwf.int/display/CKB/How+to+acknowledge%2C+cite+and+reference+data+published+on+the+Climate+Data+Store\">here</a> and <a target=\"_blank\" href=\"https://doi.org/10.1002/qj.3803\">here</a> ",
>>>>>>> 92eb2a92
            "is_only_reference": false,
            "versions": [
                15
            ],
            "variables": [
                11
            ],
            "filters": [
                1,
                16
            ],
            "resolution": {
                "value": 0.25,
                "unit": "deg"
            }
        }
    },
    {
        "model": "validator.dataset",
        "pk": 9,
        "fields": {
            "short_name": "ERA5_LAND",
            "pretty_name": "ERA5-Land",
            "help_text": "Land component of the ECMWF ERA5 climate reanalysis",
            "storage_path": "testdata/input_data/ERA5_LAND",
<<<<<<< HEAD
            "detailed_description": "ERA5-Land has been produced by replaying the land component of the ECMWF ERA5 climate reanalysis. The downloaded original 6-hourly (starting at 0:00 UTC) images of ERA5-Land Volumetric Soil Moisture and Soil Temperature with a spatial resolution of 0.1\u00b0 Lat. * 0.1\u00b0 Lon were converted into a time series format from daily averages. ERA5-Land is available from January 2001 onward. The Soil Temperature variable (stl1) is used to mask Soil Moisture (swvl1) under frozen conditions if selected. The version number used in QA4SM indicates the date when the original data was downloaded. For more details please see <a target=\"_blank\" href=\"https://confluence.ecmwf.int/display/CKB/ERA5%3A+data+documentation\" rel=\"noreferrer\">ECMWF Confluence - ERA5-Land Documentation</a>",
            "source_reference": "Data is freely available with a CDS account. See <a target=\"_blank\" href=\"https://doi.org/10.24381/cds.e2161bac\" rel=\"noreferrer\"> Copernicus Climate Data Store Confluence - ERA5-Land Download</a>",
            "citation": "<a target=\"_blank\" href=\"https://confluence.ecmwf.int/display/CKB/How+to+acknowledge%2C+cite+and+reference+data+published+on+the+Climate+Data+Store\" rel=\"noreferrer\">Click here</a>",
=======
            "detailed_description": "ERA5-Land has been produced by replaying the land component of the ECMWF ERA5 climate reanalysis. The downloaded original 6-hourly (starting at 0:00 UTC) images of ERA5-Land Volumetric Soil Moisture and Soil Temperature with a spatial resolution of 0.1\u00b0 Lat. * 0.1\u00b0 Lon were converted into a time series format from daily averages. ERA5-Land is available from January 2001 onward. The Soil Temperature variable (stl1) is used to mask Soil Moisture (swvl1) under frozen conditions if selected. The version number used in QA4SM indicates the date when the original data was downloaded. For more details please see <a target=\"_blank\" href=\"https://confluence.ecmwf.int/display/CKB/ERA5%3A+data+documentation\">ECMWF Confluence - ERA5-Land Documentation</a>",
            "source_reference": "Data is freely available with a CDS account. See <a target=\"_blank\" href=\"https://doi.org/10.24381/cds.e2161bac\"> Copernicus Climate Data Store Confluence - ERA5-Land Download</a>",
            "citation": "<a target=\"_blank\" href=\"https://confluence.ecmwf.int/display/CKB/How+to+acknowledge%2C+cite+and+reference+data+published+on+the+Climate+Data+Store\">Click here</a>",
>>>>>>> 92eb2a92
            "is_only_reference": false,
            "versions": [
                16
            ],
            "variables": [
                12
            ],
            "filters": [
                1,
                17
            ],
            "resolution": {
                "value": 0.1,
                "unit": "deg"
            }
        }
    },
    {
        "model": "validator.dataset",
        "pk": 10,
        "fields": {
            "short_name": "ESA_CCI_SM_active",
            "pretty_name": "ESA CCI SM active",
            "help_text": "ESA CCI SM long-term data record",
            "storage_path": "testdata/input_data/ESA_CCI_SM_active",
            "detailed_description": "see ESA CCI SM combined",
            "source_reference": "see ESA CCI SM combined",
            "citation": "see ESA CCI SM combined",
            "is_only_reference": false,
            "versions": [
                20,
                26,
                33
            ],
            "variables": [
                13
            ],
            "filters": [
                1,
                3,
                4,
                5,
                6,
                7
            ],
            "resolution": {
                "value": 0.25,
                "unit": "deg"
            }
        }
    },
    {
        "model": "validator.dataset",
        "pk": 11,
        "fields": {
            "short_name": "ESA_CCI_SM_passive",
            "pretty_name": "ESA CCI SM passive",
            "help_text": "ESA CCI SM long-term data record",
            "storage_path": "testdata/input_data/ESA_CCI_SM_passive",
            "detailed_description": "see ESA CCI SM combined",
            "source_reference": "see ESA CCI SM combined",
            "citation": "see ESA CCI SM combined",
            "is_only_reference": false,
            "versions": [
                21,
                25,
                32
            ],
            "variables": [
                14
            ],
            "filters": [
                1,
                3,
                4,
                5,
                6,
                7
            ],
            "resolution": {
                "value": 0.25,
                "unit": "deg"
            }
<<<<<<< HEAD
=======
        }
    },
    {
        "model": "validator.dataset",
        "pk": 12,
        "fields": {
            "short_name": "CGLS_CSAR_SSM1km",
            "pretty_name": "CGLS SSM 1km",
            "help_text": "Copernicus Global Land Service Sentinel 1 Surface Soil Moisture (1km)",
            "storage_path": "testdata/input_data/CGLS_CSAR_SSM1km",
            "detailed_description": "The Surface Soil Moisture 1 km (SSM1km) data is retrieved from Sentinel-1 radar backscatter images, acquired in Interferometric Wade Swath (IW) mode and VV-polarization.",
            "source_reference": "Data is available <a target=\"_blank\" href=\"https://land.copernicus.eu/global/products/ssm/\"> here</a>.",
            "citation": "<a target=\"_blank\" href=\"https://land.copernicus.eu/global/sites/cgls.vito.be/files/products/CGLOPS1_ATBD_SSM1km-V1_I1.20.pdf\">ATBD</a>",
            "is_only_reference": false,
            "versions": [
                35
            ],
            "variables": [
                15
            ],
            "filters": [
                1
            ]
        }
    },
    {
        "model": "validator.dataset",
        "pk": 13,
        "fields": {
            "short_name": "CGLS_SCATSAR_SWI1km",
            "pretty_name": "CGLS SWI 1km",
            "help_text": "Copernicus Global Land Service Sentinel 1 / ASCAT Soil Water Index (1km)",
            "storage_path": "testdata/input_data/CGLS_SCATSAR_SWI1km",
            "detailed_description": "The data are derived using a data fusion approach from microwave radar data observed by the Metop A/B/C ASCAT and the Sentinel 1 A/B CSAR satellite sensors, named SCATSAR (Scatterometer-Synthetic Aperture Radar) algorithm",
            "source_reference": "Data is available <a target=\"_blank\" href=\"https://land.copernicus.eu/global/products/swi/\"> here</a>.",
            "citation": "<a target=\"_blank\" href=\"https://land.copernicus.eu/global/sites/cgls.vito.be/files/products/CGLOPS1_ATBD_SWI1km-V1_I1.20.pdf\">ATBD</a>",
            "is_only_reference": false,
            "versions": [
                36
            ],
            "variables": [
                16,
                17
            ],
            "filters": [
                1
            ]
>>>>>>> 92eb2a92
        }
    }

]<|MERGE_RESOLUTION|>--- conflicted
+++ resolved
@@ -71,13 +71,8 @@
             "help_text": "ASCAT dataset from the EUMETSAT H-SAF portal",
             "storage_path": "testdata/input_data/ASCAT",
             "detailed_description": "The ASCAT dataset from the EUMETSAT H-SAF portal provides global daily soil moisture observations on a discrete global grid (DGG) with a 12.5 km sampling. Observations are provided from the ASCAT instrument on-board both Metop-A and Metop-B.",
-<<<<<<< HEAD
             "source_reference": "The data can be downloaded from the <a target=\"_blank\" href=\"http://hsaf.meteoam.it/Products/ProductsList?type=soil_moisture\" rel=\"noreferrer\">product homepage</a>.",
             "citation": "See <a target=\"_blank\" href=\"http://doi.org/10.15770/EUM_SAF_H_0005\" rel=\"noreferrer\">here</a>",
-=======
-            "source_reference": "The data can be downloaded from the <a target=\"_blank\" href=\"http://hsaf.meteoam.it/Products/ProductsList?type=soil_moisture\">product homepage</a>.",
-            "citation": "See <a target=\"_blank\" href=\"http://doi.org/10.15770/EUM_SAF_H_0005\">here</a>",
->>>>>>> 92eb2a92
             "is_only_reference": false,
             "versions": [
                 3
@@ -107,15 +102,9 @@
             "pretty_name": "ISMN",
             "help_text": "In-situ soil moisture data from over 2600 monitoring stations worldwide",
             "storage_path": "testdata/input_data/ISMN",
-<<<<<<< HEAD
             "detailed_description": "The ISMN provides in-situ soil moisture data from over 2600 monitoring stations worldwide. The data is harmonised and quality controlled to ensure the highest quality data is provided through the portal. Data is provided from 1952 to present day (<a target=\"_blank\" href=\"https://ismn.geo.tuwien.ac.at/\" rel=\"noreferrer\">more information</a>).",
             "source_reference": "Data is freely available after registration <a target=\"_blank\" href=\"https://ismn.earth/en/\" rel=\"noreferrer\"> here</a>.",
             "citation": "<a target=\"_blank\" href=\"https://ismn.earth/en/terms-and-conditions/\" rel=\"noreferrer\">Terms and conditions</a>, <a target=\"_blank\" href=\"../../static/files/ISMN_v20180830_Readme.txt\" rel=\"noreferrer\">readme (v20180830)</a>, <a target=\"_blank\" href=\"../../static/files/ISMN_v20190222_Readme.txt\" rel=\"noreferrer\">readme (v20190222)</a>, and <a target=\"_blank\" href=\"../../static/files/ISMN_v20210131_Readme.txt\" rel=\"noreferrer\">readme (v20210131)</a>",
-=======
-            "detailed_description": "The ISMN provides in-situ soil moisture data from over 2600 monitoring stations worldwide. The data is harmonised and quality controlled to ensure the highest quality data is provided through the portal. Data is provided from 1952 to present day (<a target=\"_blank\" href=\"https://ismn.geo.tuwien.ac.at/\">more information</a>).",
-            "source_reference": "Data is freely available after registration <a target=\"_blank\" href=\"https://ismn.earth/en/\"> here</a>.",
-            "citation": "<a target=\"_blank\" href=\"https://ismn.earth/en/terms-and-conditions/\">Terms and conditions</a>, <a target=\"_blank\" href=\"../../static/files/ISMN_v20180830_Readme.txt\">readme (v20180830)</a>, <a target=\"_blank\" href=\"../../static/files/ISMN_v20190222_Readme.txt\">readme (v20190222)</a>, and <a target=\"_blank\" href=\"../../static/files/ISMN_v20210131_Readme.txt\">readme (v20210131)</a>",
->>>>>>> 92eb2a92
             "is_only_reference": true,
             "versions": [
                 18,
@@ -241,15 +230,9 @@
             "pretty_name": "ERA5",
             "help_text": "Global reanalysis product by ECMWF",
             "storage_path": "testdata/input_data/ERA5",
-<<<<<<< HEAD
             "detailed_description": "ERA5 is a global reanalysis product provided by ECMWF. It provides global, sub-daily simulations of variables for land, atmosphere and ocean waves. The downloaded original 6-hourly (starting at 0:00 UTC) images of ERA5 Volumetric Soil Moisture and Soil Temperature with a spatial resolution of 0.25\u00b0 Lat. * 0.25\u00b0 Lon were converted into a time series format via daily averages. The ERA5 dataset starts in 1979. The version number used in QA4SM indicates the date when the original data was downloaded. For more details about ERA5 please see <a target=\"_blank\" href=\"https://confluence.ecmwf.int/display/CKB/ERA5%3A+data+documentation\" rel=\"noreferrer\">ECMWF Confluence - ERA5 Documentation</a>",
             "source_reference": "Data is freely available with a CDS account. See <a target=\"_blank\" href=\"https://doi.org/10.24381/cds.e2161bac\" rel=\"noreferrer\"> ERA5 Download</a>",
             "citation": "See <a target=\"_blank\" href=\"https://confluence.ecmwf.int/display/CKB/How+to+acknowledge%2C+cite+and+reference+data+published+on+the+Climate+Data+Store\" rel=\"noreferrer\">here</a> and <a target=\"_blank\" href=\"https://doi.org/10.1002/qj.3803\" rel=\"noreferrer\">here</a> ",
-=======
-            "detailed_description": "ERA5 is a global reanalysis product provided by ECMWF. It provides global, sub-daily simulations of variables for land, atmosphere and ocean waves. The downloaded original 6-hourly (starting at 0:00 UTC) images of ERA5 Volumetric Soil Moisture and Soil Temperature with a spatial resolution of 0.25\u00b0 Lat. * 0.25\u00b0 Lon were converted into a time series format via daily averages. The ERA5 dataset starts in 1979. The version number used in QA4SM indicates the date when the original data was downloaded. For more details about ERA5 please see <a target=\"_blank\" href=\"https://confluence.ecmwf.int/display/CKB/ERA5%3A+data+documentation\">ECMWF Confluence - ERA5 Documentation</a>",
-            "source_reference": "Data is freely available with a CDS account. See <a target=\"_blank\" href=\"https://doi.org/10.24381/cds.e2161bac\"> ERA5 Download</a>",
-            "citation": "See <a target=\"_blank\" href=\"https://confluence.ecmwf.int/display/CKB/How+to+acknowledge%2C+cite+and+reference+data+published+on+the+Climate+Data+Store\">here</a> and <a target=\"_blank\" href=\"https://doi.org/10.1002/qj.3803\">here</a> ",
->>>>>>> 92eb2a92
             "is_only_reference": false,
             "versions": [
                 15
@@ -275,15 +258,9 @@
             "pretty_name": "ERA5-Land",
             "help_text": "Land component of the ECMWF ERA5 climate reanalysis",
             "storage_path": "testdata/input_data/ERA5_LAND",
-<<<<<<< HEAD
             "detailed_description": "ERA5-Land has been produced by replaying the land component of the ECMWF ERA5 climate reanalysis. The downloaded original 6-hourly (starting at 0:00 UTC) images of ERA5-Land Volumetric Soil Moisture and Soil Temperature with a spatial resolution of 0.1\u00b0 Lat. * 0.1\u00b0 Lon were converted into a time series format from daily averages. ERA5-Land is available from January 2001 onward. The Soil Temperature variable (stl1) is used to mask Soil Moisture (swvl1) under frozen conditions if selected. The version number used in QA4SM indicates the date when the original data was downloaded. For more details please see <a target=\"_blank\" href=\"https://confluence.ecmwf.int/display/CKB/ERA5%3A+data+documentation\" rel=\"noreferrer\">ECMWF Confluence - ERA5-Land Documentation</a>",
             "source_reference": "Data is freely available with a CDS account. See <a target=\"_blank\" href=\"https://doi.org/10.24381/cds.e2161bac\" rel=\"noreferrer\"> Copernicus Climate Data Store Confluence - ERA5-Land Download</a>",
             "citation": "<a target=\"_blank\" href=\"https://confluence.ecmwf.int/display/CKB/How+to+acknowledge%2C+cite+and+reference+data+published+on+the+Climate+Data+Store\" rel=\"noreferrer\">Click here</a>",
-=======
-            "detailed_description": "ERA5-Land has been produced by replaying the land component of the ECMWF ERA5 climate reanalysis. The downloaded original 6-hourly (starting at 0:00 UTC) images of ERA5-Land Volumetric Soil Moisture and Soil Temperature with a spatial resolution of 0.1\u00b0 Lat. * 0.1\u00b0 Lon were converted into a time series format from daily averages. ERA5-Land is available from January 2001 onward. The Soil Temperature variable (stl1) is used to mask Soil Moisture (swvl1) under frozen conditions if selected. The version number used in QA4SM indicates the date when the original data was downloaded. For more details please see <a target=\"_blank\" href=\"https://confluence.ecmwf.int/display/CKB/ERA5%3A+data+documentation\">ECMWF Confluence - ERA5-Land Documentation</a>",
-            "source_reference": "Data is freely available with a CDS account. See <a target=\"_blank\" href=\"https://doi.org/10.24381/cds.e2161bac\"> Copernicus Climate Data Store Confluence - ERA5-Land Download</a>",
-            "citation": "<a target=\"_blank\" href=\"https://confluence.ecmwf.int/display/CKB/How+to+acknowledge%2C+cite+and+reference+data+published+on+the+Climate+Data+Store\">Click here</a>",
->>>>>>> 92eb2a92
             "is_only_reference": false,
             "versions": [
                 16
@@ -367,8 +344,6 @@
                 "value": 0.25,
                 "unit": "deg"
             }
-<<<<<<< HEAD
-=======
         }
     },
     {
@@ -416,7 +391,6 @@
             "filters": [
                 1
             ]
->>>>>>> 92eb2a92
         }
     }
 
