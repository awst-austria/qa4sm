--- conflicted
+++ resolved
@@ -42,13 +42,8 @@
             "storage_path": "testdata/input_data/SMAP_L3",
             "detailed_description": "The NASA SMAP level 3 data set provides global daily soil moisture observations at a 36 km resolution from the SMAP sensor (<a target=\"_blank\" href=\"https://nsidc.org/data/SPL3SMP\" rel=\"noreferrer\">more information</a>).",
             "source_reference": "The data can be downloaded from the product homepage <a target=\"_blank\" href=\"https://nsidc.org/data/SPL3SMP\" rel=\"noreferrer\"> here</a>.",
-<<<<<<< HEAD
-            "citation": "<a target=\"_blank\" href=\"https://nsidc.org/data/SPL3SMP\" rel=\"noreferrer\">Click here</a>",
-            "is_spatial_reference": false,
-=======
             "citation": "<a target=\"_blank\" href=\"https://nsidc.org/data/SPL3SMP\" rel=\"noreferrer\">Online documentation here</a>",
-            "is_only_reference": false,
->>>>>>> 65fbc118
+            "is_spatial_reference": false,
             "versions": [
                 2,
                 29
@@ -137,13 +132,8 @@
             "storage_path": "testdata/input_data/GLDAS",
             "detailed_description": "GLDAS is a land surface model (LSM) which provides soil moisture data at different depths. Different versions are available for different time periods. For more information, visit the LDAS website: <a target=\"_blank\" href=\"https://ldas.gsfc.nasa.gov/gldas/\" rel=\"noreferrer\">NASA Land Data Assimilation Systems Website</a>",
             "source_reference": "Data is freely available after registration <a target=\"_blank\" href=\"https://hydro1.gesdisc.eosdis.nasa.gov/data/GLDAS/GLDAS_NOAH025_3H.2.1/\" rel=\"noreferrer\"> here for version 2.1</a>",
-<<<<<<< HEAD
-            "citation": "<a target=\"_blank\" href=\"https://ldas.gsfc.nasa.gov/gldas/GLDASpublications.php\" rel=\"noreferrer\">Click here</a>",
-            "is_spatial_reference": false,
-=======
             "citation": "<a target=\"_blank\" href=\"https://ldas.gsfc.nasa.gov/gldas/GLDASpublications.php\" rel=\"noreferrer\">Online documentation here</a>",
-            "is_only_reference": false,
->>>>>>> 65fbc118
+            "is_spatial_reference": false,
             "versions": [
                 7
             ],
@@ -271,13 +261,8 @@
             "storage_path": "testdata/input_data/ERA5_LAND",
             "detailed_description": "ERA5-Land has been produced by replaying the land component of the ECMWF ERA5 climate reanalysis. The downloaded original 6-hourly (starting at 0:00 UTC) images of ERA5-Land Volumetric Soil Moisture and Soil Temperature with a spatial resolution of 0.1\u00b0 Lat. * 0.1\u00b0 Lon were converted into a time series format from daily averages. ERA5-Land is available from January 2001 onward. The Soil Temperature variable (stl1) is used to mask Soil Moisture (swvl1) under frozen conditions if selected. The version number used in QA4SM indicates the date when the original data was downloaded. For more details please see <a target=\"_blank\" href=\"https://confluence.ecmwf.int/display/CKB/ERA5%3A+data+documentation\" rel=\"noreferrer\">ECMWF Confluence - ERA5-Land Documentation</a>",
             "source_reference": "Data is freely available with a CDS account. See <a target=\"_blank\" href=\"https://doi.org/10.24381/cds.e2161bac\" rel=\"noreferrer\"> Copernicus Climate Data Store Confluence - ERA5-Land Download</a>",
-<<<<<<< HEAD
-            "citation": "<a target=\"_blank\" href=\"https://confluence.ecmwf.int/display/CKB/How+to+acknowledge%2C+cite+and+reference+data+published+on+the+Climate+Data+Store\" rel=\"noreferrer\">Click here</a>",
-            "is_spatial_reference": false,
-=======
             "citation": "<a target=\"_blank\" href=\"https://confluence.ecmwf.int/display/CKB/ERA5-Land%3A+data+documentation\" rel=\"noreferrer\">Online documentation here</a>",
-            "is_only_reference": false,
->>>>>>> 65fbc118
+            "is_spatial_reference": false,
             "versions": [
                 16
             ],
