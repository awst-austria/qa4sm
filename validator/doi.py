--- conflicted
+++ resolved
@@ -63,21 +63,12 @@
             ds.doi = settings.DOI_URL_PREFIX + reserved_doi
 
         ## add file to new entry
-<<<<<<< HEAD
-=======
-        # check file size
-
->>>>>>> f6dd8065
         zipfilename = val.output_file.path.replace('.nc', '.zip')
         with ZipFile(zipfilename, 'w', ZIP_DEFLATED) as myzip:
             myzip.write(val.output_file.path, arcname=str(val.id) + '.nc')
 
         with open(zipfilename, 'rb') as result_file:
-<<<<<<< HEAD
             file_name = str(val.id) + '.zip'
-=======
-            file_name =  str(val.id) + '.zip'
->>>>>>> f6dd8065
             r = requests.put(f'{bucket_url}/{file_name}', data=result_file, params=access_param, stream=True)
             __logger.debug('New DOI, add files, status: ' + str(r.status_code))
             __logger.debug(r.json())
@@ -103,12 +94,4 @@
         val.publishing_in_progress = False
         val.save()
         if zipfilename and os.path.isfile(zipfilename):
-            os.remove(zipfilename)
-<<<<<<< HEAD
     return
-=======
-
-
-    def compress_file_before_publishing(file_path):
-        pass
->>>>>>> f6dd8065
