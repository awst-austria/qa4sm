import json
import logging

from django.conf import settings
import netCDF4
import requests
from zipfile import ZipFile, ZIP_DEFLATED
import os

__logger = logging.getLogger(__name__)


## See https://developers.zenodo.org/#rest-api for documentation
def get_doi_for_validation(val, metadata):
    if ((not val.id) or (not val.output_file) or (not val.output_file.path) or (not val.user)):
        raise ValueError("Can't create DOI for broken validation")

    if (val.publishing_in_progress):
        raise ValueError("Publishing already in progress")

    json_header = {"Content-Type": "application/json"}
    access_param = {'access_token': settings.DOI_ACCESS_TOKEN}

    ## publishing may take a while, make sure we record the status change in the database before that
    val.is_archived = True
    val.publishing_in_progress = True
    val.save()
    zipfilename = None

    try:
        ## create new entry
        r = requests.post(settings.DOI_REGISTRATION_URL, params=access_param, json={}, headers=json_header)
        __logger.debug('New DOI, create, status: ' + str(r.status_code))
        __logger.debug(r.json())

        if r.status_code != 201:
            raise RuntimeError("Could not create new DOI entry")

        deposition_id = r.json()['id']
        __logger.debug('New DOI id: ' + str(deposition_id))
        bucket_url = r.json()["links"]["bucket"]

        ## add metadata to new entry and get reserved DOI
        meta = {
            'upload_type': 'dataset',
            'prereserve_doi': True,
        }
        meta.update(metadata)

        data = {'metadata': meta}
        r = requests.put(settings.DOI_REGISTRATION_URL + '/{}'.format(deposition_id), params=access_param,
                         data=json.dumps(data), headers=json_header)
        __logger.debug('New DOI, add metadata, status: ' + str(r.status_code))
        __logger.debug(r.json())

        if r.status_code != 200:
            raise RuntimeError("Could not upload metadata to new DOI")

        reserved_doi = r.json()['metadata']['prereserve_doi']['doi']
        __logger.debug('Reserved DOI {} for deposition ID {}'.format(reserved_doi, deposition_id))

        ## put pre-reserved DOI into results file
        with netCDF4.Dataset(val.output_file.path, 'a', format='NETCDF4') as ds:
            ds.doi = settings.DOI_URL_PREFIX + reserved_doi

        ## add file to new entry
        zipfilename = val.output_file.path.replace('.nc', '.zip')
        with ZipFile(zipfilename, 'w', ZIP_DEFLATED) as myzip:
            myzip.write(val.output_file.path, arcname=str(val.id) + '.nc')

        with open(zipfilename, 'rb') as result_file:
            file_name = str(val.id) + '.zip'
            r = requests.put(f'{bucket_url}/{file_name}', data=result_file, params=access_param, stream=True)
            __logger.debug('New DOI, add files, status: ' + str(r.status_code))
            __logger.debug(r.json())

        if r.status_code not in [201, 200]:
            raise RuntimeError("Could not upload result file to new DOI")

        ## PUBLISH new entry
        r = requests.post(settings.DOI_REGISTRATION_URL + '/{}/actions/publish'.format(deposition_id),
                          params=access_param)
        __logger.debug('New DOI, publish, status: ' + str(r.status_code))
        __logger.debug(r.json())

        if r.status_code != 202:
            raise RuntimeError("Could not publish new DOI")

        val.doi = r.json()['doi']
        return

    # however the publication ends, make sure to signal that it's not in progress any more
    finally:
        val.publishing_in_progress = False
        val.save()
        if zipfilename and os.path.isfile(zipfilename):
<<<<<<< HEAD
            os.remove(zipfilename)
=======
            os.remove(zipfilename)
>>>>>>> 1054b7dd
<|MERGE_RESOLUTION|>--- conflicted
+++ resolved
@@ -94,8 +94,4 @@
         val.publishing_in_progress = False
         val.save()
         if zipfilename and os.path.isfile(zipfilename):
-<<<<<<< HEAD
             os.remove(zipfilename)
-=======
-            os.remove(zipfilename)
->>>>>>> 1054b7dd
