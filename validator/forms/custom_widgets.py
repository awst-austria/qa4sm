--- conflicted
+++ resolved
@@ -26,11 +26,8 @@
                     duper['parameterised'] = fil.parameterised
                     duper['dialog_name'] = fil.dialog_name
                     duper['default_parameter'] = fil.default_parameter
-<<<<<<< HEAD
                     duper['to_include'] = fil.to_include
-=======
                     duper['disable_filter'] = fil.disable_filter
->>>>>>> a41a3ed1
                     if ("initial_params" in attrs
                             and attrs["initial_params"] is not None):
                         duper["initial_params"] = attrs["initial_params"][index]
