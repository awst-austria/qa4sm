from django.forms.models import ModelMultipleChoiceField

import django.forms as forms
from validator.forms import FilterCheckboxSelectMultiple
from validator.models import Dataset
from validator.models import DatasetConfiguration
from validator.models.filter import DataFilter
from validator.forms.custom_widgets import ParamFilterChoiceField,\
    ParamFilterSelectMultiple
from validator.validation.globals import NOT_AS_REFERENCE

# https://docs.djangoproject.com/en/2.2/ref/forms/fields/#django.forms.ModelChoiceField
# make sure the pretty name is used in the dropdown for the dataset selection
class DatasetChoiceField(forms.ModelChoiceField):
    def label_from_instance(self, obj):
        return obj.pretty_name

## To figure out how to make one dropdown dependent on the selection of another, see:
## https://simpleisbetterthancomplex.com/tutorial/2018/01/29/how-to-implement-dependent-or-chained-dropdown-list-with-django.html
class DatasetConfigurationForm(forms.ModelForm):
    class Meta:
        model = DatasetConfiguration

        fields = [
            'dataset',
            'version',
            'variable',
            'filters',
            'parametrised_filters',
            ]

    dataset = DatasetChoiceField(queryset=Dataset.objects.none(), required=True)

    filter_dataset = forms.BooleanField(initial=True, required=False, label='Filter dataset')

    # if you change this field, be sure to adapt validator.views.validation.__render_filters
    filters = ModelMultipleChoiceField(widget=FilterCheckboxSelectMultiple, queryset=DataFilter.objects.filter(parameterised=False), required=False)

    # see https://stackoverflow.com/questions/2216974/django-modelform-for-many-to-many-fields/2264722#2264722
    # and https://docs.djangoproject.com/en/2.1/ref/forms/fields/#django.forms.ModelMultipleChoiceField

    # if you change this, be sure to adapt _save_m2m and validator.views.validation.__render_filters
    parametrised_filters = ParamFilterChoiceField(widget=ParamFilterSelectMultiple, queryset=DataFilter.objects.filter(parameterised=True), required=False)

    ## if you want to create a dataset config form for reference datasets, pass in parameter is_reference=True
    def __init__(self, *args, is_reference=False, **kwargs):
        super(DatasetConfigurationForm, self).__init__(*args, **kwargs)

        if is_reference:
            # self.fields["dataset"].queryset = Dataset.objects.all()
            # temporarily SMOS, SMAP and ASCAT are removed from the reference list
<<<<<<< HEAD
            self.fields["dataset"].queryset = Dataset.objects.exclude(short_name__in=NOT_AS_REFERENCE)
=======
            self.fields["dataset"].queryset = Dataset.objects.exclude(short_name__in=['SMOS', 'SMAP', 'ASCAT'])
>>>>>>> 1cfb8794
        else:
            self.fields["dataset"].queryset = Dataset.objects.filter(is_only_reference=is_reference)

    def _save_m2m(self):
        # treat the parametrised filters separately, remove them now, save after calling super
        param_filters = None
        if('parametrised_filters' in self.cleaned_data and self.cleaned_data['parametrised_filters']):
            param_filters = self.cleaned_data['parametrised_filters']
            self.cleaned_data['parametrised_filters'] = []

        super(DatasetConfigurationForm, self)._save_m2m()

        # apparently, the unsaved ParametrisedFilter objects need to have save called on them explicitly, so do that
        # https://stackoverflow.com/questions/31862599/how-to-save-a-manytomany-field-with-a-through-relationship/31863016#31863016
        if param_filters:
            for pf in param_filters:
                pf.dataset_config = self.instance
                pf.save()

    def clean(self):
        cleaned_data = super(DatasetConfigurationForm, self).clean()

        # this shouldn't be necessary because the values of disabled checkboxes in HTML forms
        # don't get submitted, but let's err on the side of caution...
        if not cleaned_data['filter_dataset']:
            cleaned_data['filters'] = DataFilter.objects.none()
            cleaned_data['parametrised_filters'] = []

        return cleaned_data<|MERGE_RESOLUTION|>--- conflicted
+++ resolved
@@ -49,11 +49,8 @@
         if is_reference:
             # self.fields["dataset"].queryset = Dataset.objects.all()
             # temporarily SMOS, SMAP and ASCAT are removed from the reference list
-<<<<<<< HEAD
             self.fields["dataset"].queryset = Dataset.objects.exclude(short_name__in=NOT_AS_REFERENCE)
-=======
-            self.fields["dataset"].queryset = Dataset.objects.exclude(short_name__in=['SMOS', 'SMAP', 'ASCAT'])
->>>>>>> 1cfb8794
+
         else:
             self.fields["dataset"].queryset = Dataset.objects.filter(is_only_reference=is_reference)
 
