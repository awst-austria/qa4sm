from datetime import datetime

from django.contrib.auth import get_user_model
User = get_user_model()
<<<<<<< HEAD
=======
from django.forms.models import ModelMultipleChoiceField, ModelChoiceIterator
>>>>>>> f35d6ff9

import django.forms as forms
from validator.models import ValidationRun


<<<<<<< HEAD
=======
class FilterCheckboxSelectMultiple(forms.CheckboxSelectMultiple):
    """
    Hackaround to render the data filters checkboxes with help texts and correct
    formatting.
    """
    option_template_name = 'widgets/filter_checkbox_option.html'
    template_name = 'widgets/filter_checkbox_select.html'

    def create_option(self, name, value, label, selected, index, subindex=None, attrs=None):
        duper = super(forms.CheckboxSelectMultiple, self).create_option(name, value, label, selected, index, subindex, attrs)

        if isinstance(self.choices, ModelChoiceIterator):
            for fil in self.choices.queryset:
                if fil.id == value:
                    duper['label'] = fil.description
                    duper['help_text'] = fil.help_text
                    break

        return duper

# https://docs.djangoproject.com/en/2.2/ref/forms/fields/#django.forms.ModelChoiceField
# make sure the pretty name is used in the dropdown for the dataset selection
class DatasetChoiceField(forms.ModelChoiceField):
    def label_from_instance(self, obj):
        return obj.pretty_name

>>>>>>> f35d6ff9
## See https://simpleisbetterthancomplex.com/article/2017/08/19/how-to-render-django-form-manually.html
## To figure out how to make one dropdown dependent on the selection of another, see:
## https://simpleisbetterthancomplex.com/tutorial/2018/01/29/how-to-implement-dependent-or-chained-dropdown-list-with-django.html
class ValidationRunForm(forms.ModelForm):
<<<<<<< HEAD
=======

    filter_data = forms.BooleanField(initial=True, required=False, label='Filter data')
    filter_ref = forms.BooleanField(initial=True, required=False, label='Filter reference')

    data_dataset = DatasetChoiceField(queryset=Dataset.objects.filter(is_reference=False), required=True)
    ref_dataset = DatasetChoiceField(queryset=Dataset.objects.filter(is_reference=True), required=True)

    data_filters = ModelMultipleChoiceField(widget=FilterCheckboxSelectMultiple, queryset=DataFilter.objects.all(), required=False)
    ref_filters = ModelMultipleChoiceField(widget=FilterCheckboxSelectMultiple, queryset=DataFilter.objects.all(), required=False)
    # see https://stackoverflow.com/questions/2216974/django-modelform-for-many-to-many-fields/2264722#2264722
    # and https://docs.djangoproject.com/en/2.1/ref/forms/fields/#django.forms.ModelMultipleChoiceField
>>>>>>> f35d6ff9

    class Meta:
        model = ValidationRun
        ## specify the fields of the model that should be included in the form:
        fields = [
            'interval_from',
            'interval_to',
            #'scaling_ref',
            'scaling_method',
            'name_tag',
            ]

    def __init__(self, *args, **kwargs):
        super(ValidationRunForm, self).__init__(*args, **kwargs)
        ## Specifiy the fields of the model that are OPTIONAL in the form:
        self.fields['interval_from'].required = False
        self.fields['interval_to'].required = False

        ## give default/initial values to widgets
        self.fields['interval_from'].initial = datetime(1978, 1, 1).strftime('%Y-%m-%d')
        self.fields['interval_to'].initial = datetime.now().strftime('%Y-%m-%d')<|MERGE_RESOLUTION|>--- conflicted
+++ resolved
@@ -2,62 +2,13 @@
 
 from django.contrib.auth import get_user_model
 User = get_user_model()
-<<<<<<< HEAD
-=======
-from django.forms.models import ModelMultipleChoiceField, ModelChoiceIterator
->>>>>>> f35d6ff9
 
 import django.forms as forms
 from validator.models import ValidationRun
 
 
-<<<<<<< HEAD
-=======
-class FilterCheckboxSelectMultiple(forms.CheckboxSelectMultiple):
-    """
-    Hackaround to render the data filters checkboxes with help texts and correct
-    formatting.
-    """
-    option_template_name = 'widgets/filter_checkbox_option.html'
-    template_name = 'widgets/filter_checkbox_select.html'
-
-    def create_option(self, name, value, label, selected, index, subindex=None, attrs=None):
-        duper = super(forms.CheckboxSelectMultiple, self).create_option(name, value, label, selected, index, subindex, attrs)
-
-        if isinstance(self.choices, ModelChoiceIterator):
-            for fil in self.choices.queryset:
-                if fil.id == value:
-                    duper['label'] = fil.description
-                    duper['help_text'] = fil.help_text
-                    break
-
-        return duper
-
-# https://docs.djangoproject.com/en/2.2/ref/forms/fields/#django.forms.ModelChoiceField
-# make sure the pretty name is used in the dropdown for the dataset selection
-class DatasetChoiceField(forms.ModelChoiceField):
-    def label_from_instance(self, obj):
-        return obj.pretty_name
-
->>>>>>> f35d6ff9
 ## See https://simpleisbetterthancomplex.com/article/2017/08/19/how-to-render-django-form-manually.html
-## To figure out how to make one dropdown dependent on the selection of another, see:
-## https://simpleisbetterthancomplex.com/tutorial/2018/01/29/how-to-implement-dependent-or-chained-dropdown-list-with-django.html
 class ValidationRunForm(forms.ModelForm):
-<<<<<<< HEAD
-=======
-
-    filter_data = forms.BooleanField(initial=True, required=False, label='Filter data')
-    filter_ref = forms.BooleanField(initial=True, required=False, label='Filter reference')
-
-    data_dataset = DatasetChoiceField(queryset=Dataset.objects.filter(is_reference=False), required=True)
-    ref_dataset = DatasetChoiceField(queryset=Dataset.objects.filter(is_reference=True), required=True)
-
-    data_filters = ModelMultipleChoiceField(widget=FilterCheckboxSelectMultiple, queryset=DataFilter.objects.all(), required=False)
-    ref_filters = ModelMultipleChoiceField(widget=FilterCheckboxSelectMultiple, queryset=DataFilter.objects.all(), required=False)
-    # see https://stackoverflow.com/questions/2216974/django-modelform-for-many-to-many-fields/2264722#2264722
-    # and https://docs.djangoproject.com/en/2.1/ref/forms/fields/#django.forms.ModelMultipleChoiceField
->>>>>>> f35d6ff9
 
     class Meta:
         model = ValidationRun
