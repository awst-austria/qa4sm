import errno
import fnmatch
import logging
import os
import shutil
import time
from datetime import datetime
from os import path
from re import IGNORECASE  # @UnresolvedImport
from re import search as regex_search
from zipfile import ZipFile

import netCDF4
import numpy as np
import pandas as pd
import pytest
from dateutil.tz import tzlocal
from django.conf import settings
from django.contrib.auth import get_user_model
<<<<<<< HEAD

from validator.validation.validation import compare_validation_runs, copy_validationrun

User = get_user_model()
=======
from django.shortcuts import get_object_or_404
>>>>>>> 07344aee
from django.test import TestCase
from django.test.utils import override_settings
from pytz import UTC

<<<<<<< HEAD
from django.conf import settings
=======
import validator.validation as val
from validator.models import CopiedValidations
>>>>>>> 07344aee
from validator.models import DataFilter
from validator.models import DataVariable
from validator.models import Dataset
from validator.models import DatasetConfiguration
from validator.models import DatasetVersion
from validator.models import ParametrisedFilter
from validator.models import ValidationRun
<<<<<<< HEAD
from validator.models import CopiedValidations
=======
>>>>>>> 07344aee
from validator.tests.auxiliary_functions import generate_default_validation, \
    generate_default_validation_triple_coll, generate_ismn_nonref_validation
from validator.tests.testutils import set_dataset_paths
from validator.validation import globals
<<<<<<< HEAD
import validator.validation as val
from validator.validation.batches import _geographic_subsetting, create_upscaling_lut
from validator.validation.globals import METRICS, TC_METRICS
from validator.validation.globals import OUTPUT_FOLDER
from django.shortcuts import get_object_or_404
=======
from validator.validation.batches import _geographic_subsetting, create_upscaling_lut
from validator.validation.globals import METRICS, TC_METRICS
from validator.validation.globals import OUTPUT_FOLDER
from validator.views.results import _copy_validationrun
from validator.views.validation import _compare_validation_runs

User = get_user_model()

>>>>>>> 07344aee

@override_settings(CELERY_TASK_EAGER_PROPAGATES=True,
                   CELERY_TASK_ALWAYS_EAGER=True)
class TestValidation(TestCase):
    fixtures = ['variables', 'versions', 'datasets', 'filters']
    hawaii_coordinates = [18.16464, -158.79638, 22.21588, -155.06103]

    __logger = logging.getLogger(__name__)

    def setUp(self):
        self.metrics = ['gpi', 'lon', 'lat'] + list(METRICS.keys())
        self.tcol_metrics = list(TC_METRICS.keys())

        self.user_data = {
            'username': 'testuser',
            'password': 'secret',
            'email': 'noreply@awst.at'
        }
        self.user2_data = {
            'username': 'bojack',
            'password': 'horseman',
            'email': 'bojack@awst.at'
        }

        try:
            self.testuser = User.objects.get(username=self.user_data['username'])
            self.testuser2 = User.objects.get(username=self.user2_data['username'])
        except User.DoesNotExist:
            self.testuser = User.objects.create_user(**self.user_data)
            self.testuser2 = User.objects.create_user(**self.user2_data)

        try:
            os.makedirs(val.OUTPUT_FOLDER)
        except OSError as e:
            if e.errno != errno.EEXIST:
                raise

        set_dataset_paths()

    ## check output of validation
    def check_results(self, run, is_tcol_run=False):
        assert run is not None
        assert run.end_time is not None
        assert run.end_time > run.start_time
        assert run.total_points > 0
        assert run.error_points >= 0
        assert run.ok_points >= 0

        assert run.output_file

        outdir = os.path.dirname(run.output_file.path)

        n_datasets = run.dataset_configurations.count()

        tcol_metrics = self.tcol_metrics if is_tcol_run else []
        pair_metrics = [m for m in list(METRICS.keys()) if m.lower() != 'n_obs']
        comm_metrics = [m for m in self.metrics if m not in pair_metrics]

        ## check netcdf output
        length = -1
        num_vars = -1
        with netCDF4.Dataset(run.output_file.path, mode='r') as ds:
            assert ds.qa4sm_version == settings.APP_VERSION
            assert ds.qa4sm_env_url == settings.ENV_FILE_URL_TEMPLATE.format(settings.APP_VERSION)
            assert str(run.id) in ds.url
            assert settings.SITE_URL in ds.url

            ## check the metrics contained in the file
            for metric in self.metrics + tcol_metrics:  # we dont test lon, lat, time etc.
                ## This gets all variables in the netcdf file that start with the name of the current metric
                if metric in tcol_metrics:
                    metric_vars = ds.get_variables_by_attributes(
                        name=lambda v: regex_search(r'^{}(.+?_between|$)'.format(metric), v, IGNORECASE) is not None)
                else:
                    metric_vars = ds.get_variables_by_attributes(
                        name=lambda v: regex_search(r'^{}(_between|$)'.format(metric), v, IGNORECASE) is not None)

                self.__logger.debug(f'Metric variables for metric {metric} are {[m.name for m in metric_vars]}')

                ## check that all metrics have the same number of variables (depends on number of input datasets)
                if metric in comm_metrics:
                    num_vars = 1
                elif metric in pair_metrics:
                    num_vars = n_datasets - 1
                elif metric in tcol_metrics:
                    # for this testcase CIs via bootstrapping are activated, so
                    # for every metric there's the value and lower and upper CI
                    # values.
                    num_vars = (n_datasets - 1) * 3
                else:
                    raise ValueError(f"Unknown metric {metric}")

                assert len(metric_vars) > 0, 'No variables containing metric {}'.format(metric)
                assert len(
                    metric_vars) == num_vars, 'Number of variables for metric {} doesn\'t match number for other metrics'.format(
                    metric)

                ## check the values of the variables for formal criteria (not empty, matches lenght of other variables, doesn't have too many NaNs)
                for m_var in metric_vars:
                    values = m_var[:]
                    assert values is not None

                    if length == -1:
                        length = len(values)
                        assert length > 0, 'Variable {} has no entries'.format(m_var.name)
                    else:
                        assert len(values) == length, 'Variable {} doesn\'t match other variables in length'.format(
                            m_var.name)
                    self.__logger.debug(f'Length {m_var.name} are {length}')

                    nan_ratio = np.sum(np.isnan(values.data)) / float(len(values))
                    assert nan_ratio <= 0.35, 'Variable {} has too many NaNs. Ratio: {}'.format(metric, nan_ratio)

            if (run.interval_from is None):
                assert ds.val_interval_from == "N/A", 'Wrong validation config attribute. [interval_from]'
            else:
                assert ds.val_interval_from == run.interval_from.strftime(
                    '%Y-%m-%d %H:%M'), 'Wrong validation config attribute. [interval_from]'

            if (run.interval_to is None):
                assert ds.val_interval_to == "N/A", 'Wrong validation config attribute. [interval_to]'
            else:
                assert ds.val_interval_to == run.interval_to.strftime(
                    '%Y-%m-%d %H:%M'), 'Wrong validation config attribute. [interval_to]'

            assert run.anomalies == ds.val_anomalies, 'Wrong validation config attribute. [anomalies]'
            if (run.anomalies == ValidationRun.CLIMATOLOGY):
                assert ds.val_anomalies_from == run.anomalies_from.strftime(
                    '%Y-%m-%d %H:%M'), 'Anomalies baseline start wrong'
                assert ds.val_anomalies_to == run.anomalies_to.strftime(
                    '%Y-%m-%d %H:%M'), 'Anomalies baseline end wrong'
            else:
                assert 'val_anomalies_from' not in ds.ncattrs(), 'Anomalies baseline period start should not be set'
                assert 'val_anomalies_to' not in ds.ncattrs(), 'Anomalies baseline period end should not be set'

            if all(x is not None for x in [run.min_lat, run.min_lon, run.max_lat, run.max_lon]):
                assert ds.val_spatial_subset == "[{}, {}, {}, {}]".format(run.min_lat, run.min_lon, run.max_lat,
                                                                          run.max_lon)

            i = 0
            for dataset_config in run.dataset_configurations.all():

                if ((run.reference_configuration) and
                        (dataset_config.id == run.reference_configuration.id)):
                    d_index = 0
                else:
                    i += 1
                    d_index = i

                ds_name = 'val_dc_dataset' + str(d_index)
                stored_dataset = ds.getncattr(ds_name)
                stored_version = ds.getncattr('val_dc_version' + str(d_index))
                stored_variable = ds.getncattr('val_dc_variable' + str(d_index))
                stored_filters = ds.getncattr('val_dc_filters' + str(d_index))

                stored_dataset_pretty = ds.getncattr('val_dc_dataset_pretty_name' + str(d_index))
                stored_version_pretty = ds.getncattr('val_dc_version_pretty_name' + str(d_index))
                stored_variable_pretty = ds.getncattr('val_dc_variable_pretty_name' + str(d_index))

                # check dataset, version, variable
                assert stored_dataset == dataset_config.dataset.short_name, 'Wrong dataset config attribute. [dataset]'
                assert stored_version == dataset_config.version.short_name, 'Wrong dataset config attribute. [version]'
                assert stored_variable == dataset_config.variable.short_name, 'Wrong dataset config attribute. [variable]'

                assert stored_dataset_pretty == dataset_config.dataset.pretty_name, 'Wrong dataset config attribute. [dataset pretty name]'
                assert stored_version_pretty == dataset_config.version.pretty_name, 'Wrong dataset config attribute. [version pretty name]'
                assert stored_variable_pretty == dataset_config.variable.pretty_name, 'Wrong dataset config attribute. [variable pretty name]'

                # check filters
                if not dataset_config.filters.all() and not dataset_config.parametrisedfilter_set.all():
                    assert stored_filters == 'N/A', 'Wrong dataset config filters (should be none)'
                else:
                    assert stored_filters, 'Wrong dataset config filters (shouldn\'t be empty)'
                    for fil in dataset_config.filters.all():
                        assert fil.description in stored_filters, 'Wrong dataset config filters'
                    for pfil in dataset_config.parametrisedfilter_set.all():
                        assert pfil.filter.description in stored_filters, 'Wrong dataset config parametrised filters'
                        assert pfil.parameters in stored_filters, 'Wrong dataset config parametrised filters: no parameters'

                # check reference
                if dataset_config.id == run.reference_configuration.id:
                    assert ds.val_ref == ds_name, 'Wrong validation config attribute. [reference_configuration]'

                if dataset_config.id == run.scaling_ref.id:
                    assert ds.val_scaling_ref == ds_name, 'Wrong validation config attribute. [scaling_ref]'

            assert ds.val_scaling_method == run.scaling_method, ' Wrong validation config attribute. [scaling_method]'

        # check zipfile of graphics
        zipfile = os.path.join(outdir, 'graphs.zip')
        assert os.path.isfile(zipfile)
        with ZipFile(zipfile, 'r') as myzip:
            assert myzip.testzip() is None

        # check diagrams
        boxplot_pngs = [x for x in os.listdir(outdir) if fnmatch.fnmatch(x, 'boxplot*.png')]
        self.__logger.debug(boxplot_pngs)
        assert len(boxplot_pngs) == len(globals.METRICS.keys()) + (len(tcol_metrics) * (n_datasets - 1))

        overview_pngs = [x for x in os.listdir(outdir) if fnmatch.fnmatch(x, 'overview*.png')]
        self.__logger.debug(overview_pngs)
        # n_obs + one for each data set for all other metrics
        assert len(overview_pngs) == 1 + ((len(pair_metrics) + len(tcol_metrics)) * (n_datasets - 1))

    ## delete output of test validations, clean up after ourselves
    def delete_run(self, run):
        # let's see if the output file gets cleaned up when the model is deleted

        ncfile = run.output_file.path
        outdir = os.path.dirname(ncfile)
        assert os.path.isfile(ncfile)
        run.delete()
        assert not os.path.exists(outdir)

    @pytest.mark.filterwarnings(
        "ignore:No results for gpi:UserWarning")  # ignore pytesmo warnings about missing results
    @pytest.mark.filterwarnings(
        "ignore:read_ts is deprecated, please use read instead:DeprecationWarning")  # ignore pytesmo warnings about read_ts
    def test_validation(self):
        run = generate_default_validation()
        run.user = self.testuser


        #run.scaling_ref = ValidationRun.SCALE_REF
        run.scaling_method = ValidationRun.BETA_SCALING # cdf matching

        run.interval_from = datetime(1978, 1, 1, tzinfo=UTC)
        run.interval_to = datetime(2018, 12, 31, tzinfo=UTC)

        run.save()

        for config in run.dataset_configurations.all():
            if config == run.reference_configuration:
                config.filters.add(DataFilter.objects.get(name='FIL_ISMN_GOOD'))
            else:
                config.filters.add(DataFilter.objects.get(name='FIL_C3S_FLAG_0'))
                config.filters.add(DataFilter.objects.get(name='FIL_ALL_VALID_RANGE'))

            config.save()

        pfilter = ParametrisedFilter(filter=DataFilter.objects.get(name='FIL_ISMN_NETWORKS'), parameters='SCAN', \
                                     dataset_config=run.reference_configuration)
        pfilter.save()
        # add filterring according to depth_range with the default values:
        pfilter = ParametrisedFilter(filter=DataFilter.objects.get(name="FIL_ISMN_DEPTH"), parameters="0.0,0.1", \
                                     dataset_config=run.reference_configuration)
        pfilter.save()

        run_id = run.id

        ## run the validation
        val.run_validation(run_id)
        new_run = ValidationRun.objects.get(pk=run_id)

        assert new_run.total_points == 9  # 9 ismn stations in hawaii testdata
        assert new_run.error_points == 0
        assert new_run.ok_points == 9

        self.check_results(new_run)
        self.delete_run(new_run)

    @pytest.mark.filterwarnings(
        "ignore:No results for gpi:UserWarning")  # ignore pytesmo warnings about missing results
    @pytest.mark.filterwarnings(
        "ignore:read_ts is deprecated, please use read instead:DeprecationWarning")  # ignore pytesmo warnings about read_ts
    def test_validation_tcol(self):
        run = generate_default_validation_triple_coll()
        run.user = self.testuser

        # run.scaling_ref = ValidationRun.SCALE_REF
        run.scaling_method = ValidationRun.BETA_SCALING  # cdf matching

        run.interval_from = datetime(1978, 1, 1, tzinfo=UTC)
        run.interval_to = datetime(2018, 12, 31, tzinfo=UTC)

        run.save()

        for config in run.dataset_configurations.all():
            if config == run.reference_configuration:
                config.filters.add(DataFilter.objects.get(name='FIL_ISMN_GOOD'))
            else:
                if config.dataset.short_name == 'C3S':
                    config.filters.add(DataFilter.objects.get(name='FIL_C3S_FLAG_0'))
                config.filters.add(DataFilter.objects.get(name='FIL_ALL_VALID_RANGE'))

            config.save()

        pfilter = ParametrisedFilter(filter=DataFilter.objects.get(name='FIL_ISMN_NETWORKS'), parameters='SCAN', \
                                     dataset_config=run.reference_configuration)
        pfilter.save()

        # add filterring according to depth_range with the default values:
        pfilter = ParametrisedFilter(filter=DataFilter.objects.get(name="FIL_ISMN_DEPTH"), parameters="0.0,0.1", \
                                     dataset_config=run.reference_configuration)
        pfilter.save()

        run_id = run.id

        ## run the validation
        val.run_validation(run_id)
        new_run = ValidationRun.objects.get(pk=run_id)

        assert new_run.total_points == 9  # 9 ismn stations in hawaii testdata
        assert new_run.error_points == 0
        assert new_run.ok_points == 9

        self.check_results(new_run, is_tcol_run=True)
        self.delete_run(new_run)

    @pytest.mark.filterwarnings(
        "ignore:No results for gpi:UserWarning")  # ignore pytesmo warnings about missing results
    @pytest.mark.filterwarnings(
        "ignore:read_ts is deprecated, please use read instead:DeprecationWarning")  # ignore pytesmo warnings about read_ts
    def test_validation_empty_network(self):
        run = generate_default_validation()
        run.user = self.testuser

        #run.scaling_ref = ValidationRun.SCALE_REF
        run.scaling_method = ValidationRun.BETA_SCALING # cdf matching 

        run.interval_from = datetime(1978, 1, 1, tzinfo=UTC)
        run.interval_to = datetime(2018, 12, 31, tzinfo=UTC)

        run.save()

        for config in run.dataset_configurations.all():
            if config == run.reference_configuration:
                config.filters.add(DataFilter.objects.get(name='FIL_ISMN_GOOD'))
            else:
                config.filters.add(DataFilter.objects.get(name='FIL_C3S_FLAG_0'))
                config.filters.add(DataFilter.objects.get(name='FIL_ALL_VALID_RANGE'))

            config.save()

        # add filterring according to depth_range with values which cause that there is no points anymore:
        pfilter = ParametrisedFilter(filter=DataFilter.objects.get(name="FIL_ISMN_DEPTH"), parameters="0.1,0.2", \
                                     dataset_config=run.reference_configuration)
        pfilter.save()

        run_id = run.id

        ## run the validation
        val.run_validation(run_id)

        new_run = ValidationRun.objects.get(pk=run_id)

        assert new_run.total_points == 0
        assert new_run.error_points == 0
        assert new_run.ok_points == 0

    @pytest.mark.filterwarnings("ignore:No results for gpi:UserWarning")
    @pytest.mark.filterwarnings("ignore:No data for:UserWarning")
    @pytest.mark.long_running
    def test_validation_gldas_ref(self):
        run = generate_default_validation()
        run.user = self.testuser

        run.reference_configuration.dataset = Dataset.objects.get(short_name='GLDAS')
        run.reference_configuration.version = DatasetVersion.objects.get(short_name='GLDAS_NOAH025_3H_2_1')
        run.reference_configuration.variable = DataVariable.objects.get(short_name='GLDAS_SoilMoi0_10cm_inst')
        run.reference_configuration.filters.add(DataFilter.objects.get(name='FIL_ALL_VALID_RANGE'))
        run.reference_configuration.filters.add(DataFilter.objects.get(name='FIL_GLDAS_UNFROZEN'))
        run.reference_configuration.save()

        run.interval_from = datetime(2017, 1, 1, tzinfo=UTC)
        run.interval_to = datetime(2018, 1, 1, tzinfo=UTC)
        run.min_lat = self.hawaii_coordinates[0]
        run.min_lon = self.hawaii_coordinates[1]
        run.max_lat = self.hawaii_coordinates[2]
        run.max_lon = self.hawaii_coordinates[3]

        run.save()

        for config in run.dataset_configurations.all():
            if config != run.reference_configuration:
                config.filters.add(DataFilter.objects.get(name='FIL_C3S_FLAG_0'))
                config.filters.add(DataFilter.objects.get(name='FIL_ALL_VALID_RANGE'))
            config.save()

        run_id = run.id

        ## run the validation
        val.run_validation(run_id)

        new_run = ValidationRun.objects.get(pk=run_id)

        assert new_run

        assert new_run.total_points == 19
        assert new_run.error_points == 0
        assert new_run.ok_points == 19
        self.check_results(new_run)
        self.delete_run(new_run)

    @pytest.mark.long_running
    def test_validation_ccip_ref(self):
        run = generate_default_validation()
        run.user = self.testuser

        run.reference_configuration.dataset = Dataset.objects.get(short_name=globals.CCIP)
        run.reference_configuration.version = DatasetVersion.objects.get(short_name=globals.ESA_CCI_SM_P_V05_2)
        run.reference_configuration.variable = DataVariable.objects.get(short_name=globals.ESA_CCI_SM_P_sm)
        run.reference_configuration.filters.add(DataFilter.objects.get(name='FIL_ALL_VALID_RANGE'))

        run.reference_configuration.save()

        run.interval_from = datetime(2000, 1, 1, tzinfo=UTC)
        run.interval_to = datetime(2005, 1, 1, tzinfo=UTC)
        run.min_lat = self.hawaii_coordinates[0]
        run.min_lon = self.hawaii_coordinates[1]
        run.max_lat = self.hawaii_coordinates[2]
        run.max_lon = self.hawaii_coordinates[3]

        run.save()

        for config in run.dataset_configurations.all():
            if config != run.reference_configuration:
                #                 config.filters.add(DataFilter.objects.get(name='FIL_C3S_FLAG_0'))
                config.filters.add(DataFilter.objects.get(name='FIL_ALL_VALID_RANGE'))
            config.save()

        run_id = run.id
        print(run_id)

        ## run the validation
        val.run_validation(run_id)

        new_run = ValidationRun.objects.get(pk=run_id)
        print(new_run)
        assert new_run

        assert new_run.total_points == 24, "Number of gpis is off"
        assert new_run.error_points == 0, "Too many error gpis"
        assert new_run.ok_points == 24, "OK points are off"
        self.check_results(new_run)
        self.delete_run(new_run)

    @pytest.mark.long_running
    def test_validation_ccia_ref(self):
        run = generate_default_validation()
        run.user = self.testuser

        run.reference_configuration.dataset = Dataset.objects.get(short_name=globals.CCIA)
        run.reference_configuration.version = DatasetVersion.objects.get(short_name=globals.ESA_CCI_SM_A_V06_1)
        run.reference_configuration.variable = DataVariable.objects.get(short_name=globals.ESA_CCI_SM_A_sm)
        run.reference_configuration.filters.add(DataFilter.objects.get(name='FIL_ALL_VALID_RANGE'))

        run.reference_configuration.save()

        run.interval_from = datetime(2000, 1, 1, tzinfo=UTC)
        run.interval_to = datetime(2005, 1, 1, tzinfo=UTC)
        run.min_lat = self.hawaii_coordinates[0]
        run.min_lon = self.hawaii_coordinates[1]
        run.max_lat = self.hawaii_coordinates[2]
        run.max_lon = self.hawaii_coordinates[3]

        run.save()

        for config in run.dataset_configurations.all():
            if config != run.reference_configuration:
                #                 config.filters.add(DataFilter.objects.get(name='FIL_C3S_FLAG_0'))
                config.filters.add(DataFilter.objects.get(name='FIL_ALL_VALID_RANGE'))
            config.save()

        run_id = run.id
        print(run_id)

        ## run the validation
        val.run_validation(run_id)

        new_run = ValidationRun.objects.get(pk=run_id)
        print(new_run)
        assert new_run

        assert new_run.total_points == 24, "Number of gpis is off"
        assert new_run.error_points == 0, "Too many error gpis"
        assert new_run.ok_points == 24, "OK points are off"
        self.check_results(new_run)
        self.delete_run(new_run)

    @pytest.mark.long_running
    def test_validation_smap_ref(self):
        run = generate_default_validation()
        run.user = self.testuser

        run.reference_configuration.dataset = Dataset.objects.get(short_name=globals.SMAP)
        run.reference_configuration.version = DatasetVersion.objects.get(short_name=globals.SMAP_V5_PM)
        run.reference_configuration.variable = DataVariable.objects.get(short_name=globals.SMAP_soil_moisture)
        run.reference_configuration.filters.add(DataFilter.objects.get(name='FIL_ALL_VALID_RANGE'))

        run.reference_configuration.save()

        run.interval_from = datetime(2017, 1, 1, tzinfo=UTC)
        run.interval_to = datetime(2018, 1, 1, tzinfo=UTC)

        run.min_lat = self.hawaii_coordinates[0]
        run.min_lon = self.hawaii_coordinates[1]
        run.max_lat = self.hawaii_coordinates[2]
        run.max_lon = self.hawaii_coordinates[3]

        run.save()

        for config in run.dataset_configurations.all():
            if config != run.reference_configuration:
                config.filters.add(DataFilter.objects.get(name='FIL_ALL_VALID_RANGE'))
            config.save()

        run_id = run.id

        ## run the validation
        val.run_validation(run_id)

        new_run = ValidationRun.objects.get(pk=run_id)
        print(new_run)
        assert new_run

        assert new_run.total_points == 140, "Number of gpis is off"
        assert new_run.error_points == 0, "Too many error gpis"
        assert new_run.ok_points == 140, "OK points are off"
        self.check_results(new_run)
        self.delete_run(new_run)

    @pytest.mark.long_running
    def test_validation_ascat_ref(self):
        run = generate_default_validation()
        run.user = self.testuser

        run.reference_configuration.dataset = Dataset.objects.get(short_name=globals.ASCAT)
        run.reference_configuration.version = DatasetVersion.objects.get(short_name=globals.ASCAT_H113)
        run.reference_configuration.variable = DataVariable.objects.get(short_name=globals.ASCAT_sm)
        run.reference_configuration.filters.add(DataFilter.objects.get(name='FIL_ALL_VALID_RANGE'))

        run.reference_configuration.save()

        run.interval_from = datetime(2017, 1, 1, tzinfo=UTC)
        run.interval_to = datetime(2018, 1, 1, tzinfo=UTC)
        # different window is used here, because for the default one there is too much memory needed to create and save
        # plots
        run.min_lat = 20.32
        run.min_lon = -157.47
        run.max_lat = 21.33
        run.max_lon = -155.86

        run.save()

        for config in run.dataset_configurations.all():
            if config != run.reference_configuration:
                #                 config.filters.add(DataFilter.objects.get(name='FIL_C3S_FLAG_0'))
                config.filters.add(DataFilter.objects.get(name='FIL_ALL_VALID_RANGE'))
            config.save()

        run_id = run.id
        ## run the validation
        val.run_validation(run_id)

        new_run = ValidationRun.objects.get(pk=run_id)
        print(new_run)
        assert new_run

        assert new_run.total_points == 15, "Number of gpis is off"
        assert new_run.error_points == 0, "Too many error gpis"
        assert new_run.ok_points == 15, "OK points are off"
        self.check_results(new_run)
        self.delete_run(new_run)

    @pytest.mark.long_running
    def test_validation_c3s_ref(self):
        run = generate_default_validation()
        run.user = self.testuser

        run.reference_configuration.dataset = Dataset.objects.get(short_name=globals.C3S)
        run.reference_configuration.version = DatasetVersion.objects.get(short_name=globals.C3S_V202012)
        run.reference_configuration.variable = DataVariable.objects.get(short_name=globals.C3S_sm)
        run.reference_configuration.filters.add(DataFilter.objects.get(name='FIL_ALL_VALID_RANGE'))

        run.reference_configuration.save()

        run.interval_from = datetime(2017, 1, 1, tzinfo=UTC)
        run.interval_to = datetime(2018, 1, 1, tzinfo=UTC)
        run.min_lat = self.hawaii_coordinates[0]
        run.min_lon = self.hawaii_coordinates[1]
        run.max_lat = self.hawaii_coordinates[2]
        run.max_lon = self.hawaii_coordinates[3]

        run.save()

        for config in run.dataset_configurations.all():
            if config != run.reference_configuration:
                #                 config.filters.add(DataFilter.objects.get(name='FIL_C3S_FLAG_0'))
                config.filters.add(DataFilter.objects.get(name='FIL_ALL_VALID_RANGE'))
            config.save()

        run_id = run.id

        ## run the validation
        val.run_validation(run_id)

        new_run = ValidationRun.objects.get(pk=run_id)
        print(new_run)
        assert new_run

        assert new_run.total_points == 24, "Number of gpis is off"
        assert new_run.error_points == 0, "Too many error gpis"
        assert new_run.ok_points == 24, "OK points are off"
        self.check_results(new_run)
        self.delete_run(new_run)

    @pytest.mark.long_running
    def test_validation_era5_ref(self):
        run = generate_default_validation()
        run.user = self.testuser

        run.reference_configuration.dataset = Dataset.objects.get(short_name=globals.ERA5)
        run.reference_configuration.version = DatasetVersion.objects.get(short_name=globals.ERA5_20190613)
        run.reference_configuration.variable = DataVariable.objects.get(short_name=globals.ERA5_sm)
        run.reference_configuration.filters.add(DataFilter.objects.get(name='FIL_ALL_VALID_RANGE'))
        #        run.reference_configuration.filters.add(DataFilter.objects.get(name='FIL_ERA5_TEMP_UNFROZEN'))

        run.reference_configuration.save()

        run.interval_from = datetime(2017, 1, 1, tzinfo=UTC)
        run.interval_to = datetime(2018, 1, 1, tzinfo=UTC)
        run.min_lat = self.hawaii_coordinates[0]
        run.min_lon = self.hawaii_coordinates[1]
        run.max_lat = self.hawaii_coordinates[2]
        run.max_lon = self.hawaii_coordinates[3]

        run.save()

        for config in run.dataset_configurations.all():
            if config != run.reference_configuration:
                #                 config.filters.add(DataFilter.objects.get(name='FIL_C3S_FLAG_0'))
                config.filters.add(DataFilter.objects.get(name='FIL_ALL_VALID_RANGE'))
            config.save()

        run_id = run.id

        ## run the validation
        val.run_validation(run_id)

        new_run = ValidationRun.objects.get(pk=run_id)

        assert new_run, "Didn't find validation in database"

        assert new_run.total_points == 11, "Number of gpis is off"
        assert new_run.error_points == 0, "Too many error gpis"
        assert new_run.ok_points == 11, "OK points are off"
        self.check_results(new_run)
        self.delete_run(new_run)

    @pytest.mark.filterwarnings(
        "ignore:No results for gpi:UserWarning")  # ignore pytesmo warnings about missing results
    @pytest.mark.long_running
    def test_validation_ascat(self):
        run = generate_default_validation()
        run.user = self.testuser

        for config in run.dataset_configurations.all():
            if config != run.reference_configuration:
                config.dataset = Dataset.objects.get(short_name='ASCAT')
                config.version = DatasetVersion.objects.get(short_name='ASCAT_H113')
                config.variable = DataVariable.objects.get(short_name='ASCAT_sm')
                config.filters.clear()
                config.save()

        #run.scaling_ref = ValidationRun.SCALE_REF
        run.scaling_method = ValidationRun.BETA_SCALING # cdf matching 

        run.interval_from = datetime(1978, 1, 1, tzinfo=UTC)
        run.interval_to = datetime(2018, 1, 1, tzinfo=UTC)

        run.save()

        run_id = run.id

        ## run the validation
        val.run_validation(run_id)

        new_run = ValidationRun.objects.get(pk=run_id)

        assert new_run.total_points == 9
        assert new_run.error_points == 0
        assert new_run.ok_points == 9
        self.check_results(new_run)
        self.delete_run(new_run)

    # test the validation with no changes to the default validation parameters
    def test_validation_default(self):
        ## create default validation object
        run = generate_default_validation()
        run.user = self.testuser

        run.save()
        run_id = run.id

        ## run the validation
        val.run_validation(run_id)

        ## fetch results from db
        new_run = ValidationRun.objects.get(pk=run_id)

        assert new_run.total_points == 9
        assert new_run.error_points == 0
        assert new_run.ok_points == 9
        self.check_results(new_run)
        self.delete_run(new_run)

    @pytest.mark.long_running
    def test_validation_anomalies_moving_avg(self):
        run = generate_default_validation()
        run.user = self.testuser
        run.anomalies = ValidationRun.MOVING_AVG_35_D
        run.save()

        run.reference_configuration.filters.add(DataFilter.objects.get(name='FIL_ALL_VALID_RANGE'))
        run.reference_configuration.save()
        for config in run.dataset_configurations.all():
            if config != run.reference_configuration:
                config.filters.add(DataFilter.objects.get(name='FIL_ALL_VALID_RANGE'))
            config.save()

        run_id = run.id

        ## run the validation
        val.run_validation(run_id)

        new_run = ValidationRun.objects.get(pk=run_id)

        assert new_run
        assert new_run.total_points == 9
        assert new_run.error_points == 0
        assert new_run.ok_points == 9
        self.check_results(new_run)
        self.delete_run(new_run)

    @pytest.mark.long_running
    def test_validation_anomalies_climatology(self):
        run = generate_default_validation()
        run.user = self.testuser
        run.anomalies = ValidationRun.CLIMATOLOGY
        # make sure there is data for the climatology time period!
        run.anomalies_from = datetime(1978, 1, 1, tzinfo=UTC)
        run.anomalies_to = datetime(2018, 12, 31, 23, 59, 59)
        run.save()

        run.reference_configuration.filters.add(DataFilter.objects.get(name='FIL_ALL_VALID_RANGE'))
        run.reference_configuration.save()
        for config in run.dataset_configurations.all():
            if config != run.reference_configuration:
                config.filters.add(DataFilter.objects.get(name='FIL_ALL_VALID_RANGE'))
            config.save()

        run_id = run.id

        ## run the validation
        val.run_validation(run_id)

        new_run = ValidationRun.objects.get(pk=run_id)

        assert new_run
        self.check_results(new_run)
        self.delete_run(new_run)

    def test_c3s_validation_upscaling(self):
        """
        Test a validation of CCIP with ISMN as non-reference, and upscaling option active. All ISMN points are averaged
        and the results should produce 16 points (original c3s points); results are checked with `check_results`
        """
        run = generate_ismn_nonref_validation()
        run.user = self.testuser

        # hawaii bounding box
        run.min_lat = 18.625  # ll
        run.min_lon = -156.375  # ll
        run.max_lat = 20.375  # ur
        run.max_lon = -154.625  # ur

        # NOTE: ISMN non-reference points need to use one of the upscaling methods
        run.upscaling_method = "average"

        run.save()
        run_id = run.id
        # run the validation
        val.run_validation(run_id)

        new_run = ValidationRun.objects.get(pk=run_id)
        assert new_run
        assert new_run.total_points == 16
        assert new_run.error_points == 0
        assert new_run.ok_points == 16
        self.check_results(new_run)
        self.delete_run(new_run)

    def validation_upscaling_for_dataset(self, ds, version, variable):
        """
        Generate a test with ISMN as non-reference dataset and the provided dataset, version, variable as reference.
        Test that the results and the output file with the function `check_results`
        """
        run = generate_ismn_nonref_validation()
        run.user = self.testuser

        # NOTE: ISMN non-reference points need to use one of the upscaling methods
        run.upscaling_method = "average"

        # hawaii bounding box
        run.min_lat = 18.625  # ll
        run.min_lon = -156.375  # ll
        run.max_lat = 20.375  # ur
        run.max_lon = -154.625  # ur

        # NOTE: ISMN non-reference points need to use one of the upscaling methods
        run.upscaling = True
        run.reference_configuration.dataset = Dataset.objects.get(short_name=ds)
        run.reference_configuration.version = DatasetVersion.objects.get(short_name=version)
        run.reference_configuration.variable = DataVariable.objects.get(short_name=variable)
        run.save()
        run_id = run.id
        # run the validation
        val.run_validation(run_id)

        new_run = ValidationRun.objects.get(pk=run_id)
        assert new_run
        self.check_results(new_run)
        self.delete_run(new_run)

    def test_c3s_validation_upscaling(self):
        """
        Test a validation of CCIP with ISMN as non-reference, and upscaling option active. All ISMN points are averaged
        and the results should produce 16 points (original c3s points); results are checked with `check_results`
        """
        run = generate_ismn_nonref_validation()
        run.user = self.testuser

        # hawaii bounding box
        run.min_lat = 18.625  # ll
        run.min_lon = -156.375  # ll
        run.max_lat = 20.375  # ur
        run.max_lon = -154.625  # ur

        # NOTE: ISMN non-reference points need to use one of the upscaling methods
        run.upscaling_method = "average"

        run.save()
        run_id = run.id
        # run the validation
        val.run_validation(run_id)

        new_run = ValidationRun.objects.get(pk=run_id)
        assert new_run
        assert new_run.total_points == 16
        assert new_run.error_points == 0
        assert new_run.ok_points == 16
        self.check_results(new_run)
        self.delete_run(new_run)

    def validation_upscaling_for_dataset(self, ds, version, variable):
        """
        Generate a test with ISMN as non-reference dataset and the provided dataset, version, variable as reference.
        Test that the results and the output file with the function `check_results`
        """
        run = generate_ismn_nonref_validation()
        run.user = self.testuser

        # NOTE: ISMN non-reference points need to use one of the upscaling methods
        run.upscaling_method = "average"

        # hawaii bounding box
        run.min_lat = 18.625  # ll
        run.min_lon = -156.375  # ll
        run.max_lat = 20.375  # ur
        run.max_lon = -154.625  # ur

        # NOTE: ISMN non-reference points need to use one of the upscaling methods
        run.upscaling = True
        run.reference_configuration.dataset = Dataset.objects.get(short_name=ds)
        run.reference_configuration.version = DatasetVersion.objects.get(short_name=version)
        run.reference_configuration.variable = DataVariable.objects.get(short_name=variable)
        run.save()
        run_id = run.id
        # run the validation
        val.run_validation(run_id)

        new_run = ValidationRun.objects.get(pk=run_id)
        assert new_run
        self.check_results(new_run)
        self.delete_run(new_run)

    @pytest.mark.long_running
    def test_all_datasets_validation_upscaling(self):
        """
        Test a validation for each sat. dataset with ISMN as non-reference, and upscaling option active. Test description
        in the function `validation_upscaling_for_dataset`
        """
        all_datasets = [
            (globals.CCI, globals.ESA_CCI_SM_P_V05_2, globals.ESA_CCI_SM_P_sm),
            (globals.SMAP, globals.SMAP_V5_PM, globals.SMAP_soil_moisture),
            (globals.ASCAT, globals.ASCAT_H113, globals.ASCAT_sm),
            (globals.ERA5, globals.ERA5_20190613, globals.ERA5_sm),
            (globals.GLDAS, globals.GLDAS_NOAH025_3H_2_1, globals.GLDAS_SoilMoi0_10cm_inst)
        ]

        for ds, version, variable in all_datasets:
            self.validation_upscaling_for_dataset(ds, version, variable)

    def test_validation_upscaling_lut(self):
        """
        Test the function `create_upscaling_lut` in validation/batched.py by checking that the lookup table
        hase the expected dataset key and values to average. It also checks that when filters are applied to the
        non-reference dataset, the collected points change; in this case, with filters "COSMOS" and depth 0.0-0.1,
        no station in the ISMN is found
        """
        run = generate_ismn_nonref_validation()
        dataset = Dataset.objects.get(short_name='C3S')
        version = DatasetVersion.objects.get(short_name="C3S_V202012")
        c3s_reader = val.create_reader(dataset, version)
        dataset = Dataset.objects.get(short_name='ISMN')
        version = DatasetVersion.objects.get(short_name="ISMN_V20180712_MINI")
        variable = DataVariable.objects.get(short_name="ISMN_soil_moisture")
        ismn_reader = val.create_reader(dataset, version)
        datasets = {
            "0-C3S": {"class": c3s_reader},
            "1-ISMN": {"class": ismn_reader},
        }

        lut = create_upscaling_lut(
            validation_run=run,
            datasets=datasets,
            ref_name="0-C3S"
        )
        assert list(lut.keys()) == ["1-ISMN"]
        # the exact gpi number might change, so we only check that ismn points are averaged under three c3s pixels
        assert len(lut["1-ISMN"].values()) == 4

        data_filters = [
            DataFilter.objects.get(name="FIL_ALL_VALID_RANGE"),
            DataFilter.objects.get(name="FIL_ISMN_GOOD"),
        ]

        param_filters = [
            ParametrisedFilter(filter=DataFilter.objects.get(name="FIL_ISMN_NETWORKS"), parameters="COSMOS"),
            ParametrisedFilter(filter=DataFilter.objects.get(name="FIL_ISMN_DEPTH"), parameters="0.0,0.1")
        ]
        msk_reader = val.setup_filtering(
            ismn_reader,
            data_filters,
            param_filters,
            dataset,
            variable
        )
        datasets = {
            "0-C3S": {"class": c3s_reader},
            "1-ISMN": {"class": msk_reader},
        }
        lut = create_upscaling_lut(
            validation_run=run,
            datasets=datasets,
            ref_name="0-C3S"
        )
        assert list(lut.keys()) == ["1-ISMN"]
        assert lut["1-ISMN"] == []

    @pytest.mark.long_running
    def test_all_datasets_validation_upscaling(self):
        """
        Test a validation for each sat. dataset with ISMN as non-reference, and upscaling option active. Test description
        in the function `validation_upscaling_for_dataset`
        """
        all_datasets = [
            (globals.CCI, globals.ESA_CCI_SM_P_V05_2, globals.ESA_CCI_SM_P_sm),
            (globals.SMAP, globals.SMAP_V5_PM, globals.SMAP_soil_moisture),
            (globals.ASCAT, globals.ASCAT_H113, globals.ASCAT_sm),
            (globals.ERA5, globals.ERA5_20190613, globals.ERA5_sm),
            (globals.GLDAS, globals.GLDAS_NOAH025_3H_2_1, globals.GLDAS_SoilMoi0_10cm_inst)
        ]

        for ds, version, variable in all_datasets:
            self.validation_upscaling_for_dataset(ds, version, variable)

    def test_validation_upscaling_lut(self):
        """
        Test the function `create_upscaling_lut` in validation/batched.py by checking that the lookup table
        hase the expected dataset key and values to average. It also checks that when filters are applied to the
        non-reference dataset, the collected points change; in this case, with filters "COSMOS" and depth 0.0-0.1,
        no station in the ISMN is found
        """
        run = generate_ismn_nonref_validation()
        dataset = Dataset.objects.get(short_name='C3S')
        version = DatasetVersion.objects.get(short_name="C3S_V202012")
        c3s_reader = val.create_reader(dataset, version)
        dataset = Dataset.objects.get(short_name='ISMN')
        version = DatasetVersion.objects.get(short_name="ISMN_V20180712_MINI")
        variable = DataVariable.objects.get(short_name="ISMN_soil_moisture")
        ismn_reader = val.create_reader(dataset, version)
        datasets = {
            "0-C3S": {"class": c3s_reader},
            "1-ISMN": {"class": ismn_reader},
        }

        lut = create_upscaling_lut(
            validation_run=run,
            datasets=datasets,
            ref_name="0-C3S"
        )
        assert list(lut.keys()) == ["1-ISMN"]
        # the exact gpi number might change, so we only check that ismn points are averaged under three c3s pixels
        assert len(lut["1-ISMN"].values()) == 4

        data_filters = [
            DataFilter.objects.get(name="FIL_ALL_VALID_RANGE"),
            DataFilter.objects.get(name="FIL_ISMN_GOOD"),
        ]

        param_filters = [
            ParametrisedFilter(filter=DataFilter.objects.get(name="FIL_ISMN_NETWORKS"), parameters="COSMOS"),
            ParametrisedFilter(filter=DataFilter.objects.get(name="FIL_ISMN_DEPTH"), parameters="0.0,0.1")
        ]
        msk_reader = val.setup_filtering(
            ismn_reader,
            data_filters,
            param_filters,
            dataset,
            variable
        )
        datasets = {
            "0-C3S": {"class": c3s_reader},
            "1-ISMN": {"class": msk_reader},
        }
        lut = create_upscaling_lut(
            validation_run=run,
            datasets=datasets,
            ref_name="0-C3S"
        )
        assert list(lut.keys()) == ["1-ISMN"]
        assert lut["1-ISMN"] == []

    @pytest.mark.long_running
    def test_validation_spatial_subsetting(self):
        run = generate_default_validation()
        run.user = self.testuser

        # hawaii bounding box
        run.min_lat = 18.625  # ll
        run.min_lon = -156.375  # ll
        run.max_lat = 20.375  # ur
        run.max_lon = -154.625  # ur

        run.save()

        run.reference_configuration.filters.add(DataFilter.objects.get(name='FIL_ALL_VALID_RANGE'))
        run.reference_configuration.save()
        for config in run.dataset_configurations.all():
            if config != run.reference_configuration:
                config.filters.add(DataFilter.objects.get(name='FIL_ALL_VALID_RANGE'))
            config.save()

        run_id = run.id

        ## run the validation
        val.run_validation(run_id)

        new_run = ValidationRun.objects.get(pk=run_id)

        assert new_run
        assert new_run.total_points == 9
        assert new_run.error_points == 0
        assert new_run.ok_points == 9
        self.check_results(new_run)
        self.delete_run(new_run)

    def test_errors(self):
        dataset = Dataset()
        dataset.short_name = 'gibtsnicht'
        version = DatasetVersion()
        version.short_name = '-3.14'

        ## readers
        with pytest.raises(ValueError):
            no_reader = val.create_reader(dataset, version)
            print(no_reader)

        ## save config
        validation_run = ValidationRun()
        val.save_validation_config(validation_run)

    def test_readers(self):
        start_time = time.time()

        datasets = Dataset.objects.all()
        for dataset in datasets:
            vs = dataset.versions.all()
            for version in vs:
                print("Testing {} version {}".format(dataset, version))

                reader = val.create_reader(dataset, version)

                assert reader is not None
                if dataset.short_name == val.globals.ISMN:
                    data = reader.read_ts(0)
                else:
                    data = reader.read_ts(-155.42, 19.78)  ## hawaii
                assert data is not None
                assert isinstance(data, pd.DataFrame)

        print("Test duration: {}".format(time.time() - start_time))

    # minimal test of filtering, quicker than the full test below
    def test_setup_filtering_min(self):
        dataset = Dataset.objects.get(short_name='ISMN')
        version = DatasetVersion.objects.get(short_name='ISMN_V20180712_MINI')
        variable = DataVariable.objects.get(short_name='ISMN_soil_moisture')
        reader = val.create_reader(dataset, version)

        no_msk_reader = val.setup_filtering(reader, None, None, dataset, variable)
        assert no_msk_reader is not None
        data = no_msk_reader.read_ts(0)
        assert data is not None
        assert isinstance(data, pd.DataFrame)
        assert len(data.index) > 1
        assert not data[variable.pretty_name].empty

        data_filters = [
            DataFilter.objects.get(name="FIL_ALL_VALID_RANGE"),
            DataFilter.objects.get(name="FIL_ISMN_GOOD"),
        ]
        param_filters = [
            ParametrisedFilter(filter=DataFilter.objects.get(name="FIL_ISMN_NETWORKS"), parameters="  COSMOS , SCAN "),
            ParametrisedFilter(filter=DataFilter.objects.get(name="FIL_ISMN_DEPTH"), parameters="0.0,0.1")
        ]
        msk_reader = val.setup_filtering(reader, data_filters, param_filters, dataset, variable)

        assert msk_reader is not None
        data = msk_reader.read_ts(0)
        assert data is not None
        assert isinstance(data, pd.DataFrame)
        assert len(data.index) > 1
        assert not data[variable.pretty_name].empty
        assert not np.any(data[variable.pretty_name].values < 0)
        assert not np.any(data[variable.pretty_name].values > 100)

    # test potential depth ranges errors
    def test_depth_range_filtering_errors(self):
        # perparing Validation run for ISMN
        run = ValidationRun()
        run.start_time = datetime.now(tzlocal())
        run.save()

        dataset = Dataset.objects.get(short_name='ISMN')
        version = dataset.versions.all()[0]

        ref_c = DatasetConfiguration()
        ref_c.validation = run
        ref_c.dataset = dataset
        ref_c.version = version
        ref_c.variable = dataset.variables.first()
        ref_c.save()
        run.reference_configuration = ref_c
        run.save()

        # adding filters where depth_to is smaller than depth_from
        pfilter = ParametrisedFilter(filter=DataFilter.objects.get(name="FIL_ISMN_DEPTH"), parameters="0.2,0.1", \
                                     dataset_config=run.reference_configuration)
        pfilter.save()

        ref_reader = val.validation._get_reference_reader(run)

        with pytest.raises(ValueError, match=r".*than.*"):
            val.create_jobs(
                run,
                ref_reader,
                run.reference_configuration
            )

        ParametrisedFilter.objects.all().delete()

        # adding filters with negative values
        pfilter = ParametrisedFilter(filter=DataFilter.objects.get(name="FIL_ISMN_DEPTH"), parameters="-0.05,0.1", \
                                     dataset_config=run.reference_configuration)
        pfilter.save()

        with pytest.raises(ValueError, match=r".*negative.*"):
            val.create_jobs(
                run,
                ref_reader,
                run.reference_configuration
            )

        ParametrisedFilter.objects.all().delete()

        pfilter = ParametrisedFilter(filter=DataFilter.objects.get(name="FIL_ISMN_DEPTH"), parameters="-0.05,-0.1", \
                                     dataset_config=run.reference_configuration)
        pfilter.save()

        with pytest.raises(ValueError, match=r".*negative.*"):
            val.create_jobs(
                run,
                ref_reader,
                run.reference_configuration
            )

        ParametrisedFilter.objects.all().delete()

        pfilter = ParametrisedFilter(filter=DataFilter.objects.get(name="FIL_ISMN_DEPTH"), parameters="0.05,-0.1", \
                                     dataset_config=run.reference_configuration)
        pfilter.save()

        with pytest.raises(ValueError, match=r".*negative.*"):
            val.create_jobs(
                run,
                ref_reader,
                run.reference_configuration
            )

    # test all combinations of datasets, versions, variables, and filters
    @pytest.mark.long_running
    def test_setup_filtering_max(self):
        start_time = time.time()

        for dataset in Dataset.objects.all():
            self.__logger.info(dataset.pretty_name)
            vs = dataset.versions.all()
            va = dataset.variables.all()
            fils = dataset.filters.all()

            for version in vs:
                reader = val.create_reader(dataset, version)
                for variable in va:
                    for data_filter in fils:
                        self.__logger.debug(
                            "Testing {} version {} variable {} filter {}".format(dataset, version, variable,
                                                                                 data_filter.name))
                        if data_filter.parameterised:
                            pfilter = ParametrisedFilter(filter=data_filter, parameters=data_filter.default_parameter)
                            msk_reader = val.setup_filtering(reader, [], [pfilter], dataset, variable)
                        else:
                            msk_reader = val.setup_filtering(reader, [data_filter], [], dataset, variable)

                        assert msk_reader is not None
                        if dataset.short_name == val.globals.ISMN:
                            data = msk_reader.read_ts(0)
                        else:
                            data = msk_reader.read_ts(-155.42, 19.78)  ## hawaii
                        assert data is not None
                        assert isinstance(data, pd.DataFrame)
                        assert len(data.index) > 1
                        assert not data[variable.pretty_name].empty

        print("Test duration: {}".format(time.time() - start_time))

    def _check_jobs(self, total_points, jobs, metadata_present=False):
        assert jobs
        assert total_points > 0
        assert len(jobs) > 0
        gpisum = 0
        for job in jobs:
            if metadata_present:
                assert len(job) == 4
            else:
                assert len(job) == 3
            if np.isscalar(job[0]):
                assert np.isscalar(job[1])
                assert np.isscalar(job[2])
                gpisum += 1
            else:
                numgpis = len(job[0])
                gpisum += numgpis
                assert numgpis > 0
                assert len(job[1]) == numgpis
                assert len(job[2]) == numgpis

        assert total_points == gpisum

    def test_create_jobs(self):
        for dataset in Dataset.objects.all():
            self.__logger.info(dataset.short_name)
            vs = dataset.versions.all()

            for version in vs:
                run = ValidationRun()
                run.start_time = datetime.now(tzlocal())
                run.save()

                ref_c = DatasetConfiguration()
                ref_c.validation = run
                ref_c.dataset = dataset
                ref_c.version = version
                ref_c.variable = dataset.variables.first()
                ref_c.save()

                run.reference_configuration = ref_c
                run.save()

                ref_reader = val.validation._get_reference_reader(run)

                total_points, jobs = val.create_jobs(
                    run,
                    ref_reader,
                    run.reference_configuration
                )
                print(version)
                print(len(jobs))
                print(total_points)
                if dataset.short_name == "ISMN":
                    self._check_jobs(total_points, jobs, metadata_present=True)
                else:
                    self._check_jobs(total_points, jobs)

    def test_geographic_subsetting(self):
        # hawaii bounding box
        min_lat = 18.625  # ll
        min_lon = -156.375  # ll
        max_lat = 20.375  # ur
        max_lon = -154.625  # ur

        # we need the reader just to get the grid
        c3s_reader = val.create_reader(Dataset.objects.get(short_name='C3S'),
                                       DatasetVersion.objects.get(short_name='C3S_V201812'))
        gpis, lons, lats, cells = c3s_reader.cls.grid.get_grid_points()

        subgpis, sublons, sublats, subindex = _geographic_subsetting(gpis, lons, lats, min_lat, min_lon, max_lat,
                                                                     max_lon)

        assert len(subgpis) == 16
        assert len(sublats) == len(subgpis)
        assert len(sublons) == len(subgpis)

        assert not np.any(sublats > max_lat), "subsetting error: max_lat"
        assert not np.any(sublats < min_lat), "subsetting error: min_lat"
        assert not np.any(sublons > max_lon), "subsetting error: max_lon"
        assert not np.any(sublons < min_lon), "subsetting error: min_lon"

    def test_no_geographic_subsetting(self):
        # we need the reader just to get the grid
        c3s_reader = val.create_reader(Dataset.objects.get(short_name='C3S'),
                                       DatasetVersion.objects.get(short_name='C3S_V201812'))
        gpis, lats, lons, cells = c3s_reader.cls.grid.get_grid_points()

        subgpis, sublats, sublons, subindex = _geographic_subsetting(gpis, lats, lons, None, None, None, None)

        assert np.array_equal(gpis, subgpis)
        assert np.array_equal(lats, sublats)
        assert np.array_equal(lons, sublons)

    def test_geographic_subsetting_across_dateline(self):
        test_coords = [(-34.30, -221.13, 80.17, -111.44),  # dateline left
                       (-58.81, 127.61, 77.15, 256.99)  # dateline right
                       ]

        russia_gpi = 898557
        russia_gpi2 = 898567

        for min_lat, min_lon, max_lat, max_lon in test_coords:
            c3s_reader = val.create_reader(Dataset.objects.get(short_name='C3S'),
                                           DatasetVersion.objects.get(short_name='C3S_V201812'))
            gpis, lats, lons, cells = c3s_reader.cls.grid.get_grid_points()

            subgpis, sublats, sublons, subindex = _geographic_subsetting(gpis, lats, lons, min_lat, min_lon, max_lat,
                                                                         max_lon)

            assert len(subgpis) > 100
            assert len(sublats) == len(subgpis)
            assert len(sublons) == len(subgpis)
            assert russia_gpi in subgpis
            assert russia_gpi2 in subgpis

    def test_geographic_subsetting_shifted(self):
        ## leaflet allows users to shift the map arbitrarily to the left or right. Check that we can compensate for that
        c3s_reader = val.create_reader(Dataset.objects.get(short_name='C3S'),
                                       DatasetVersion.objects.get(short_name='C3S_V201812'))
        gpis, lats, lons, cells = c3s_reader.cls.grid.get_grid_points()

        test_coords = [(-46.55, -1214.64, 71.96, -1105.66, 1),  # americas
                       (9.79, -710.50, 70.14, -545.27, 2),  # asia
                       (-55.37, 1303.24, 68.39, 1415.03, 1),  # americas
                       (7.01, 1473.39, 68.39, 1609.80, 2),  # asia
                       ]

        panama_gpi = 566315
        india_gpi = 683588

        for min_lat, min_lon, max_lat, max_lon, area in test_coords:
            subgpis, sublats, sublons, subindex = _geographic_subsetting(gpis, lats, lons, min_lat, min_lon, max_lat,
                                                                         max_lon)

            assert len(subgpis) > 100
            assert len(sublats) == len(subgpis)
            assert len(sublons) == len(subgpis)
            if area == 1:
                assert panama_gpi in subgpis
            elif area == 2:
                assert india_gpi in subgpis

    def test_mkdir_exception(self):
        with pytest.raises(PermissionError):
            val.mkdir_if_not_exists('/root/valentina_unit_test')

    def test_first_file_in_nothing_found(self):
        result = val.first_file_in('/tmp', 'there_really_should_be_no_extension_like_this')
        assert result is None

    def test_count_gpis_exception(self):
        num = val.num_gpis_from_job(None)
        assert num == 1

    @pytest.mark.long_running
    @pytest.mark.graphs
    def test_generate_graphs(self):
        infile1 = 'testdata/output_data/c3s_ismn.nc'
        infile2 = 'testdata/output_data/c3s_gldas.nc'
        infile3 = 'testdata/output_data/c3s_era5land.nc'

        # create validation object and data folder for it
        v = generate_default_validation()
        # scatterplot
        v.reference_configuration.dataset = Dataset.objects.get(short_name='ISMN')
        v.reference_configuration.save()
        run_dir = path.join(OUTPUT_FOLDER, str(v.id))
        val.mkdir_if_not_exists(run_dir)

        # copy our netcdf data file there and link it in the validation object
        # then generate the graphs

        shutil.copy(infile1, path.join(run_dir, 'results.nc'))
        val.set_outfile(v, run_dir)
        v.save()
        val.generate_all_graphs(v, run_dir)

        boxplot_pngs = [x for x in os.listdir(run_dir) if fnmatch.fnmatch(x, 'boxplot*.png')]
        self.__logger.debug(boxplot_pngs)
        n_metrics = len(globals.METRICS.keys())
        assert len(boxplot_pngs) == n_metrics

        overview_pngs = [x for x in os.listdir(run_dir) if fnmatch.fnmatch(x, 'overview*.png')]
        self.__logger.debug(overview_pngs)
        assert len(overview_pngs) == n_metrics * (v.dataset_configurations.count() - 1)

        # remove results from first test and recreate dir
        shutil.rmtree(run_dir)
        val.mkdir_if_not_exists(run_dir)

        # do the same for the other netcdf file

        shutil.copy(infile2, path.join(run_dir, 'results.nc'))
        val.set_outfile(v, run_dir)
        # heatmap
        v.reference_configuration.dataset = Dataset.objects.get(short_name='GLDAS')
        v.reference_configuration.save()
        val.generate_all_graphs(v, run_dir)

        boxplot_pngs = [x for x in os.listdir(run_dir) if fnmatch.fnmatch(x, 'boxplot*.png')]
        self.__logger.debug(boxplot_pngs)
        assert len(boxplot_pngs) == n_metrics

        overview_pngs = [x for x in os.listdir(run_dir) if fnmatch.fnmatch(x, 'overview*.png')]
        self.__logger.debug(overview_pngs)
        assert len(overview_pngs) == n_metrics * (v.dataset_configurations.count() - 1)

        # remove results from first test and recreate dir
        shutil.rmtree(run_dir)
        val.mkdir_if_not_exists(run_dir)

        # do the same for the other netcdf file

        shutil.copy(infile3, path.join(run_dir, 'results.nc'))
        val.set_outfile(v, run_dir)
        # heatmap
        v.reference_configuration.dataset = Dataset.objects.get(short_name='ERA5_LAND')
        v.reference_configuration.save()
        val.generate_all_graphs(v, run_dir)

        boxplot_pngs = [x for x in os.listdir(run_dir) if fnmatch.fnmatch(x, 'boxplot*.png')]
        self.__logger.debug(boxplot_pngs)
        assert len(boxplot_pngs) == n_metrics

        overview_pngs = [x for x in os.listdir(run_dir) if fnmatch.fnmatch(x, 'overview*.png')]
        self.__logger.debug(overview_pngs)
        assert len(overview_pngs) == n_metrics * (v.dataset_configurations.count() - 1)

        self.delete_run(v)

    # @pytest.mark.long_running
    def test_existing_validations(self):
        # common default settings:
        user = self.testuser
        time_intervals_from = datetime(1978, 1, 1, tzinfo=UTC)
        time_intervals_to = datetime(2018, 12, 31, tzinfo=UTC)
        anomalies_methods = ValidationRun.ANOMALIES_METHODS
        scaling_methods = [ValidationRun.MIN_MAX, ValidationRun.NO_SCALING, ValidationRun.MEAN_STD]
        run_ids = []
        # preparing a few validations, so that there is a base to be searched
        for i in range(3):
            run = generate_default_validation()
            run.user = self.testuser
            run.interval_from = time_intervals_from
            run.interval_to = time_intervals_to
            run.min_lat = self.hawaii_coordinates[0]
            run.min_lon = self.hawaii_coordinates[1]
            run.max_lat = self.hawaii_coordinates[2]
            run.max_lon = self.hawaii_coordinates[3]

            run.anomalies = anomalies_methods[i][0]
            if anomalies_methods[i][0] == 'climatology':
                run.anomalies_from = time_intervals_from
                run.anomalies_to = time_intervals_to
            run.scaling_method = scaling_methods[i]
            run.doi = f'doi-1-2-{i}'
            run.save()
            run_ids.append(run.id)

        # ================== tcols ====================================
        run_tcol = generate_default_validation_triple_coll()
        run_tcol.user = self.testuser
        run_tcol.interval_from = time_intervals_from
        run_tcol.interval_to = time_intervals_to
        run_tcol.min_lat = self.hawaii_coordinates[0]
        run_tcol.min_lon = self.hawaii_coordinates[1]
        run_tcol.max_lat = self.hawaii_coordinates[2]
        run_tcol.max_lon = self.hawaii_coordinates[3]

        run_tcol.anomalies = anomalies_methods[0][0]
        run_tcol.scaling_method = scaling_methods[0]
        run_tcol.doi = f'tcol_doi-1-2-3'
        run_tcol.save()
        run_tcol_id = run_tcol.id

        # ========= validations with filters

        run_filt = generate_default_validation()
        run_filt.user = self.testuser
        run_filt.interval_from = time_intervals_from
        run_filt.interval_to = time_intervals_to
        run_filt.min_lat = self.hawaii_coordinates[0]
        run_filt.min_lon = self.hawaii_coordinates[1]
        run_filt.max_lat = self.hawaii_coordinates[2]
        run_filt.max_lon = self.hawaii_coordinates[3]

        run_filt.anomalies = anomalies_methods[0][0]
        run_filt.scaling_method = scaling_methods[0]
        run_filt.doi = f'doi-1-2-8'
        run_filt.save()
        run_filt_id = run_filt.id

        for config in run_filt.dataset_configurations.all():
            config.filters.add(DataFilter.objects.get(name='FIL_ALL_VALID_RANGE'))
            if config.dataset.short_name == globals.ISMN:
                config.filters.add(DataFilter.objects.get(name='FIL_ISMN_GOOD'))
            if config.dataset.short_name == globals.C3S:
                config.filters.add(DataFilter.objects.get(name='FIL_C3S_FLAG_0'))
            print('old one', config.dataset == globals.ISMN, config, config.filters.all())

        pfilter = ParametrisedFilter(filter=DataFilter.objects.get(name='FIL_ISMN_NETWORKS'), parameters='SCAN', \
                                     dataset_config=run_filt.reference_configuration)
        pfilter.save()
        pfilter = ParametrisedFilter(filter=DataFilter.objects.get(name="FIL_ISMN_DEPTH"), parameters="0.0,0.1", \
                                     dataset_config=run_filt.reference_configuration)
        pfilter.save()

        published_runs = ValidationRun.objects.exclude(doi='').order_by('-start_time')

        # here will be validations for asserting, I start with exactly the same validations and check if it finds them:
        for i in range(3):
            run = generate_default_validation()
            run.user = self.testuser
            run.interval_from = time_intervals_from
            run.interval_to = time_intervals_to
            run.min_lat = self.hawaii_coordinates[0]
            run.min_lon = self.hawaii_coordinates[1]
            run.max_lat = self.hawaii_coordinates[2]
            run.max_lon = self.hawaii_coordinates[3]

            run.anomalies = anomalies_methods[i][0]
            if anomalies_methods[i][0] == 'climatology':
                run.anomalies_from = time_intervals_from
                run.anomalies_to = time_intervals_to
            run.scaling_method = scaling_methods[i]
            run.save()
            is_there_one = compare_validation_runs(run, published_runs, user)

            assert is_there_one['is_there_validation']
            assert is_there_one['val_id'] == run_ids[i]
            run.delete()

        # runs to fail:
        run = generate_default_validation()
        run.user = self.testuser
        run.interval_from = time_intervals_from
        run.interval_to = time_intervals_to

        # here different coordinates
        run.min_lat = 34
        run.min_lon = -11
        run.max_lat = 48
        run.max_lon = 71

        run.anomalies = anomalies_methods[0][0]
        run.scaling_method = scaling_methods[0]
        run.save()

        is_there_one = compare_validation_runs(run, published_runs, user)
        assert not is_there_one['is_there_validation']

        # getting back to good coordinates
        run.min_lat = self.hawaii_coordinates[0]
        run.min_lon = self.hawaii_coordinates[1]
        run.max_lat = self.hawaii_coordinates[2]
        run.max_lon = self.hawaii_coordinates[3]

        run.save()
        is_there_one = compare_validation_runs(run, published_runs, user)
        assert is_there_one['is_there_validation']
        assert is_there_one['val_id'] == run_ids[0]

        # spoiling time span:
        run.interval_from = datetime(1990, 1, 1, tzinfo=UTC)
        run.save()
        is_there_one = compare_validation_runs(run, published_runs, user)
        assert not is_there_one['is_there_validation']

        run.interval_from = time_intervals_from
        run.interval_to = datetime(2000, 1, 1, tzinfo=UTC)
        run.save()
        is_there_one = compare_validation_runs(run, published_runs, user)
        assert not is_there_one['is_there_validation']

        # time span restored
        run.interval_to = time_intervals_to
        run.save()
        is_there_one = compare_validation_runs(run, published_runs, user)
        assert is_there_one['is_there_validation']
        assert is_there_one['val_id'] == run_ids[0]

        # spoiling anomalies and scaling (there is no validation with anomalies set to 35 days average and min_max
        # scaling method at the same time):
        run.anomalies = anomalies_methods[1][0]
        run.save()
        is_there_one = compare_validation_runs(run, published_runs, user)
        assert not is_there_one['is_there_validation']

        run.anomalies = anomalies_methods[0][0]
        # there is no run with scaling method LINREG
        run.scaling_method = ValidationRun.LINREG
        run.save()
        is_there_one = compare_validation_runs(run, published_runs, user)
        assert not is_there_one['is_there_validation']

        # restoring existing validation
        run.anomalies = anomalies_methods[2][0]
        run.scaling_method = scaling_methods[2]
        run.anomalies_from = time_intervals_from
        run.anomalies_to = time_intervals_to
        run.save()
        is_there_one = compare_validation_runs(run, published_runs, user)
        assert is_there_one['is_there_validation']
        assert is_there_one['val_id'] == run_ids[2]

        # messing up with anomalies time interval:
        run.anomalies_from = datetime(1990, 1, 1, tzinfo=UTC)
        run.save()
        is_there_one = compare_validation_runs(run, published_runs, user)
        assert not is_there_one['is_there_validation']

        run.anomalies_from = time_intervals_from
        run.anomalies_to = datetime(1990, 1, 1, tzinfo=UTC)
        run.save()
        is_there_one = compare_validation_runs(run, published_runs, user)
        assert not is_there_one['is_there_validation']

        # getting back to appropriate settings
        run.anomalies_to = time_intervals_to
        run.save()
        is_there_one = compare_validation_runs(run, published_runs, user)
        assert is_there_one['is_there_validation']

        # getting back to settings of the run with filters set adding filters for the run
        run.anomalies = anomalies_methods[0][0]
        run.scaling_method = scaling_methods[0]
        run.anomalies_from = None
        run.anomalies_to = None
        run.save()
        is_there_one = compare_validation_runs(run, published_runs, user)
        assert is_there_one['is_there_validation']

        # adding filters
        for new_config in run.dataset_configurations.all():
            new_config.filters.add(DataFilter.objects.get(name='FIL_ALL_VALID_RANGE'))
            if new_config.dataset.short_name == globals.ISMN:
                new_config.filters.add(DataFilter.objects.get(name='FIL_ISMN_GOOD'))
            if new_config.dataset.short_name == globals.C3S:
                new_config.filters.add(DataFilter.objects.get(name='FIL_C3S_FLAG_0'))

            new_config.save()

        new_pfilter = ParametrisedFilter(filter=DataFilter.objects.get(name='FIL_ISMN_NETWORKS'), parameters='SCAN', \
                                         dataset_config=run.reference_configuration)
        new_pfilter.save()
        # add filterring according to depth_range with the default values:
        new_pfilter = ParametrisedFilter(filter=DataFilter.objects.get(name="FIL_ISMN_DEPTH"), parameters="0.0,0.1", \
                                         dataset_config=run.reference_configuration)
        new_pfilter.save()
        is_there_one = compare_validation_runs(run, published_runs, user)

        assert is_there_one['is_there_validation']
        assert is_there_one['val_id'] == run_filt_id

        # messing up with filters:

        # adding filter for C3S
        c3s_filter = DataFilter.objects.get(name='FIL_C3S_MODE_ASC')
        for new_config in run.dataset_configurations.all():
            if new_config.dataset.short_name == globals.C3S:
                new_config.filters.add(c3s_filter)
                new_config.save()
        is_there_one = compare_validation_runs(run, published_runs, user)

        assert not is_there_one['is_there_validation']

        # getting back to the right settings
        for new_config in run.dataset_configurations.all():
            if new_config.dataset.short_name == globals.C3S:
                new_config.filters.remove(c3s_filter)
        is_there_one = compare_validation_runs(run, published_runs, user)
        assert is_there_one['is_there_validation']

        # removing ismn filter:
        ismn_filter = DataFilter.objects.get(name='FIL_ISMN_GOOD')
        for new_config in run.dataset_configurations.all():
            if new_config.dataset.short_name == globals.ISMN:
                new_config.filters.remove(ismn_filter)

        is_there_one = compare_validation_runs(run, published_runs, user)
        assert not is_there_one['is_there_validation']

        # restoring the filter:
        for new_config in run.dataset_configurations.all():
            if new_config.dataset.short_name == globals.ISMN:
                new_config.filters.add(ismn_filter)
            new_config.save()
        is_there_one = compare_validation_runs(run, published_runs, user)
        assert is_there_one['is_there_validation']

        # messing up with parameterised filters:
        # ... with networks
        for pf in ParametrisedFilter.objects.filter(dataset_config=run.reference_configuration):
            if DataFilter.objects.get(pk=pf.filter_id).name == 'FIL_ISMN_NETWORKS':
                pf.parameters = 'SCAN,OZNET'
                pf.save()

        is_there_one = compare_validation_runs(run, published_runs, user)
        assert not is_there_one['is_there_validation']

        for pf in ParametrisedFilter.objects.filter(dataset_config=run.reference_configuration):
            if DataFilter.objects.get(pk=pf.filter_id).name == 'FIL_ISMN_NETWORKS':
                pf.parameters = 'OZNET'
                pf.save()

        is_there_one = compare_validation_runs(run, published_runs, user)
        assert not is_there_one['is_there_validation']

        # restoring networks
        for pf in ParametrisedFilter.objects.filter(dataset_config=run.reference_configuration):
            if DataFilter.objects.get(pk=pf.filter_id).name == 'FIL_ISMN_NETWORKS':
                pf.parameters = 'SCAN'
                pf.save()

        is_there_one = compare_validation_runs(run, published_runs, user)
        assert is_there_one['is_there_validation']

        # with depths
        for pf in ParametrisedFilter.objects.filter(dataset_config=run.reference_configuration):
            if DataFilter.objects.get(pk=pf.filter_id).name == 'FIL_ISMN_DEPTH':
                pf.parameters = '0.10,0.20'
                pf.save()

        is_there_one = compare_validation_runs(run, published_runs, user)
        assert not is_there_one['is_there_validation']

        # restoring depths
        for pf in ParametrisedFilter.objects.filter(dataset_config=run.reference_configuration):
            if DataFilter.objects.get(pk=pf.filter_id).name == 'FIL_ISMN_DEPTH':
                pf.parameters = '0.0,0.1'
                pf.save()

        is_there_one = compare_validation_runs(run, published_runs, user)
        assert is_there_one['is_there_validation']

        # adding a new dataset:
        data_c = DatasetConfiguration()
        data_c.validation = run
        data_c.dataset = Dataset.objects.get(short_name='ASCAT')
        data_c.version = DatasetVersion.objects.get(short_name='ASCAT_H113')
        data_c.variable = DataVariable.objects.get(short_name='ASCAT_sm')
        data_c.save()

        is_there_one = compare_validation_runs(run, published_runs, user)
        assert not is_there_one['is_there_validation']

        data_c.delete()

        is_there_one = compare_validation_runs(run, published_runs, user)
        assert is_there_one['is_there_validation']

        # checking scaling reference:
        new_ref = run.dataset_configurations.all()[0]
        run.scaling_ref = new_ref
        run.save()

        is_there_one = compare_validation_runs(run, published_runs, user)
        assert not is_there_one['is_there_validation']

        # ================== tcols ====================================
        run_tcol = generate_default_validation_triple_coll()
        run_tcol.user = self.testuser
        run_tcol.interval_from = time_intervals_from
        run_tcol.interval_to = time_intervals_to
        run_tcol.min_lat = self.hawaii_coordinates[0]
        run_tcol.min_lon = self.hawaii_coordinates[1]
        run_tcol.max_lat = self.hawaii_coordinates[2]
        run_tcol.max_lon = self.hawaii_coordinates[3]

        run_tcol.anomalies = anomalies_methods[0][0]
        run_tcol.scaling_method = scaling_methods[0]
        run_tcol.save()
        is_there_one = compare_validation_runs(run_tcol, published_runs, user)

        assert is_there_one['is_there_validation']
        assert is_there_one['val_id'] == run_tcol_id

        # setting tcols to False
        run_tcol.tcol = False
        run_tcol.save()

        is_there_one = compare_validation_runs(run_tcol, published_runs, user)
        assert not is_there_one['is_there_validation']

        ValidationRun.objects.all().delete()
        DatasetConfiguration.objects.all().delete()
        ParametrisedFilter.objects.all().delete()

    def test_copy_validation(self):
        # create a validation to copy:
        run = generate_default_validation()
        run.user = self.testuser

        run.scaling_method = ValidationRun.MEAN_STD
        run.interval_from = datetime(1978, 1, 1, tzinfo=UTC)
        run.interval_to = datetime(2018, 12, 31, tzinfo=UTC)
        run.save()

        for config in run.dataset_configurations.all():
            if config == run.reference_configuration:
                config.filters.add(DataFilter.objects.get(name='FIL_ISMN_GOOD'))
            else:
                config.filters.add(DataFilter.objects.get(name='FIL_C3S_FLAG_0'))
                config.filters.add(DataFilter.objects.get(name='FIL_ALL_VALID_RANGE'))
            config.save()

        pfilter = ParametrisedFilter(filter=DataFilter.objects.get(name='FIL_ISMN_NETWORKS'), parameters='SCAN', \
                                     dataset_config=run.reference_configuration)
        pfilter.save()
        pfilter = ParametrisedFilter(filter=DataFilter.objects.get(name="FIL_ISMN_DEPTH"), parameters="0.0,0.1", \
                                     dataset_config=run.reference_configuration)
        pfilter.save()
        run_id = run.id
        val.run_validation(run_id)
        new_run = get_object_or_404(ValidationRun, pk=run_id)
        copied_run_info = copy_validationrun(new_run, self.testuser)
        assert copied_run_info['run_id'] == run_id

        validations = ValidationRun.objects.exclude(pk=copied_run_info['run_id'])
        copied_run = ValidationRun.objects.get(pk=copied_run_info['run_id'])
        comparison = compare_validation_runs(copied_run, validations, copied_run.user)

        # the query validations will be empty so 'is_there_validation' == False, 'val_id' == None, '
        # 'belongs_to_user'==False, 'is_published' == False
        assert not comparison['is_there_validation']
        assert comparison['val_id'] is None
        assert not comparison['belongs_to_user']
        assert not comparison['is_published']

        copied_run_info = copy_validationrun(new_run, self.testuser2)
        assert copied_run_info['run_id'] != run.id

        validations = ValidationRun.objects.exclude(pk=copied_run_info['run_id'])
        copied_run = ValidationRun.objects.get(pk=copied_run_info['run_id'])
        comparison = compare_validation_runs(copied_run, validations, copied_run.user)

        assert comparison['is_there_validation']
        assert comparison['val_id'] == run.id
        assert not comparison['belongs_to_user']
        assert not comparison['is_published']

        assert copied_run.total_points == 9
        assert copied_run.error_points == 0
        assert copied_run.ok_points == 9
        self.check_results(copied_run)

        # copying again, so to check CopiedValidations model
        new_run = get_object_or_404(ValidationRun, pk=run_id)
        copy_validationrun(new_run, self.testuser2)

        # checking if saving to CopiedValidations model is correct (should be 2, because the first validation was
        # returned the same, and only the second and the third one were copied:
        copied_runs = CopiedValidations.objects.all()
        assert len(copied_runs) == 2
        assert copied_runs[0].used_by_user == self.testuser2

        # removing the original run should not cause removal of the record
        original_run = copied_runs[0].original_run
        self.delete_run(original_run)

        copied_runs = CopiedValidations.objects.all()
        assert len(copied_runs) == 2
        assert copied_runs[0].original_run is None

        # now I remove one of the validations
        self.delete_run(copied_run)
        # now should be 1, because copied validaitons has been removed
        copied_runs = CopiedValidations.objects.all()
        assert len(copied_runs) == 1

        # and now I'm removing the user who copied validations
        user_to_remove = self.testuser2
        user_to_remove.delete()
        copied_runs = CopiedValidations.objects.all()
        assert len(copied_runs) == 0

<|MERGE_RESOLUTION|>--- conflicted
+++ resolved
@@ -15,26 +15,16 @@
 import pandas as pd
 import pytest
 from dateutil.tz import tzlocal
-from django.conf import settings
 from django.contrib.auth import get_user_model
-<<<<<<< HEAD
 
 from validator.validation.validation import compare_validation_runs, copy_validationrun
 
 User = get_user_model()
-=======
-from django.shortcuts import get_object_or_404
->>>>>>> 07344aee
 from django.test import TestCase
 from django.test.utils import override_settings
 from pytz import UTC
 
-<<<<<<< HEAD
 from django.conf import settings
-=======
-import validator.validation as val
-from validator.models import CopiedValidations
->>>>>>> 07344aee
 from validator.models import DataFilter
 from validator.models import DataVariable
 from validator.models import Dataset
@@ -42,30 +32,16 @@
 from validator.models import DatasetVersion
 from validator.models import ParametrisedFilter
 from validator.models import ValidationRun
-<<<<<<< HEAD
 from validator.models import CopiedValidations
-=======
->>>>>>> 07344aee
 from validator.tests.auxiliary_functions import generate_default_validation, \
     generate_default_validation_triple_coll, generate_ismn_nonref_validation
 from validator.tests.testutils import set_dataset_paths
 from validator.validation import globals
-<<<<<<< HEAD
 import validator.validation as val
 from validator.validation.batches import _geographic_subsetting, create_upscaling_lut
 from validator.validation.globals import METRICS, TC_METRICS
 from validator.validation.globals import OUTPUT_FOLDER
 from django.shortcuts import get_object_or_404
-=======
-from validator.validation.batches import _geographic_subsetting, create_upscaling_lut
-from validator.validation.globals import METRICS, TC_METRICS
-from validator.validation.globals import OUTPUT_FOLDER
-from validator.views.results import _copy_validationrun
-from validator.views.validation import _compare_validation_runs
-
-User = get_user_model()
-
->>>>>>> 07344aee
 
 @override_settings(CELERY_TASK_EAGER_PROPAGATES=True,
                    CELERY_TASK_ALWAYS_EAGER=True)
@@ -825,68 +801,6 @@
 
         new_run = ValidationRun.objects.get(pk=run_id)
 
-        assert new_run
-        self.check_results(new_run)
-        self.delete_run(new_run)
-
-    def test_c3s_validation_upscaling(self):
-        """
-        Test a validation of CCIP with ISMN as non-reference, and upscaling option active. All ISMN points are averaged
-        and the results should produce 16 points (original c3s points); results are checked with `check_results`
-        """
-        run = generate_ismn_nonref_validation()
-        run.user = self.testuser
-
-        # hawaii bounding box
-        run.min_lat = 18.625  # ll
-        run.min_lon = -156.375  # ll
-        run.max_lat = 20.375  # ur
-        run.max_lon = -154.625  # ur
-
-        # NOTE: ISMN non-reference points need to use one of the upscaling methods
-        run.upscaling_method = "average"
-
-        run.save()
-        run_id = run.id
-        # run the validation
-        val.run_validation(run_id)
-
-        new_run = ValidationRun.objects.get(pk=run_id)
-        assert new_run
-        assert new_run.total_points == 16
-        assert new_run.error_points == 0
-        assert new_run.ok_points == 16
-        self.check_results(new_run)
-        self.delete_run(new_run)
-
-    def validation_upscaling_for_dataset(self, ds, version, variable):
-        """
-        Generate a test with ISMN as non-reference dataset and the provided dataset, version, variable as reference.
-        Test that the results and the output file with the function `check_results`
-        """
-        run = generate_ismn_nonref_validation()
-        run.user = self.testuser
-
-        # NOTE: ISMN non-reference points need to use one of the upscaling methods
-        run.upscaling_method = "average"
-
-        # hawaii bounding box
-        run.min_lat = 18.625  # ll
-        run.min_lon = -156.375  # ll
-        run.max_lat = 20.375  # ur
-        run.max_lon = -154.625  # ur
-
-        # NOTE: ISMN non-reference points need to use one of the upscaling methods
-        run.upscaling = True
-        run.reference_configuration.dataset = Dataset.objects.get(short_name=ds)
-        run.reference_configuration.version = DatasetVersion.objects.get(short_name=version)
-        run.reference_configuration.variable = DataVariable.objects.get(short_name=variable)
-        run.save()
-        run_id = run.id
-        # run the validation
-        val.run_validation(run_id)
-
-        new_run = ValidationRun.objects.get(pk=run_id)
         assert new_run
         self.check_results(new_run)
         self.delete_run(new_run)
@@ -1028,80 +942,6 @@
         assert lut["1-ISMN"] == []
 
     @pytest.mark.long_running
-    def test_all_datasets_validation_upscaling(self):
-        """
-        Test a validation for each sat. dataset with ISMN as non-reference, and upscaling option active. Test description
-        in the function `validation_upscaling_for_dataset`
-        """
-        all_datasets = [
-            (globals.CCI, globals.ESA_CCI_SM_P_V05_2, globals.ESA_CCI_SM_P_sm),
-            (globals.SMAP, globals.SMAP_V5_PM, globals.SMAP_soil_moisture),
-            (globals.ASCAT, globals.ASCAT_H113, globals.ASCAT_sm),
-            (globals.ERA5, globals.ERA5_20190613, globals.ERA5_sm),
-            (globals.GLDAS, globals.GLDAS_NOAH025_3H_2_1, globals.GLDAS_SoilMoi0_10cm_inst)
-        ]
-
-        for ds, version, variable in all_datasets:
-            self.validation_upscaling_for_dataset(ds, version, variable)
-
-    def test_validation_upscaling_lut(self):
-        """
-        Test the function `create_upscaling_lut` in validation/batched.py by checking that the lookup table
-        hase the expected dataset key and values to average. It also checks that when filters are applied to the
-        non-reference dataset, the collected points change; in this case, with filters "COSMOS" and depth 0.0-0.1,
-        no station in the ISMN is found
-        """
-        run = generate_ismn_nonref_validation()
-        dataset = Dataset.objects.get(short_name='C3S')
-        version = DatasetVersion.objects.get(short_name="C3S_V202012")
-        c3s_reader = val.create_reader(dataset, version)
-        dataset = Dataset.objects.get(short_name='ISMN')
-        version = DatasetVersion.objects.get(short_name="ISMN_V20180712_MINI")
-        variable = DataVariable.objects.get(short_name="ISMN_soil_moisture")
-        ismn_reader = val.create_reader(dataset, version)
-        datasets = {
-            "0-C3S": {"class": c3s_reader},
-            "1-ISMN": {"class": ismn_reader},
-        }
-
-        lut = create_upscaling_lut(
-            validation_run=run,
-            datasets=datasets,
-            ref_name="0-C3S"
-        )
-        assert list(lut.keys()) == ["1-ISMN"]
-        # the exact gpi number might change, so we only check that ismn points are averaged under three c3s pixels
-        assert len(lut["1-ISMN"].values()) == 4
-
-        data_filters = [
-            DataFilter.objects.get(name="FIL_ALL_VALID_RANGE"),
-            DataFilter.objects.get(name="FIL_ISMN_GOOD"),
-        ]
-
-        param_filters = [
-            ParametrisedFilter(filter=DataFilter.objects.get(name="FIL_ISMN_NETWORKS"), parameters="COSMOS"),
-            ParametrisedFilter(filter=DataFilter.objects.get(name="FIL_ISMN_DEPTH"), parameters="0.0,0.1")
-        ]
-        msk_reader = val.setup_filtering(
-            ismn_reader,
-            data_filters,
-            param_filters,
-            dataset,
-            variable
-        )
-        datasets = {
-            "0-C3S": {"class": c3s_reader},
-            "1-ISMN": {"class": msk_reader},
-        }
-        lut = create_upscaling_lut(
-            validation_run=run,
-            datasets=datasets,
-            ref_name="0-C3S"
-        )
-        assert list(lut.keys()) == ["1-ISMN"]
-        assert lut["1-ISMN"] == []
-
-    @pytest.mark.long_running
     def test_validation_spatial_subsetting(self):
         run = generate_default_validation()
         run.user = self.testuser
