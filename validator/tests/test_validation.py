--- conflicted
+++ resolved
@@ -17,21 +17,19 @@
 from dateutil.tz import tzlocal
 from django.conf import settings
 from django.contrib.auth import get_user_model
-<<<<<<< HEAD
 from django.core.exceptions import ValidationError
 
 from validator.validation.validation import compare_validation_runs, copy_validationrun
 
 User = get_user_model()
-=======
 from django.shortcuts import get_object_or_404
->>>>>>> 99fa62d5
 from django.test import TestCase
 from django.test.utils import override_settings
 from pytz import UTC
 
-import validator.validation as val
-from validator.models import CopiedValidations
+import numpy as np
+import pandas as pd
+from django.conf import settings
 from validator.models import DataFilter
 from validator.models import DataVariable
 from validator.models import Dataset
@@ -39,23 +37,16 @@
 from validator.models import DatasetVersion
 from validator.models import ParametrisedFilter
 from validator.models import ValidationRun
+from validator.models import CopiedValidations
 from validator.tests.auxiliary_functions import generate_default_validation, \
     generate_default_validation_triple_coll, generate_ismn_nonref_validation
 from validator.tests.testutils import set_dataset_paths
 from validator.validation import globals
+import validator.validation as val
 from validator.validation.batches import _geographic_subsetting, create_upscaling_lut
 from validator.validation.globals import METRICS, TC_METRICS
 from validator.validation.globals import OUTPUT_FOLDER
-<<<<<<< HEAD
 from django.shortcuts import get_object_or_404
-from validator.tests.auxiliary_functions import generate_default_validation, generate_default_validation_triple_coll
-=======
-from validator.views.results import _copy_validationrun
-from validator.views.validation import _compare_validation_runs
-
-User = get_user_model()
->>>>>>> 99fa62d5
-
 
 @override_settings(CELERY_TASK_EAGER_PROPAGATES=True,
                    CELERY_TASK_ALWAYS_EAGER=True)
@@ -813,6 +804,9 @@
         new_run = ValidationRun.objects.get(pk=run_id)
 
         assert new_run
+        assert new_run.total_points == 9
+        assert new_run.error_points == 0
+        assert new_run.ok_points == 9
         self.check_results(new_run)
         self.delete_run(new_run)
 
