import errno
import fnmatch
import logging
import os
import shutil
import time
from datetime import datetime
from os import path
from re import IGNORECASE  # @UnresolvedImport
from re import search as regex_search
from zipfile import ZipFile

import netCDF4
import numpy as np
import pandas as pd
import pytest
from dateutil.tz import tzlocal
from django.conf import settings
from django.contrib.auth import get_user_model
<<<<<<< HEAD

from validator.validation.validation import compare_validation_runs, copy_validationrun

User = get_user_model()
=======
from django.shortcuts import get_object_or_404
>>>>>>> 92eb2a92
from django.test import TestCase
from django.test.utils import override_settings
from pytz import UTC

<<<<<<< HEAD
from django.conf import settings
=======
import validator.validation as val
from validator.models import CopiedValidations
>>>>>>> 92eb2a92
from validator.models import DataFilter
from validator.models import DataVariable
from validator.models import Dataset
from validator.models import DatasetConfiguration
from validator.models import DatasetVersion
from validator.models import ParametrisedFilter
from validator.models import ValidationRun
<<<<<<< HEAD
from validator.models import CopiedValidations
from validator.tests.auxiliary_functions import generate_default_validation, \
    generate_default_validation_triple_coll, generate_ismn_nonref_validation
from validator.tests.testutils import set_dataset_paths
from validator.validation import globals
import validator.validation as val
from validator.validation.batches import _geographic_subsetting, create_upscaling_lut
from validator.validation.globals import METRICS, TC_METRICS
from validator.validation.globals import OUTPUT_FOLDER
from django.shortcuts import get_object_or_404
=======
from validator.tests.auxiliary_functions import (
    generate_default_validation,
    generate_default_validation_triple_coll,
    generate_ismn_nonref_validation,
    generate_default_validation_hires,
)
from validator.tests.testutils import set_dataset_paths
from validator.validation import globals
from validator.validation.batches import _geographic_subsetting, create_upscaling_lut
from validator.validation.globals import METRICS, TC_METRICS
from validator.validation.globals import OUTPUT_FOLDER
from validator.views.results import _copy_validationrun
from validator.views.validation import _compare_validation_runs

User = get_user_model()

>>>>>>> 92eb2a92

@override_settings(CELERY_TASK_EAGER_PROPAGATES=True,
                   CELERY_TASK_ALWAYS_EAGER=True)
class TestValidation(TestCase):
    fixtures = ['variables', 'versions', 'datasets', 'filters']
    hawaii_coordinates = [18.16464, -158.79638, 22.21588, -155.06103]

    __logger = logging.getLogger(__name__)

    def setUp(self):
        self.metrics = ['gpi', 'lon', 'lat'] + list(METRICS.keys())
        self.tcol_metrics = list(TC_METRICS.keys())

        self.user_data = {
            'username': 'testuser',
            'password': 'secret',
            'email': 'noreply@awst.at'
        }
        self.user2_data = {
            'username': 'bojack',
            'password': 'horseman',
            'email': 'bojack@awst.at'
        }

        try:
            self.testuser = User.objects.get(username=self.user_data['username'])
            self.testuser2 = User.objects.get(username=self.user2_data['username'])
        except User.DoesNotExist:
            self.testuser = User.objects.create_user(**self.user_data)
            self.testuser2 = User.objects.create_user(**self.user2_data)

        try:
            os.makedirs(val.OUTPUT_FOLDER)
        except OSError as e:
            if e.errno != errno.EEXIST:
                raise

        set_dataset_paths()

    ## check output of validation
    def check_results(self, run, is_tcol_run=False):
        assert run is not None
        assert run.end_time is not None
        assert run.end_time > run.start_time
        assert run.total_points > 0
        assert run.error_points >= 0
        assert run.ok_points >= 0

        assert run.output_file

        outdir = os.path.dirname(run.output_file.path)

        n_datasets = run.dataset_configurations.count()

        tcol_metrics = self.tcol_metrics if is_tcol_run else []
        pair_metrics = [m for m in list(METRICS.keys()) if m.lower() != 'n_obs']
        comm_metrics = [m for m in self.metrics if m not in pair_metrics]

        ## check netcdf output
        length = -1
        num_vars = -1
        with netCDF4.Dataset(run.output_file.path, mode='r') as ds:
            assert ds.qa4sm_version == settings.APP_VERSION
            assert ds.qa4sm_env_url == settings.ENV_FILE_URL_TEMPLATE.format(settings.APP_VERSION)
            assert str(run.id) in ds.url
            assert settings.SITE_URL in ds.url

            ## check the metrics contained in the file
            for metric in self.metrics + tcol_metrics:  # we dont test lon, lat, time etc.
                ## This gets all variables in the netcdf file that start with the name of the current metric
                if metric in tcol_metrics:
                    metric_vars = ds.get_variables_by_attributes(
                        name=lambda v: regex_search(r'^{}(.+?_between|$)'.format(metric), v, IGNORECASE) is not None)
                else:
                    metric_vars = ds.get_variables_by_attributes(
                        name=lambda v: regex_search(r'^{}(_between|$)'.format(metric), v, IGNORECASE) is not None)

                self.__logger.debug(f'Metric variables for metric {metric} are {[m.name for m in metric_vars]}')

                ## check that all metrics have the same number of variables (depends on number of input datasets)
                if metric in comm_metrics:
                    num_vars = 1
                elif metric in pair_metrics:
                    num_vars = n_datasets - 1
                elif metric in tcol_metrics:
                    # for this testcase CIs via bootstrapping are activated, so
                    # for every metric there's the value and lower and upper CI
                    # values.
                    num_vars = (n_datasets - 1) * 3
                else:
                    raise ValueError(f"Unknown metric {metric}")

                assert len(metric_vars) > 0, 'No variables containing metric {}'.format(metric)
                assert len(
                    metric_vars) == num_vars, 'Number of variables for metric {} doesn\'t match number for other metrics'.format(
                    metric)

                ## check the values of the variables for formal criteria (not empty, matches lenght of other variables, doesn't have too many NaNs)
                for m_var in metric_vars:
                    values = m_var[:]
                    assert values is not None

                    if length == -1:
                        length = len(values)
                        assert length > 0, 'Variable {} has no entries'.format(m_var.name)
                    else:
                        assert len(values) == length, 'Variable {} doesn\'t match other variables in length'.format(
                            m_var.name)
                    self.__logger.debug(f'Length {m_var.name} are {length}')

                    nan_ratio = np.sum(np.isnan(values.data)) / float(len(values))
                    assert nan_ratio <= 0.35, 'Variable {} has too many NaNs. Ratio: {}'.format(metric, nan_ratio)

            if (run.interval_from is None):
                assert ds.val_interval_from == "N/A", 'Wrong validation config attribute. [interval_from]'
            else:
                assert ds.val_interval_from == run.interval_from.strftime(
                    '%Y-%m-%d %H:%M'), 'Wrong validation config attribute. [interval_from]'

            if (run.interval_to is None):
                assert ds.val_interval_to == "N/A", 'Wrong validation config attribute. [interval_to]'
            else:
                assert ds.val_interval_to == run.interval_to.strftime(
                    '%Y-%m-%d %H:%M'), 'Wrong validation config attribute. [interval_to]'

            assert run.anomalies == ds.val_anomalies, 'Wrong validation config attribute. [anomalies]'
            if (run.anomalies == ValidationRun.CLIMATOLOGY):
                assert ds.val_anomalies_from == run.anomalies_from.strftime(
                    '%Y-%m-%d %H:%M'), 'Anomalies baseline start wrong'
                assert ds.val_anomalies_to == run.anomalies_to.strftime(
                    '%Y-%m-%d %H:%M'), 'Anomalies baseline end wrong'
            else:
                assert 'val_anomalies_from' not in ds.ncattrs(), 'Anomalies baseline period start should not be set'
                assert 'val_anomalies_to' not in ds.ncattrs(), 'Anomalies baseline period end should not be set'

            if all(x is not None for x in [run.min_lat, run.min_lon, run.max_lat, run.max_lon]):
                assert ds.val_spatial_subset == "[{}, {}, {}, {}]".format(run.min_lat, run.min_lon, run.max_lat,
                                                                          run.max_lon)

            i = 0
            for dataset_config in run.dataset_configurations.all():

                if ((run.reference_configuration) and
                        (dataset_config.id == run.reference_configuration.id)):
                    d_index = 0
                else:
                    i += 1
                    d_index = i

                ds_name = 'val_dc_dataset' + str(d_index)
                stored_dataset = ds.getncattr(ds_name)
                stored_version = ds.getncattr('val_dc_version' + str(d_index))
                stored_variable = ds.getncattr('val_dc_variable' + str(d_index))
                stored_filters = ds.getncattr('val_dc_filters' + str(d_index))

                stored_dataset_pretty = ds.getncattr('val_dc_dataset_pretty_name' + str(d_index))
                stored_version_pretty = ds.getncattr('val_dc_version_pretty_name' + str(d_index))
                stored_variable_pretty = ds.getncattr('val_dc_variable_pretty_name' + str(d_index))

                # check dataset, version, variable
                assert stored_dataset == dataset_config.dataset.short_name, 'Wrong dataset config attribute. [dataset]'
                assert stored_version == dataset_config.version.short_name, 'Wrong dataset config attribute. [version]'
                assert stored_variable == dataset_config.variable.short_name, 'Wrong dataset config attribute. [variable]'

                assert stored_dataset_pretty == dataset_config.dataset.pretty_name, 'Wrong dataset config attribute. [dataset pretty name]'
                assert stored_version_pretty == dataset_config.version.pretty_name, 'Wrong dataset config attribute. [version pretty name]'
                assert stored_variable_pretty == dataset_config.variable.pretty_name, 'Wrong dataset config attribute. [variable pretty name]'

                # check filters
                if not dataset_config.filters.all() and not dataset_config.parametrisedfilter_set.all():
                    assert stored_filters == 'N/A', 'Wrong dataset config filters (should be none)'
                else:
                    assert stored_filters, 'Wrong dataset config filters (shouldn\'t be empty)'
                    for fil in dataset_config.filters.all():
                        assert fil.description in stored_filters, 'Wrong dataset config filters'
                    for pfil in dataset_config.parametrisedfilter_set.all():
                        assert pfil.filter.description in stored_filters, 'Wrong dataset config parametrised filters'
                        assert pfil.parameters in stored_filters, 'Wrong dataset config parametrised filters: no parameters'

                # check reference
                if dataset_config.id == run.reference_configuration.id:
                    assert ds.val_ref == ds_name, 'Wrong validation config attribute. [reference_configuration]'

                if dataset_config.id == run.scaling_ref.id:
                    assert ds.val_scaling_ref == ds_name, 'Wrong validation config attribute. [scaling_ref]'

            assert ds.val_scaling_method == run.scaling_method, ' Wrong validation config attribute. [scaling_method]'

        # check zipfile of graphics
        zipfile = os.path.join(outdir, 'graphs.zip')
        assert os.path.isfile(zipfile)
        with ZipFile(zipfile, 'r') as myzip:
            assert myzip.testzip() is None

        # check diagrams
        boxplot_pngs = [x for x in os.listdir(outdir) if fnmatch.fnmatch(x, 'boxplot*.png')]
        self.__logger.debug(boxplot_pngs)
        assert len(boxplot_pngs) == len(globals.METRICS.keys()) + (len(tcol_metrics) * (n_datasets - 1))

        overview_pngs = [x for x in os.listdir(outdir) if fnmatch.fnmatch(x, 'overview*.png')]
        self.__logger.debug(overview_pngs)
        # n_obs + one for each data set for all other metrics
        assert len(overview_pngs) == 1 + ((len(pair_metrics) + len(tcol_metrics)) * (n_datasets - 1))

    ## delete output of test validations, clean up after ourselves
    def delete_run(self, run):
        # let's see if the output file gets cleaned up when the model is deleted

        ncfile = run.output_file.path
        outdir = os.path.dirname(ncfile)
        assert os.path.isfile(ncfile)
        run.delete()
        assert not os.path.exists(outdir)

    @pytest.mark.filterwarnings(
        "ignore:No results for gpi:UserWarning")  # ignore pytesmo warnings about missing results
    @pytest.mark.filterwarnings(
        "ignore:read_ts is deprecated, please use read instead:DeprecationWarning")  # ignore pytesmo warnings about read_ts
    def test_validation(self):
        run = generate_default_validation()
        run.user = self.testuser


        #run.scaling_ref = ValidationRun.SCALE_REF
        run.scaling_method = ValidationRun.BETA_SCALING # cdf matching

        run.interval_from = datetime(1978, 1, 1, tzinfo=UTC)
        run.interval_to = datetime(2018, 12, 31, tzinfo=UTC)

        run.save()

        for config in run.dataset_configurations.all():
            if config == run.reference_configuration:
                config.filters.add(DataFilter.objects.get(name='FIL_ISMN_GOOD'))
            else:
                config.filters.add(DataFilter.objects.get(name='FIL_C3S_FLAG_0'))
                config.filters.add(DataFilter.objects.get(name='FIL_ALL_VALID_RANGE'))

            config.save()

        pfilter = ParametrisedFilter(filter=DataFilter.objects.get(name='FIL_ISMN_NETWORKS'), parameters='SCAN', \
                                     dataset_config=run.reference_configuration)
        pfilter.save()
        # add filterring according to depth_range with the default values:
        pfilter = ParametrisedFilter(filter=DataFilter.objects.get(name="FIL_ISMN_DEPTH"), parameters="0.0,0.1", \
                                     dataset_config=run.reference_configuration)
        pfilter.save()

        run_id = run.id

        ## run the validation
        val.run_validation(run_id)
        new_run = ValidationRun.objects.get(pk=run_id)

        assert new_run.total_points == 9  # 9 ismn stations in hawaii testdata
        assert new_run.error_points == 0
        assert new_run.ok_points == 9

        self.check_results(new_run)
        self.delete_run(new_run)

    @pytest.mark.filterwarnings(
        "ignore:No results for gpi:UserWarning")  # ignore pytesmo warnings about missing results
    @pytest.mark.filterwarnings(
        "ignore:read_ts is deprecated, please use read instead:DeprecationWarning")  # ignore pytesmo warnings about read_ts
    def test_validation_tcol(self):
        run = generate_default_validation_triple_coll()
        run.user = self.testuser

        # run.scaling_ref = ValidationRun.SCALE_REF
        run.scaling_method = ValidationRun.BETA_SCALING  # cdf matching

        run.interval_from = datetime(1978, 1, 1, tzinfo=UTC)
        run.interval_to = datetime(2018, 12, 31, tzinfo=UTC)

        run.save()

        for config in run.dataset_configurations.all():
            if config == run.reference_configuration:
                config.filters.add(DataFilter.objects.get(name='FIL_ISMN_GOOD'))
            else:
                if config.dataset.short_name == 'C3S':
                    config.filters.add(DataFilter.objects.get(name='FIL_C3S_FLAG_0'))
                config.filters.add(DataFilter.objects.get(name='FIL_ALL_VALID_RANGE'))

            config.save()

        pfilter = ParametrisedFilter(filter=DataFilter.objects.get(name='FIL_ISMN_NETWORKS'), parameters='SCAN', \
                                     dataset_config=run.reference_configuration)
        pfilter.save()

        # add filterring according to depth_range with the default values:
        pfilter = ParametrisedFilter(filter=DataFilter.objects.get(name="FIL_ISMN_DEPTH"), parameters="0.0,0.1", \
                                     dataset_config=run.reference_configuration)
        pfilter.save()

        run_id = run.id

        ## run the validation
        val.run_validation(run_id)
        new_run = ValidationRun.objects.get(pk=run_id)

        assert new_run.total_points == 9  # 9 ismn stations in hawaii testdata
        assert new_run.error_points == 0
        assert new_run.ok_points == 9

        self.check_results(new_run, is_tcol_run=True)
        self.delete_run(new_run)

    @pytest.mark.filterwarnings(
        "ignore:No results for gpi:UserWarning")  # ignore pytesmo warnings about missing results
    @pytest.mark.filterwarnings(
        "ignore:read_ts is deprecated, please use read instead:DeprecationWarning")  # ignore pytesmo warnings about read_ts
    def test_validation_empty_network(self):
        run = generate_default_validation()
        run.user = self.testuser

        #run.scaling_ref = ValidationRun.SCALE_REF
        run.scaling_method = ValidationRun.BETA_SCALING # cdf matching 

        run.interval_from = datetime(1978, 1, 1, tzinfo=UTC)
        run.interval_to = datetime(2018, 12, 31, tzinfo=UTC)

        run.save()

        for config in run.dataset_configurations.all():
            if config == run.reference_configuration:
                config.filters.add(DataFilter.objects.get(name='FIL_ISMN_GOOD'))
            else:
                config.filters.add(DataFilter.objects.get(name='FIL_C3S_FLAG_0'))
                config.filters.add(DataFilter.objects.get(name='FIL_ALL_VALID_RANGE'))

            config.save()

        # add filterring according to depth_range with values which cause that there is no points anymore:
        pfilter = ParametrisedFilter(filter=DataFilter.objects.get(name="FIL_ISMN_DEPTH"), parameters="0.1,0.2", \
                                     dataset_config=run.reference_configuration)
        pfilter.save()

        run_id = run.id

        ## run the validation
        val.run_validation(run_id)

        new_run = ValidationRun.objects.get(pk=run_id)

        assert new_run.total_points == 0
        assert new_run.error_points == 0
        assert new_run.ok_points == 0

    @pytest.mark.filterwarnings("ignore:No results for gpi:UserWarning")
    @pytest.mark.filterwarnings("ignore:No data for:UserWarning")
    @pytest.mark.long_running
    def test_validation_gldas_ref(self):
        run = generate_default_validation()
        run.user = self.testuser

        run.reference_configuration.dataset = Dataset.objects.get(short_name='GLDAS')
        run.reference_configuration.version = DatasetVersion.objects.get(short_name='GLDAS_NOAH025_3H_2_1')
        run.reference_configuration.variable = DataVariable.objects.get(short_name='GLDAS_SoilMoi0_10cm_inst')
        run.reference_configuration.filters.add(DataFilter.objects.get(name='FIL_ALL_VALID_RANGE'))
        run.reference_configuration.filters.add(DataFilter.objects.get(name='FIL_GLDAS_UNFROZEN'))
        run.reference_configuration.save()

        run.interval_from = datetime(2017, 1, 1, tzinfo=UTC)
        run.interval_to = datetime(2018, 1, 1, tzinfo=UTC)
        run.min_lat = self.hawaii_coordinates[0]
        run.min_lon = self.hawaii_coordinates[1]
        run.max_lat = self.hawaii_coordinates[2]
        run.max_lon = self.hawaii_coordinates[3]

        run.save()

        for config in run.dataset_configurations.all():
            if config != run.reference_configuration:
                config.filters.add(DataFilter.objects.get(name='FIL_C3S_FLAG_0'))
                config.filters.add(DataFilter.objects.get(name='FIL_ALL_VALID_RANGE'))
            config.save()

        run_id = run.id

        ## run the validation
        val.run_validation(run_id)

        new_run = ValidationRun.objects.get(pk=run_id)

        assert new_run

        assert new_run.total_points == 19
        assert new_run.error_points == 0
        assert new_run.ok_points == 19
        self.check_results(new_run)
        self.delete_run(new_run)

    @pytest.mark.long_running
    def test_validation_ccip_ref(self):
        run = generate_default_validation()
        run.user = self.testuser

        run.reference_configuration.dataset = Dataset.objects.get(short_name=globals.CCIP)
        run.reference_configuration.version = DatasetVersion.objects.get(short_name=globals.ESA_CCI_SM_P_V05_2)
        run.reference_configuration.variable = DataVariable.objects.get(short_name=globals.ESA_CCI_SM_P_sm)
        run.reference_configuration.filters.add(DataFilter.objects.get(name='FIL_ALL_VALID_RANGE'))

        run.reference_configuration.save()

        run.interval_from = datetime(2000, 1, 1, tzinfo=UTC)
        run.interval_to = datetime(2005, 1, 1, tzinfo=UTC)
        run.min_lat = self.hawaii_coordinates[0]
        run.min_lon = self.hawaii_coordinates[1]
        run.max_lat = self.hawaii_coordinates[2]
        run.max_lon = self.hawaii_coordinates[3]

        run.save()

        for config in run.dataset_configurations.all():
            if config != run.reference_configuration:
                #                 config.filters.add(DataFilter.objects.get(name='FIL_C3S_FLAG_0'))
                config.filters.add(DataFilter.objects.get(name='FIL_ALL_VALID_RANGE'))
            config.save()

        run_id = run.id
        print(run_id)

        ## run the validation
        val.run_validation(run_id)

        new_run = ValidationRun.objects.get(pk=run_id)
        print(new_run)
        assert new_run

        assert new_run.total_points == 24, "Number of gpis is off"
        assert new_run.error_points == 0, "Too many error gpis"
        assert new_run.ok_points == 24, "OK points are off"
        self.check_results(new_run)
        self.delete_run(new_run)

    @pytest.mark.long_running
    def test_validation_ccia_ref(self):
        run = generate_default_validation()
        run.user = self.testuser

        run.reference_configuration.dataset = Dataset.objects.get(short_name=globals.CCIA)
        run.reference_configuration.version = DatasetVersion.objects.get(short_name=globals.ESA_CCI_SM_A_V06_1)
        run.reference_configuration.variable = DataVariable.objects.get(short_name=globals.ESA_CCI_SM_A_sm)
        run.reference_configuration.filters.add(DataFilter.objects.get(name='FIL_ALL_VALID_RANGE'))

        run.reference_configuration.save()

        run.interval_from = datetime(2000, 1, 1, tzinfo=UTC)
        run.interval_to = datetime(2005, 1, 1, tzinfo=UTC)
        run.min_lat = self.hawaii_coordinates[0]
        run.min_lon = self.hawaii_coordinates[1]
        run.max_lat = self.hawaii_coordinates[2]
        run.max_lon = self.hawaii_coordinates[3]

        run.save()

        for config in run.dataset_configurations.all():
            if config != run.reference_configuration:
                #                 config.filters.add(DataFilter.objects.get(name='FIL_C3S_FLAG_0'))
                config.filters.add(DataFilter.objects.get(name='FIL_ALL_VALID_RANGE'))
            config.save()

        run_id = run.id
        print(run_id)

        ## run the validation
        val.run_validation(run_id)

        new_run = ValidationRun.objects.get(pk=run_id)
        print(new_run)
        assert new_run

        assert new_run.total_points == 24, "Number of gpis is off"
        assert new_run.error_points == 0, "Too many error gpis"
        assert new_run.ok_points == 24, "OK points are off"
        self.check_results(new_run)
        self.delete_run(new_run)

    @pytest.mark.long_running
    def test_validation_smap_ref(self):
        run = generate_default_validation()
        run.user = self.testuser

        run.reference_configuration.dataset = Dataset.objects.get(short_name=globals.SMAP)
        run.reference_configuration.version = DatasetVersion.objects.get(short_name=globals.SMAP_V5_PM)
        run.reference_configuration.variable = DataVariable.objects.get(short_name=globals.SMAP_soil_moisture)
        run.reference_configuration.filters.add(DataFilter.objects.get(name='FIL_ALL_VALID_RANGE'))

        run.reference_configuration.save()

        run.interval_from = datetime(2017, 1, 1, tzinfo=UTC)
        run.interval_to = datetime(2018, 1, 1, tzinfo=UTC)

        run.min_lat = self.hawaii_coordinates[0]
        run.min_lon = self.hawaii_coordinates[1]
        run.max_lat = self.hawaii_coordinates[2]
        run.max_lon = self.hawaii_coordinates[3]

        run.save()

        for config in run.dataset_configurations.all():
            if config != run.reference_configuration:
                config.filters.add(DataFilter.objects.get(name='FIL_ALL_VALID_RANGE'))
            config.save()

        run_id = run.id

        ## run the validation
        val.run_validation(run_id)

        new_run = ValidationRun.objects.get(pk=run_id)
        print(new_run)
        assert new_run

        assert new_run.total_points == 140, "Number of gpis is off"
        assert new_run.error_points == 0, "Too many error gpis"
        assert new_run.ok_points == 140, "OK points are off"
        self.check_results(new_run)
        self.delete_run(new_run)

    @pytest.mark.long_running
    def test_validation_ascat_ref(self):
        run = generate_default_validation()
        run.user = self.testuser

        run.reference_configuration.dataset = Dataset.objects.get(short_name=globals.ASCAT)
        run.reference_configuration.version = DatasetVersion.objects.get(short_name=globals.ASCAT_H113)
        run.reference_configuration.variable = DataVariable.objects.get(short_name=globals.ASCAT_sm)
        run.reference_configuration.filters.add(DataFilter.objects.get(name='FIL_ALL_VALID_RANGE'))

        run.reference_configuration.save()

        run.interval_from = datetime(2017, 1, 1, tzinfo=UTC)
        run.interval_to = datetime(2018, 1, 1, tzinfo=UTC)
        # different window is used here, because for the default one there is too much memory needed to create and save
        # plots
        run.min_lat = 20.32
        run.min_lon = -157.47
        run.max_lat = 21.33
        run.max_lon = -155.86

        run.save()

        for config in run.dataset_configurations.all():
            if config != run.reference_configuration:
                #                 config.filters.add(DataFilter.objects.get(name='FIL_C3S_FLAG_0'))
                config.filters.add(DataFilter.objects.get(name='FIL_ALL_VALID_RANGE'))
            config.save()

        run_id = run.id
        ## run the validation
        val.run_validation(run_id)

        new_run = ValidationRun.objects.get(pk=run_id)
        print(new_run)
        assert new_run

        assert new_run.total_points == 15, "Number of gpis is off"
        assert new_run.error_points == 0, "Too many error gpis"
        assert new_run.ok_points == 15, "OK points are off"
        self.check_results(new_run)
        self.delete_run(new_run)

    @pytest.mark.long_running
    def test_validation_c3s_ref(self):
        run = generate_default_validation()
        run.user = self.testuser

        run.reference_configuration.dataset = Dataset.objects.get(short_name=globals.C3S)
        run.reference_configuration.version = DatasetVersion.objects.get(short_name=globals.C3S_V202012)
        run.reference_configuration.variable = DataVariable.objects.get(short_name=globals.C3S_sm)
        run.reference_configuration.filters.add(DataFilter.objects.get(name='FIL_ALL_VALID_RANGE'))

        run.reference_configuration.save()

        run.interval_from = datetime(2017, 1, 1, tzinfo=UTC)
        run.interval_to = datetime(2018, 1, 1, tzinfo=UTC)
        run.min_lat = self.hawaii_coordinates[0]
        run.min_lon = self.hawaii_coordinates[1]
        run.max_lat = self.hawaii_coordinates[2]
        run.max_lon = self.hawaii_coordinates[3]

        run.save()

        for config in run.dataset_configurations.all():
            if config != run.reference_configuration:
                #                 config.filters.add(DataFilter.objects.get(name='FIL_C3S_FLAG_0'))
                config.filters.add(DataFilter.objects.get(name='FIL_ALL_VALID_RANGE'))
            config.save()

        run_id = run.id

        ## run the validation
        val.run_validation(run_id)

        new_run = ValidationRun.objects.get(pk=run_id)
        print(new_run)
        assert new_run

        assert new_run.total_points == 24, "Number of gpis is off"
        assert new_run.error_points == 0, "Too many error gpis"
        assert new_run.ok_points == 24, "OK points are off"
        self.check_results(new_run)
        self.delete_run(new_run)

    @pytest.mark.long_running
    def test_validation_era5_ref(self):
        run = generate_default_validation()
        run.user = self.testuser

        run.reference_configuration.dataset = Dataset.objects.get(short_name=globals.ERA5)
        run.reference_configuration.version = DatasetVersion.objects.get(short_name=globals.ERA5_20190613)
        run.reference_configuration.variable = DataVariable.objects.get(short_name=globals.ERA5_sm)
        run.reference_configuration.filters.add(DataFilter.objects.get(name='FIL_ALL_VALID_RANGE'))
        #        run.reference_configuration.filters.add(DataFilter.objects.get(name='FIL_ERA5_TEMP_UNFROZEN'))

        run.reference_configuration.save()

        run.interval_from = datetime(2017, 1, 1, tzinfo=UTC)
        run.interval_to = datetime(2018, 1, 1, tzinfo=UTC)
        run.min_lat = self.hawaii_coordinates[0]
        run.min_lon = self.hawaii_coordinates[1]
        run.max_lat = self.hawaii_coordinates[2]
        run.max_lon = self.hawaii_coordinates[3]

        run.save()

        for config in run.dataset_configurations.all():
            if config != run.reference_configuration:
                #                 config.filters.add(DataFilter.objects.get(name='FIL_C3S_FLAG_0'))
                config.filters.add(DataFilter.objects.get(name='FIL_ALL_VALID_RANGE'))
            config.save()

        run_id = run.id

        ## run the validation
        val.run_validation(run_id)

        new_run = ValidationRun.objects.get(pk=run_id)

        assert new_run, "Didn't find validation in database"

        assert new_run.total_points == 11, "Number of gpis is off"
        assert new_run.error_points == 0, "Too many error gpis"
        assert new_run.ok_points == 11, "OK points are off"
        self.check_results(new_run)
        self.delete_run(new_run)

    @pytest.mark.filterwarnings(
        "ignore:No results for gpi:UserWarning")  # ignore pytesmo warnings about missing results
    @pytest.mark.long_running
    def test_validation_ascat(self):
        run = generate_default_validation()
        run.user = self.testuser

        for config in run.dataset_configurations.all():
            if config != run.reference_configuration:
                config.dataset = Dataset.objects.get(short_name='ASCAT')
                config.version = DatasetVersion.objects.get(short_name='ASCAT_H113')
                config.variable = DataVariable.objects.get(short_name='ASCAT_sm')
                config.filters.clear()
                config.save()

        #run.scaling_ref = ValidationRun.SCALE_REF
        run.scaling_method = ValidationRun.BETA_SCALING # cdf matching 

        run.interval_from = datetime(1978, 1, 1, tzinfo=UTC)
        run.interval_to = datetime(2018, 1, 1, tzinfo=UTC)

        run.save()

        run_id = run.id

        ## run the validation
        val.run_validation(run_id)

        new_run = ValidationRun.objects.get(pk=run_id)

        assert new_run.total_points == 9
        assert new_run.error_points == 0
        assert new_run.ok_points == 9
        self.check_results(new_run)
        self.delete_run(new_run)

    # test the validation with no changes to the default validation parameters
    def test_validation_default(self):
        ## create default validation object
        run = generate_default_validation()
        run.user = self.testuser

        run.save()
        run_id = run.id

        ## run the validation
        val.run_validation(run_id)

        ## fetch results from db
        new_run = ValidationRun.objects.get(pk=run_id)

        assert new_run.total_points == 9
        assert new_run.error_points == 0
        assert new_run.ok_points == 9
        self.check_results(new_run)
        self.delete_run(new_run)

    @pytest.mark.long_running
    def test_validation_anomalies_moving_avg(self):
        run = generate_default_validation()
        run.user = self.testuser
        run.anomalies = ValidationRun.MOVING_AVG_35_D
        run.save()

        run.reference_configuration.filters.add(DataFilter.objects.get(name='FIL_ALL_VALID_RANGE'))
        run.reference_configuration.save()
        for config in run.dataset_configurations.all():
            if config != run.reference_configuration:
                config.filters.add(DataFilter.objects.get(name='FIL_ALL_VALID_RANGE'))
            config.save()

        run_id = run.id

        ## run the validation
        val.run_validation(run_id)

        new_run = ValidationRun.objects.get(pk=run_id)

        assert new_run
        assert new_run.total_points == 9
        assert new_run.error_points == 0
        assert new_run.ok_points == 9
        self.check_results(new_run)
        self.delete_run(new_run)

    @pytest.mark.long_running
    def test_validation_anomalies_climatology(self):
        run = generate_default_validation()
        run.user = self.testuser
        run.anomalies = ValidationRun.CLIMATOLOGY
        # make sure there is data for the climatology time period!
        run.anomalies_from = datetime(1978, 1, 1, tzinfo=UTC)
        run.anomalies_to = datetime(2018, 12, 31, 23, 59, 59)
        run.save()

        run.reference_configuration.filters.add(DataFilter.objects.get(name='FIL_ALL_VALID_RANGE'))
        run.reference_configuration.save()
        for config in run.dataset_configurations.all():
            if config != run.reference_configuration:
                config.filters.add(DataFilter.objects.get(name='FIL_ALL_VALID_RANGE'))
            config.save()

        run_id = run.id

        ## run the validation
        val.run_validation(run_id)

        new_run = ValidationRun.objects.get(pk=run_id)

        assert new_run
        self.check_results(new_run)
        self.delete_run(new_run)

    def test_c3s_validation_upscaling(self):
        """
        Test a validation of CCIP with ISMN as non-reference, and upscaling option active. All ISMN points are averaged
        and the results should produce 16 points (original c3s points); results are checked with `check_results`
        """
        run = generate_ismn_nonref_validation()
        run.user = self.testuser

        # hawaii bounding box
        run.min_lat = 18.625  # ll
        run.min_lon = -156.375  # ll
        run.max_lat = 20.375  # ur
        run.max_lon = -154.625  # ur

        # NOTE: ISMN non-reference points need to use one of the upscaling methods
        run.upscaling_method = "average"

        run.save()
        run_id = run.id
        # run the validation
        val.run_validation(run_id)

        new_run = ValidationRun.objects.get(pk=run_id)
        assert new_run
        assert new_run.total_points == 16
        assert new_run.error_points == 0
        assert new_run.ok_points == 16
        self.check_results(new_run)
        self.delete_run(new_run)

    def validation_upscaling_for_dataset(self, ds, version, variable):
        """
        Generate a test with ISMN as non-reference dataset and the provided dataset, version, variable as reference.
        Test that the results and the output file with the function `check_results`
        """
        run = generate_ismn_nonref_validation()
        run.user = self.testuser

        # NOTE: ISMN non-reference points need to use one of the upscaling methods
        run.upscaling_method = "average"

        # hawaii bounding box
        run.min_lat = 18.625  # ll
        run.min_lon = -156.375  # ll
        run.max_lat = 20.375  # ur
        run.max_lon = -154.625  # ur

        # NOTE: ISMN non-reference points need to use one of the upscaling methods
        run.upscaling = True
        run.reference_configuration.dataset = Dataset.objects.get(short_name=ds)
        run.reference_configuration.version = DatasetVersion.objects.get(short_name=version)
        run.reference_configuration.variable = DataVariable.objects.get(short_name=variable)
        run.save()
        run_id = run.id
        # run the validation
        val.run_validation(run_id)

        new_run = ValidationRun.objects.get(pk=run_id)
        assert new_run
        self.check_results(new_run)
        self.delete_run(new_run)

    @pytest.mark.long_running
    def test_all_datasets_validation_upscaling(self):
        """
        Test a validation for each sat. dataset with ISMN as non-reference, and upscaling option active. Test description
        in the function `validation_upscaling_for_dataset`
        """
        all_datasets = [
            (globals.CCI, globals.ESA_CCI_SM_P_V05_2, globals.ESA_CCI_SM_P_sm),
            (globals.SMAP, globals.SMAP_V5_PM, globals.SMAP_soil_moisture),
            (globals.ASCAT, globals.ASCAT_H113, globals.ASCAT_sm),
            (globals.ERA5, globals.ERA5_20190613, globals.ERA5_sm),
            (globals.GLDAS, globals.GLDAS_NOAH025_3H_2_1, globals.GLDAS_SoilMoi0_10cm_inst)
        ]

        for ds, version, variable in all_datasets:
            self.validation_upscaling_for_dataset(ds, version, variable)

    def test_validation_upscaling_lut(self):
        """
        Test the function `create_upscaling_lut` in validation/batched.py by checking that the lookup table
        hase the expected dataset key and values to average. It also checks that when filters are applied to the
        non-reference dataset, the collected points change; in this case, with filters "COSMOS" and depth 0.0-0.1,
        no station in the ISMN is found
        """
        run = generate_ismn_nonref_validation()
        dataset = Dataset.objects.get(short_name='C3S')
        version = DatasetVersion.objects.get(short_name="C3S_V202012")
        c3s_reader = val.create_reader(dataset, version)
        dataset = Dataset.objects.get(short_name='ISMN')
        version = DatasetVersion.objects.get(short_name="ISMN_V20180712_MINI")
        variable = DataVariable.objects.get(short_name="ISMN_soil_moisture")
        ismn_reader = val.create_reader(dataset, version)
        datasets = {
            "0-C3S": {"class": c3s_reader},
            "1-ISMN": {"class": ismn_reader},
        }

        lut = create_upscaling_lut(
            validation_run=run,
            datasets=datasets,
            ref_name="0-C3S"
        )
        assert list(lut.keys()) == ["1-ISMN"]
        # the exact gpi number might change, so we only check that ismn points are averaged under three c3s pixels
        assert len(lut["1-ISMN"].values()) == 4

        data_filters = [
            DataFilter.objects.get(name="FIL_ALL_VALID_RANGE"),
            DataFilter.objects.get(name="FIL_ISMN_GOOD"),
        ]

        param_filters = [
            ParametrisedFilter(filter=DataFilter.objects.get(name="FIL_ISMN_NETWORKS"), parameters="COSMOS"),
            ParametrisedFilter(filter=DataFilter.objects.get(name="FIL_ISMN_DEPTH"), parameters="0.0,0.1")
        ]
<<<<<<< HEAD
        msk_reader = val.setup_filtering(
=======
        msk_reader, read_name, read_kwargs  = val.setup_filtering(
>>>>>>> 92eb2a92
            ismn_reader,
            data_filters,
            param_filters,
            dataset,
            variable
        )
        datasets = {
            "0-C3S": {"class": c3s_reader},
            "1-ISMN": {"class": msk_reader},
        }
        lut = create_upscaling_lut(
            validation_run=run,
            datasets=datasets,
            ref_name="0-C3S"
        )
        assert list(lut.keys()) == ["1-ISMN"]
        assert lut["1-ISMN"] == []

    @pytest.mark.long_running
    def test_validation_spatial_subsetting(self):
        run = generate_default_validation()
        run.user = self.testuser

        # hawaii bounding box
        run.min_lat = 18.625  # ll
        run.min_lon = -156.375  # ll
        run.max_lat = 20.375  # ur
        run.max_lon = -154.625  # ur

        run.save()

        run.reference_configuration.filters.add(DataFilter.objects.get(name='FIL_ALL_VALID_RANGE'))
        run.reference_configuration.save()
        for config in run.dataset_configurations.all():
            if config != run.reference_configuration:
                config.filters.add(DataFilter.objects.get(name='FIL_ALL_VALID_RANGE'))
            config.save()

        run_id = run.id

        ## run the validation
        val.run_validation(run_id)

        new_run = ValidationRun.objects.get(pk=run_id)

        assert new_run
        assert new_run.total_points == 9
        assert new_run.error_points == 0
        assert new_run.ok_points == 9
        self.check_results(new_run)
        self.delete_run(new_run)

    def test_errors(self):
        dataset = Dataset()
        dataset.short_name = 'gibtsnicht'
        version = DatasetVersion()
        version.short_name = '-3.14'

        ## readers
        with pytest.raises(ValueError):
            no_reader = val.create_reader(dataset, version)
            print(no_reader)

        ## save config
        validation_run = ValidationRun()
        val.save_validation_config(validation_run)

    def test_readers(self):
        start_time = time.time()

        datasets = Dataset.objects.all()
        for dataset in datasets:
            vs = dataset.versions.all()
            for version in vs:
                print("Testing {} version {}".format(dataset, version))

                reader = val.create_reader(dataset, version)

                if dataset.short_name == val.globals.ASCAT:
                    reader = val.BasicAdapter(reader)

                assert reader is not None
                if dataset.short_name == val.globals.ISMN:
                    data = reader.read(0)
                else:
                    data = reader.read(-155.42, 19.78)  ## hawaii
                assert data is not None
                assert isinstance(data, pd.DataFrame)

        print("Test duration: {}".format(time.time() - start_time))

    # minimal test of filtering, quicker than the full test below
    def test_setup_filtering_min(self):
        dataset = Dataset.objects.get(short_name='ISMN')
        version = DatasetVersion.objects.get(short_name='ISMN_V20180712_MINI')
        variable = DataVariable.objects.get(short_name='ISMN_soil_moisture')
        reader = val.create_reader(dataset, version)

        no_msk_reader, read_name, read_kwargs = \
            val.setup_filtering(reader, None, None, dataset, variable)
        assert no_msk_reader is not None
        data = getattr(no_msk_reader, read_name)(0, **read_kwargs)
        assert data is not None
        assert isinstance(data, pd.DataFrame)
        assert len(data.index) > 1
        assert not data[variable.pretty_name].empty

        data_filters = [
            DataFilter.objects.get(name="FIL_ALL_VALID_RANGE"),
            DataFilter.objects.get(name="FIL_ISMN_GOOD"),
        ]
        param_filters = [
            ParametrisedFilter(filter=DataFilter.objects.get(name="FIL_ISMN_NETWORKS"),
                               parameters="  COSMOS , SCAN "),
            ParametrisedFilter(filter=DataFilter.objects.get(name="FIL_ISMN_DEPTH"),
                               parameters="0.0,0.1")
        ]
        msk_reader, read_name, read_kwargs  = \
            val.setup_filtering(reader, data_filters, param_filters, dataset,
                                variable)

        assert msk_reader is not None
        data = getattr(no_msk_reader, read_name)(0, **read_kwargs)
        assert data is not None
        assert isinstance(data, pd.DataFrame)
        assert len(data.index) > 1
        assert not data[variable.pretty_name].empty
        assert not np.any(data[variable.pretty_name].values < 0)
        assert not np.any(data[variable.pretty_name].values > 100)

    # test potential depth ranges errors
    def test_depth_range_filtering_errors(self):
        # perparing Validation run for ISMN
        run = ValidationRun()
        run.start_time = datetime.now(tzlocal())
        run.save()

        dataset = Dataset.objects.get(short_name='ISMN')
        version = dataset.versions.all()[0]

        ref_c = DatasetConfiguration()
        ref_c.validation = run
        ref_c.dataset = dataset
        ref_c.version = version
        ref_c.variable = dataset.variables.first()
        ref_c.save()
        run.reference_configuration = ref_c
        run.save()

        # adding filters where depth_to is smaller than depth_from
        pfilter = ParametrisedFilter(filter=DataFilter.objects.get(name="FIL_ISMN_DEPTH"), parameters="0.2,0.1", \
                                     dataset_config=run.reference_configuration)
        pfilter.save()

        ref_reader, read_name, read_kwargs = val.validation._get_reference_reader(run)

        with pytest.raises(ValueError, match=r".*than.*"):
            val.create_jobs(
                run,
                ref_reader,
                run.reference_configuration
            )

        ParametrisedFilter.objects.all().delete()

        # adding filters with negative values
        pfilter = ParametrisedFilter(filter=DataFilter.objects.get(name="FIL_ISMN_DEPTH"), parameters="-0.05,0.1", \
                                     dataset_config=run.reference_configuration)
        pfilter.save()

        with pytest.raises(ValueError, match=r".*negative.*"):
            val.create_jobs(
                run,
                ref_reader,
                run.reference_configuration
            )

        ParametrisedFilter.objects.all().delete()

        pfilter = ParametrisedFilter(filter=DataFilter.objects.get(name="FIL_ISMN_DEPTH"), parameters="-0.05,-0.1", \
                                     dataset_config=run.reference_configuration)
        pfilter.save()

        with pytest.raises(ValueError, match=r".*negative.*"):
            val.create_jobs(
                run,
                ref_reader,
                run.reference_configuration
            )

        ParametrisedFilter.objects.all().delete()

        pfilter = ParametrisedFilter(filter=DataFilter.objects.get(name="FIL_ISMN_DEPTH"), parameters="0.05,-0.1", \
                                     dataset_config=run.reference_configuration)
        pfilter.save()

        with pytest.raises(ValueError, match=r".*negative.*"):
            val.create_jobs(
                run,
                ref_reader,
                run.reference_configuration
            )

    # test all combinations of datasets, versions, variables, and filters
    @pytest.mark.long_running
    def test_setup_filtering_max(self):
        start_time = time.time()

        for dataset in Dataset.objects.all():
            self.__logger.info(dataset.pretty_name)
            vs = dataset.versions.all()
            va = dataset.variables.all()
            fils = dataset.filters.all()

            for version in vs:
                reader = val.create_reader(dataset, version)
                for variable in va:
                    for data_filter in fils:
                        self.__logger.debug(
                            "Testing {} version {} variable {} filter {}"
                                .format(dataset, version, variable, data_filter.name))
                        if data_filter.parameterised:
                            pfilter = ParametrisedFilter(
                                filter=data_filter, parameters=data_filter.default_parameter)

                            msk_reader, read_name, read_kwargs = \
                                val.setup_filtering(reader, [], [pfilter], dataset, variable)

                        else:
                            msk_reader, read_name, read_kwargs = \
                                val.setup_filtering(reader, [data_filter], [], dataset, variable)

                        assert msk_reader is not None
                        if dataset.short_name == val.globals.ISMN:
                            data = getattr(msk_reader, read_name)(0, **read_kwargs)
                        else:
                            data = getattr(msk_reader, read_name)(-155.42, 19.78, **read_kwargs)  ## hawaii
                        assert data is not None
                        assert variable.pretty_name in data.columns
                        assert isinstance(data, pd.DataFrame)
                        assert len(data.index) > 1
                        assert not data[variable.pretty_name].empty

        print("Test duration: {}".format(time.time() - start_time))

    def _check_jobs(self, total_points, jobs, metadata_present=False):
        assert jobs
        assert total_points > 0
        assert len(jobs) > 0
        gpisum = 0
        for job in jobs:
            if metadata_present:
                assert len(job) == 4
            else:
                assert len(job) == 3
            if np.isscalar(job[0]):
                assert np.isscalar(job[1])
                assert np.isscalar(job[2])
                gpisum += 1
            else:
                numgpis = len(job[0])
                gpisum += numgpis
                assert numgpis > 0
                assert len(job[1]) == numgpis
                assert len(job[2]) == numgpis

        assert total_points == gpisum

    def test_create_jobs(self):
        for dataset in Dataset.objects.all():
            self.__logger.info(dataset.short_name)
            vs = dataset.versions.all()

            for version in vs:
                run = ValidationRun()
                run.start_time = datetime.now(tzlocal())
                run.save()

                ref_c = DatasetConfiguration()
                ref_c.validation = run
                ref_c.dataset = dataset
                ref_c.version = version
                ref_c.variable = dataset.variables.first()
                ref_c.save()

                run.reference_configuration = ref_c
                run.save()

                ref_reader, read_name, read_kwargs = val.validation._get_reference_reader(run)

                total_points, jobs = val.create_jobs(
                    run,
                    ref_reader,
                    run.reference_configuration
                )
                print(version)
                print(len(jobs))
                print(total_points)
                if dataset.short_name == "ISMN":
                    self._check_jobs(total_points, jobs, metadata_present=True)
                else:
                    self._check_jobs(total_points, jobs)

    def test_geographic_subsetting(self):
        # hawaii bounding box
        min_lat = 18.625  # ll
        min_lon = -156.375  # ll
        max_lat = 20.375  # ur
        max_lon = -154.625  # ur

        # we need the reader just to get the grid
        dataset = Dataset.objects.get(short_name='C3S')
        version = DatasetVersion.objects.get(short_name='C3S_V201812')
        c3s_reader = val.create_reader(dataset, version)
        # apply Basic Adapter only
        c3s_reader, _, _ = val.setup_filtering(
            c3s_reader, filters=None, param_filters=None, dataset=dataset,
            variable=DataVariable.objects.get(short_name='C3S_sm'))

        gpis, lons, lats, cells = c3s_reader.cls.grid.get_grid_points()

        subgpis, sublons, sublats, subindex = _geographic_subsetting(gpis, lons, lats, min_lat, min_lon, max_lat,
                                                                     max_lon)

        assert len(subgpis) == 16
        assert len(sublats) == len(subgpis)
        assert len(sublons) == len(subgpis)

        assert not np.any(sublats > max_lat), "subsetting error: max_lat"
        assert not np.any(sublats < min_lat), "subsetting error: min_lat"
        assert not np.any(sublons > max_lon), "subsetting error: max_lon"
        assert not np.any(sublons < min_lon), "subsetting error: min_lon"

    def test_no_geographic_subsetting(self):
        # we need the reader just to get the grid
        dataset = Dataset.objects.get(short_name='C3S')
        version = DatasetVersion.objects.get(short_name='C3S_V201812')
        c3s_reader = val.create_reader(dataset, version)
        # apply Basic Adapter only
        c3s_reader, _, _ = val.setup_filtering(
            c3s_reader, filters=None, param_filters=None, dataset=dataset,
            variable=DataVariable.objects.get(short_name='C3S_sm'))

        gpis, lats, lons, cells = c3s_reader.cls.grid.get_grid_points()

        subgpis, sublats, sublons, subindex = _geographic_subsetting(gpis, lats, lons, None, None, None, None)

        assert np.array_equal(gpis, subgpis)
        assert np.array_equal(lats, sublats)
        assert np.array_equal(lons, sublons)

    def test_geographic_subsetting_across_dateline(self):
        test_coords = [(-34.30, -221.13, 80.17, -111.44),  # dateline left
                       (-58.81, 127.61, 77.15, 256.99)  # dateline right
                       ]

        russia_gpi = 898557
        russia_gpi2 = 898567

        for min_lat, min_lon, max_lat, max_lon in test_coords:
            dataset = Dataset.objects.get(short_name='C3S')
            version = DatasetVersion.objects.get(short_name='C3S_V201812')

            c3s_reader = val.create_reader(dataset, version)
            # apply Basic Adapter only
            c3s_reader, _, _ = val.setup_filtering(
                c3s_reader, filters=None, param_filters=None, dataset=dataset,
                variable=DataVariable.objects.get(short_name='C3S_sm'))

            gpis, lats, lons, cells = c3s_reader.cls.grid.get_grid_points()

            subgpis, sublats, sublons, subindex = _geographic_subsetting(gpis, lats, lons, min_lat, min_lon, max_lat,
                                                                         max_lon)

            assert len(subgpis) > 100
            assert len(sublats) == len(subgpis)
            assert len(sublons) == len(subgpis)
            assert russia_gpi in subgpis
            assert russia_gpi2 in subgpis

    def test_geographic_subsetting_shifted(self):
        ## leaflet allows users to shift the map arbitrarily to the left or right. Check that we can compensate for that
        dataset = Dataset.objects.get(short_name='C3S')
        version = DatasetVersion.objects.get(short_name='C3S_V201812')

        c3s_reader = val.create_reader(dataset, version)
        # apply Basic Adapter only
        c3s_reader, _, _ = val.setup_filtering(
            c3s_reader, filters=None, param_filters=None, dataset=dataset,
            variable=DataVariable.objects.get(short_name='C3S_sm'))

        gpis, lats, lons, cells = c3s_reader.cls.grid.get_grid_points()

        test_coords = [(-46.55, -1214.64, 71.96, -1105.66, 1),  # americas
                       (9.79, -710.50, 70.14, -545.27, 2),  # asia
                       (-55.37, 1303.24, 68.39, 1415.03, 1),  # americas
                       (7.01, 1473.39, 68.39, 1609.80, 2),  # asia
                       ]

        panama_gpi = 566315
        india_gpi = 683588

        for min_lat, min_lon, max_lat, max_lon, area in test_coords:
            subgpis, sublats, sublons, subindex = _geographic_subsetting(gpis, lats, lons, min_lat, min_lon, max_lat,
                                                                         max_lon)

            assert len(subgpis) > 100
            assert len(sublats) == len(subgpis)
            assert len(sublons) == len(subgpis)
            if area == 1:
                assert panama_gpi in subgpis
            elif area == 2:
                assert india_gpi in subgpis

    def test_mkdir_exception(self):
        with pytest.raises(PermissionError):
            val.mkdir_if_not_exists('/root/valentina_unit_test')

    def test_first_file_in_nothing_found(self):
        result = val.first_file_in('/tmp', 'there_really_should_be_no_extension_like_this')
        assert result is None

    def test_count_gpis_exception(self):
        num = val.num_gpis_from_job(None)
        assert num == 1

    @pytest.mark.long_running
    @pytest.mark.graphs
    def test_generate_graphs(self):
        infile1 = 'testdata/output_data/c3s_ismn.nc'
        infile2 = 'testdata/output_data/c3s_gldas.nc'
        infile3 = 'testdata/output_data/c3s_era5land.nc'

        # create validation object and data folder for it
        v = generate_default_validation()
        # scatterplot
        v.reference_configuration.dataset = Dataset.objects.get(short_name='ISMN')
        v.reference_configuration.save()
        run_dir = path.join(OUTPUT_FOLDER, str(v.id))
        val.mkdir_if_not_exists(run_dir)

        # copy our netcdf data file there and link it in the validation object
        # then generate the graphs

        shutil.copy(infile1, path.join(run_dir, 'results.nc'))
        val.set_outfile(v, run_dir)
        v.save()
        val.generate_all_graphs(v, run_dir)

        boxplot_pngs = [x for x in os.listdir(run_dir) if fnmatch.fnmatch(x, 'boxplot*.png')]
        self.__logger.debug(boxplot_pngs)
        n_metrics = len(globals.METRICS.keys())
        assert len(boxplot_pngs) == n_metrics

        overview_pngs = [x for x in os.listdir(run_dir) if fnmatch.fnmatch(x, 'overview*.png')]
        self.__logger.debug(overview_pngs)
        assert len(overview_pngs) == n_metrics * (v.dataset_configurations.count() - 1)

        # remove results from first test and recreate dir
        shutil.rmtree(run_dir)
        val.mkdir_if_not_exists(run_dir)

        # do the same for the other netcdf file

        shutil.copy(infile2, path.join(run_dir, 'results.nc'))
        val.set_outfile(v, run_dir)
        # heatmap
        v.reference_configuration.dataset = Dataset.objects.get(short_name='GLDAS')
        v.reference_configuration.save()
        val.generate_all_graphs(v, run_dir)

        boxplot_pngs = [x for x in os.listdir(run_dir) if fnmatch.fnmatch(x, 'boxplot*.png')]
        self.__logger.debug(boxplot_pngs)
        assert len(boxplot_pngs) == n_metrics

        overview_pngs = [x for x in os.listdir(run_dir) if fnmatch.fnmatch(x, 'overview*.png')]
        self.__logger.debug(overview_pngs)
        assert len(overview_pngs) == n_metrics * (v.dataset_configurations.count() - 1)

        # remove results from first test and recreate dir
        shutil.rmtree(run_dir)
        val.mkdir_if_not_exists(run_dir)

        # do the same for the other netcdf file

        shutil.copy(infile3, path.join(run_dir, 'results.nc'))
        val.set_outfile(v, run_dir)
        # heatmap
        v.reference_configuration.dataset = Dataset.objects.get(short_name='ERA5_LAND')
        v.reference_configuration.save()
        val.generate_all_graphs(v, run_dir)

        boxplot_pngs = [x for x in os.listdir(run_dir) if fnmatch.fnmatch(x, 'boxplot*.png')]
        self.__logger.debug(boxplot_pngs)
        assert len(boxplot_pngs) == n_metrics

        overview_pngs = [x for x in os.listdir(run_dir) if fnmatch.fnmatch(x, 'overview*.png')]
        self.__logger.debug(overview_pngs)
        assert len(overview_pngs) == n_metrics * (v.dataset_configurations.count() - 1)

        self.delete_run(v)

    # @pytest.mark.long_running
    def test_existing_validations(self):
        # common default settings:
        user = self.testuser
        time_intervals_from = datetime(1978, 1, 1, tzinfo=UTC)
        time_intervals_to = datetime(2018, 12, 31, tzinfo=UTC)
        anomalies_methods = ValidationRun.ANOMALIES_METHODS
        scaling_methods = [ValidationRun.MIN_MAX, ValidationRun.NO_SCALING, ValidationRun.MEAN_STD]
        run_ids = []
        # preparing a few validations, so that there is a base to be searched
        for i in range(3):
            run = generate_default_validation()
            run.user = self.testuser
            run.interval_from = time_intervals_from
            run.interval_to = time_intervals_to
            run.min_lat = self.hawaii_coordinates[0]
            run.min_lon = self.hawaii_coordinates[1]
            run.max_lat = self.hawaii_coordinates[2]
            run.max_lon = self.hawaii_coordinates[3]

            run.anomalies = anomalies_methods[i][0]
            if anomalies_methods[i][0] == 'climatology':
                run.anomalies_from = time_intervals_from
                run.anomalies_to = time_intervals_to
            run.scaling_method = scaling_methods[i]
            run.doi = f'doi-1-2-{i}'
            run.save()
            run_ids.append(run.id)

        # ================== tcols ====================================
        run_tcol = generate_default_validation_triple_coll()
        run_tcol.user = self.testuser
        run_tcol.interval_from = time_intervals_from
        run_tcol.interval_to = time_intervals_to
        run_tcol.min_lat = self.hawaii_coordinates[0]
        run_tcol.min_lon = self.hawaii_coordinates[1]
        run_tcol.max_lat = self.hawaii_coordinates[2]
        run_tcol.max_lon = self.hawaii_coordinates[3]

        run_tcol.anomalies = anomalies_methods[0][0]
        run_tcol.scaling_method = scaling_methods[0]
        run_tcol.doi = f'tcol_doi-1-2-3'
        run_tcol.save()
        run_tcol_id = run_tcol.id

        # ========= validations with filters

        run_filt = generate_default_validation()
        run_filt.user = self.testuser
        run_filt.interval_from = time_intervals_from
        run_filt.interval_to = time_intervals_to
        run_filt.min_lat = self.hawaii_coordinates[0]
        run_filt.min_lon = self.hawaii_coordinates[1]
        run_filt.max_lat = self.hawaii_coordinates[2]
        run_filt.max_lon = self.hawaii_coordinates[3]

        run_filt.anomalies = anomalies_methods[0][0]
        run_filt.scaling_method = scaling_methods[0]
        run_filt.doi = f'doi-1-2-8'
        run_filt.save()
        run_filt_id = run_filt.id

        for config in run_filt.dataset_configurations.all():
            config.filters.add(DataFilter.objects.get(name='FIL_ALL_VALID_RANGE'))
            if config.dataset.short_name == globals.ISMN:
                config.filters.add(DataFilter.objects.get(name='FIL_ISMN_GOOD'))
            if config.dataset.short_name == globals.C3S:
                config.filters.add(DataFilter.objects.get(name='FIL_C3S_FLAG_0'))
            print('old one', config.dataset == globals.ISMN, config, config.filters.all())

        pfilter = ParametrisedFilter(filter=DataFilter.objects.get(name='FIL_ISMN_NETWORKS'), parameters='SCAN', \
                                     dataset_config=run_filt.reference_configuration)
        pfilter.save()
        pfilter = ParametrisedFilter(filter=DataFilter.objects.get(name="FIL_ISMN_DEPTH"), parameters="0.0,0.1", \
                                     dataset_config=run_filt.reference_configuration)
        pfilter.save()

        published_runs = ValidationRun.objects.exclude(doi='').order_by('-start_time')

        # here will be validations for asserting, I start with exactly the same validations and check if it finds them:
        for i in range(3):
            run = generate_default_validation()
            run.user = self.testuser
            run.interval_from = time_intervals_from
            run.interval_to = time_intervals_to
            run.min_lat = self.hawaii_coordinates[0]
            run.min_lon = self.hawaii_coordinates[1]
            run.max_lat = self.hawaii_coordinates[2]
            run.max_lon = self.hawaii_coordinates[3]

            run.anomalies = anomalies_methods[i][0]
            if anomalies_methods[i][0] == 'climatology':
                run.anomalies_from = time_intervals_from
                run.anomalies_to = time_intervals_to
            run.scaling_method = scaling_methods[i]
            run.save()
            is_there_one = compare_validation_runs(run, published_runs, user)

            assert is_there_one['is_there_validation']
            assert is_there_one['val_id'] == run_ids[i]
            run.delete()

        # runs to fail:
        run = generate_default_validation()
        run.user = self.testuser
        run.interval_from = time_intervals_from
        run.interval_to = time_intervals_to

        # here different coordinates
        run.min_lat = 34
        run.min_lon = -11
        run.max_lat = 48
        run.max_lon = 71

        run.anomalies = anomalies_methods[0][0]
        run.scaling_method = scaling_methods[0]
        run.save()

        is_there_one = compare_validation_runs(run, published_runs, user)
        assert not is_there_one['is_there_validation']

        # getting back to good coordinates
        run.min_lat = self.hawaii_coordinates[0]
        run.min_lon = self.hawaii_coordinates[1]
        run.max_lat = self.hawaii_coordinates[2]
        run.max_lon = self.hawaii_coordinates[3]

        run.save()
        is_there_one = compare_validation_runs(run, published_runs, user)
        assert is_there_one['is_there_validation']
        assert is_there_one['val_id'] == run_ids[0]

        # spoiling time span:
        run.interval_from = datetime(1990, 1, 1, tzinfo=UTC)
        run.save()
        is_there_one = compare_validation_runs(run, published_runs, user)
        assert not is_there_one['is_there_validation']

        run.interval_from = time_intervals_from
        run.interval_to = datetime(2000, 1, 1, tzinfo=UTC)
        run.save()
        is_there_one = compare_validation_runs(run, published_runs, user)
        assert not is_there_one['is_there_validation']

        # time span restored
        run.interval_to = time_intervals_to
        run.save()
        is_there_one = compare_validation_runs(run, published_runs, user)
        assert is_there_one['is_there_validation']
        assert is_there_one['val_id'] == run_ids[0]

        # spoiling anomalies and scaling (there is no validation with anomalies set to 35 days average and min_max
        # scaling method at the same time):
        run.anomalies = anomalies_methods[1][0]
        run.save()
        is_there_one = compare_validation_runs(run, published_runs, user)
        assert not is_there_one['is_there_validation']

        run.anomalies = anomalies_methods[0][0]
        # there is no run with scaling method LINREG
        run.scaling_method = ValidationRun.LINREG
        run.save()
        is_there_one = compare_validation_runs(run, published_runs, user)
        assert not is_there_one['is_there_validation']

        # restoring existing validation
        run.anomalies = anomalies_methods[2][0]
        run.scaling_method = scaling_methods[2]
        run.anomalies_from = time_intervals_from
        run.anomalies_to = time_intervals_to
        run.save()
        is_there_one = compare_validation_runs(run, published_runs, user)
        assert is_there_one['is_there_validation']
        assert is_there_one['val_id'] == run_ids[2]

        # messing up with anomalies time interval:
        run.anomalies_from = datetime(1990, 1, 1, tzinfo=UTC)
        run.save()
        is_there_one = compare_validation_runs(run, published_runs, user)
        assert not is_there_one['is_there_validation']

        run.anomalies_from = time_intervals_from
        run.anomalies_to = datetime(1990, 1, 1, tzinfo=UTC)
        run.save()
        is_there_one = compare_validation_runs(run, published_runs, user)
        assert not is_there_one['is_there_validation']

        # getting back to appropriate settings
        run.anomalies_to = time_intervals_to
        run.save()
        is_there_one = compare_validation_runs(run, published_runs, user)
        assert is_there_one['is_there_validation']

        # getting back to settings of the run with filters set adding filters for the run
        run.anomalies = anomalies_methods[0][0]
        run.scaling_method = scaling_methods[0]
        run.anomalies_from = None
        run.anomalies_to = None
        run.save()
        is_there_one = compare_validation_runs(run, published_runs, user)
        assert is_there_one['is_there_validation']

        # adding filters
        for new_config in run.dataset_configurations.all():
            new_config.filters.add(DataFilter.objects.get(name='FIL_ALL_VALID_RANGE'))
            if new_config.dataset.short_name == globals.ISMN:
                new_config.filters.add(DataFilter.objects.get(name='FIL_ISMN_GOOD'))
            if new_config.dataset.short_name == globals.C3S:
                new_config.filters.add(DataFilter.objects.get(name='FIL_C3S_FLAG_0'))

            new_config.save()

        new_pfilter = ParametrisedFilter(filter=DataFilter.objects.get(name='FIL_ISMN_NETWORKS'), parameters='SCAN', \
                                         dataset_config=run.reference_configuration)
        new_pfilter.save()
        # add filterring according to depth_range with the default values:
        new_pfilter = ParametrisedFilter(filter=DataFilter.objects.get(name="FIL_ISMN_DEPTH"), parameters="0.0,0.1", \
                                         dataset_config=run.reference_configuration)
        new_pfilter.save()
        is_there_one = compare_validation_runs(run, published_runs, user)

        assert is_there_one['is_there_validation']
        assert is_there_one['val_id'] == run_filt_id

        # messing up with filters:

        # adding filter for C3S
        c3s_filter = DataFilter.objects.get(name='FIL_C3S_MODE_ASC')
        for new_config in run.dataset_configurations.all():
            if new_config.dataset.short_name == globals.C3S:
                new_config.filters.add(c3s_filter)
                new_config.save()
        is_there_one = compare_validation_runs(run, published_runs, user)

        assert not is_there_one['is_there_validation']

        # getting back to the right settings
        for new_config in run.dataset_configurations.all():
            if new_config.dataset.short_name == globals.C3S:
                new_config.filters.remove(c3s_filter)
        is_there_one = compare_validation_runs(run, published_runs, user)
        assert is_there_one['is_there_validation']

        # removing ismn filter:
        ismn_filter = DataFilter.objects.get(name='FIL_ISMN_GOOD')
        for new_config in run.dataset_configurations.all():
            if new_config.dataset.short_name == globals.ISMN:
                new_config.filters.remove(ismn_filter)

        is_there_one = compare_validation_runs(run, published_runs, user)
        assert not is_there_one['is_there_validation']

        # restoring the filter:
        for new_config in run.dataset_configurations.all():
            if new_config.dataset.short_name == globals.ISMN:
                new_config.filters.add(ismn_filter)
            new_config.save()
        is_there_one = compare_validation_runs(run, published_runs, user)
        assert is_there_one['is_there_validation']

        # messing up with parameterised filters:
        # ... with networks
        for pf in ParametrisedFilter.objects.filter(dataset_config=run.reference_configuration):
            if DataFilter.objects.get(pk=pf.filter_id).name == 'FIL_ISMN_NETWORKS':
                pf.parameters = 'SCAN,OZNET'
                pf.save()

        is_there_one = compare_validation_runs(run, published_runs, user)
        assert not is_there_one['is_there_validation']

        for pf in ParametrisedFilter.objects.filter(dataset_config=run.reference_configuration):
            if DataFilter.objects.get(pk=pf.filter_id).name == 'FIL_ISMN_NETWORKS':
                pf.parameters = 'OZNET'
                pf.save()

        is_there_one = compare_validation_runs(run, published_runs, user)
        assert not is_there_one['is_there_validation']

        # restoring networks
        for pf in ParametrisedFilter.objects.filter(dataset_config=run.reference_configuration):
            if DataFilter.objects.get(pk=pf.filter_id).name == 'FIL_ISMN_NETWORKS':
                pf.parameters = 'SCAN'
                pf.save()

        is_there_one = compare_validation_runs(run, published_runs, user)
        assert is_there_one['is_there_validation']

        # with depths
        for pf in ParametrisedFilter.objects.filter(dataset_config=run.reference_configuration):
            if DataFilter.objects.get(pk=pf.filter_id).name == 'FIL_ISMN_DEPTH':
                pf.parameters = '0.10,0.20'
                pf.save()

        is_there_one = compare_validation_runs(run, published_runs, user)
        assert not is_there_one['is_there_validation']

        # restoring depths
        for pf in ParametrisedFilter.objects.filter(dataset_config=run.reference_configuration):
            if DataFilter.objects.get(pk=pf.filter_id).name == 'FIL_ISMN_DEPTH':
                pf.parameters = '0.0,0.1'
                pf.save()

        is_there_one = compare_validation_runs(run, published_runs, user)
        assert is_there_one['is_there_validation']

        # adding a new dataset:
        data_c = DatasetConfiguration()
        data_c.validation = run
        data_c.dataset = Dataset.objects.get(short_name='ASCAT')
        data_c.version = DatasetVersion.objects.get(short_name='ASCAT_H113')
        data_c.variable = DataVariable.objects.get(short_name='ASCAT_sm')
        data_c.save()

        is_there_one = compare_validation_runs(run, published_runs, user)
        assert not is_there_one['is_there_validation']

        data_c.delete()

        is_there_one = compare_validation_runs(run, published_runs, user)
        assert is_there_one['is_there_validation']

        # checking scaling reference:
        new_ref = run.dataset_configurations.all()[0]
        run.scaling_ref = new_ref
        run.save()

        is_there_one = compare_validation_runs(run, published_runs, user)
        assert not is_there_one['is_there_validation']

        # ================== tcols ====================================
        run_tcol = generate_default_validation_triple_coll()
        run_tcol.user = self.testuser
        run_tcol.interval_from = time_intervals_from
        run_tcol.interval_to = time_intervals_to
        run_tcol.min_lat = self.hawaii_coordinates[0]
        run_tcol.min_lon = self.hawaii_coordinates[1]
        run_tcol.max_lat = self.hawaii_coordinates[2]
        run_tcol.max_lon = self.hawaii_coordinates[3]

        run_tcol.anomalies = anomalies_methods[0][0]
        run_tcol.scaling_method = scaling_methods[0]
        run_tcol.save()
        is_there_one = compare_validation_runs(run_tcol, published_runs, user)

        assert is_there_one['is_there_validation']
        assert is_there_one['val_id'] == run_tcol_id

        # setting tcols to False
        run_tcol.tcol = False
        run_tcol.save()

        is_there_one = compare_validation_runs(run_tcol, published_runs, user)
        assert not is_there_one['is_there_validation']

        ValidationRun.objects.all().delete()
        DatasetConfiguration.objects.all().delete()
        ParametrisedFilter.objects.all().delete()

    def test_copy_validation(self):
        # create a validation to copy:
        run = generate_default_validation()
        run.user = self.testuser

        run.scaling_method = ValidationRun.MEAN_STD
        run.interval_from = datetime(1978, 1, 1, tzinfo=UTC)
        run.interval_to = datetime(2018, 12, 31, tzinfo=UTC)
        run.save()

        for config in run.dataset_configurations.all():
            if config == run.reference_configuration:
                config.filters.add(DataFilter.objects.get(name='FIL_ISMN_GOOD'))
            else:
                config.filters.add(DataFilter.objects.get(name='FIL_C3S_FLAG_0'))
                config.filters.add(DataFilter.objects.get(name='FIL_ALL_VALID_RANGE'))
            config.save()

        pfilter = ParametrisedFilter(filter=DataFilter.objects.get(name='FIL_ISMN_NETWORKS'), parameters='SCAN', \
                                     dataset_config=run.reference_configuration)
        pfilter.save()
        pfilter = ParametrisedFilter(filter=DataFilter.objects.get(name="FIL_ISMN_DEPTH"), parameters="0.0,0.1", \
                                     dataset_config=run.reference_configuration)
        pfilter.save()
        run_id = run.id
        val.run_validation(run_id)
        new_run = get_object_or_404(ValidationRun, pk=run_id)
        copied_run_info = copy_validationrun(new_run, self.testuser)
        assert copied_run_info['run_id'] == run_id

        validations = ValidationRun.objects.exclude(pk=copied_run_info['run_id'])
        copied_run = ValidationRun.objects.get(pk=copied_run_info['run_id'])
        comparison = compare_validation_runs(copied_run, validations, copied_run.user)

        # the query validations will be empty so 'is_there_validation' == False, 'val_id' == None, '
        # 'belongs_to_user'==False, 'is_published' == False
        assert not comparison['is_there_validation']
        assert comparison['val_id'] is None
        assert not comparison['belongs_to_user']
        assert not comparison['is_published']

        copied_run_info = copy_validationrun(new_run, self.testuser2)
        assert copied_run_info['run_id'] != run.id

        validations = ValidationRun.objects.exclude(pk=copied_run_info['run_id'])
        copied_run = ValidationRun.objects.get(pk=copied_run_info['run_id'])
        comparison = compare_validation_runs(copied_run, validations, copied_run.user)

        assert comparison['is_there_validation']
        assert comparison['val_id'] == run.id
        assert not comparison['belongs_to_user']
        assert not comparison['is_published']

        assert copied_run.total_points == 9
        assert copied_run.error_points == 0
        assert copied_run.ok_points == 9
        self.check_results(copied_run)

        # copying again, so to check CopiedValidations model
        new_run = get_object_or_404(ValidationRun, pk=run_id)
        copy_validationrun(new_run, self.testuser2)

        # checking if saving to CopiedValidations model is correct (should be 2, because the first validation was
        # returned the same, and only the second and the third one were copied:
        copied_runs = CopiedValidations.objects.all()
        assert len(copied_runs) == 2
        assert copied_runs[0].used_by_user == self.testuser2

        # removing the original run should not cause removal of the record
        original_run = copied_runs[0].original_run
        self.delete_run(original_run)

        copied_runs = CopiedValidations.objects.all()
        assert len(copied_runs) == 2
        assert copied_runs[0].original_run is None

        # now I remove one of the validations
        self.delete_run(copied_run)
        # now should be 1, because copied validaitons has been removed
        copied_runs = CopiedValidations.objects.all()
        assert len(copied_runs) == 1

        # and now I'm removing the user who copied validations
        user_to_remove = self.testuser2
        user_to_remove.delete()
        copied_runs = CopiedValidations.objects.all()
        assert len(copied_runs) == 0

<|MERGE_RESOLUTION|>--- conflicted
+++ resolved
@@ -17,24 +17,15 @@
 from dateutil.tz import tzlocal
 from django.conf import settings
 from django.contrib.auth import get_user_model
-<<<<<<< HEAD
 
 from validator.validation.validation import compare_validation_runs, copy_validationrun
 
 User = get_user_model()
-=======
-from django.shortcuts import get_object_or_404
->>>>>>> 92eb2a92
 from django.test import TestCase
 from django.test.utils import override_settings
 from pytz import UTC
 
-<<<<<<< HEAD
 from django.conf import settings
-=======
-import validator.validation as val
-from validator.models import CopiedValidations
->>>>>>> 92eb2a92
 from validator.models import DataFilter
 from validator.models import DataVariable
 from validator.models import Dataset
@@ -42,18 +33,7 @@
 from validator.models import DatasetVersion
 from validator.models import ParametrisedFilter
 from validator.models import ValidationRun
-<<<<<<< HEAD
 from validator.models import CopiedValidations
-from validator.tests.auxiliary_functions import generate_default_validation, \
-    generate_default_validation_triple_coll, generate_ismn_nonref_validation
-from validator.tests.testutils import set_dataset_paths
-from validator.validation import globals
-import validator.validation as val
-from validator.validation.batches import _geographic_subsetting, create_upscaling_lut
-from validator.validation.globals import METRICS, TC_METRICS
-from validator.validation.globals import OUTPUT_FOLDER
-from django.shortcuts import get_object_or_404
-=======
 from validator.tests.auxiliary_functions import (
     generate_default_validation,
     generate_default_validation_triple_coll,
@@ -62,15 +42,11 @@
 )
 from validator.tests.testutils import set_dataset_paths
 from validator.validation import globals
+import validator.validation as val
 from validator.validation.batches import _geographic_subsetting, create_upscaling_lut
 from validator.validation.globals import METRICS, TC_METRICS
 from validator.validation.globals import OUTPUT_FOLDER
-from validator.views.results import _copy_validationrun
-from validator.views.validation import _compare_validation_runs
-
-User = get_user_model()
-
->>>>>>> 92eb2a92
+from django.shortcuts import get_object_or_404
 
 @override_settings(CELERY_TASK_EAGER_PROPAGATES=True,
                    CELERY_TASK_ALWAYS_EAGER=True)
@@ -951,11 +927,7 @@
             ParametrisedFilter(filter=DataFilter.objects.get(name="FIL_ISMN_NETWORKS"), parameters="COSMOS"),
             ParametrisedFilter(filter=DataFilter.objects.get(name="FIL_ISMN_DEPTH"), parameters="0.0,0.1")
         ]
-<<<<<<< HEAD
-        msk_reader = val.setup_filtering(
-=======
         msk_reader, read_name, read_kwargs  = val.setup_filtering(
->>>>>>> 92eb2a92
             ismn_reader,
             data_filters,
             param_filters,
