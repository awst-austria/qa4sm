--- conflicted
+++ resolved
@@ -444,24 +444,14 @@
             else:
                 n_metadata_plots = len(out_metadata_plots)
 
-<<<<<<< HEAD
-            patterns = [f"{globals.DEFAULT_TSW}_boxplot_{metric}_metadata_{'_and_'.join(meta_var)}.png"
-                        for meta_var in out_metadata_plots.values()] + \
-                       [f'{globals.DEFAULT_TSW}_boxplot_{metric}.png', f'{globals.DEFAULT_TSW}_boxplot_{metric}_for_*.png']
-=======
             patterns = [f"{DEFAULT_TSW}_boxplot_{metric}_metadata_{'_and_'.join(meta_var)}.png"
                         for meta_var in out_metadata_plots.values()] + \
                        [f'{DEFAULT_TSW}_boxplot_{metric}.png', f'{DEFAULT_TSW}_boxplot_{metric}_for_*.png']
->>>>>>> e527e0ba
 
             self.__logger.debug(f"{patterns=}")
 
             boxplot_pngs = [
-<<<<<<< HEAD
-                x for x in os.listdir(os.path.join(outdir, globals.DEFAULT_TSW))
-=======
                 x for x in os.listdir(os.path.join(outdir, DEFAULT_TSW))
->>>>>>> e527e0ba
                 if any([fnmatch.fnmatch(x, p) for p in patterns])
             ]   #$$ testing the bulk case
 
@@ -472,13 +462,8 @@
             assert len(boxplot_pngs) == n_metadata_plots + n_metric_plots
 
             overview_pngs = [
-<<<<<<< HEAD
-                x for x in os.listdir(os.path.join(outdir, globals.DEFAULT_TSW))
-                if fnmatch.fnmatch(x, f'{globals.DEFAULT_TSW}_overview*_{metric}.png')
-=======
                 x for x in os.listdir(os.path.join(outdir, DEFAULT_TSW))
                 if fnmatch.fnmatch(x, f'{DEFAULT_TSW}_overview*_{metric}.png')
->>>>>>> e527e0ba
             ]
 
             self.__logger.debug(f"{overview_pngs=}")
@@ -486,13 +471,8 @@
                                 f"should: {(n_datasets - 1)}")
 
         assert os.path.isfile(os.path.join(outdir,
-<<<<<<< HEAD
-                                           globals.DEFAULT_TSW,
-                                           f'{globals.DEFAULT_TSW}_overview_status.png')
-=======
                                            DEFAULT_TSW,
                                            f'{DEFAULT_TSW}_overview_status.png')
->>>>>>> e527e0ba
                               )
 
     # delete output of test validations, clean up after ourselves
@@ -996,10 +976,6 @@
         assert new_run.ok_points == 19, "OK points are off"
 
         self.check_results(new_run,
-<<<<<<< HEAD
-                           transcriber,
-=======
->>>>>>> e527e0ba
                            is_tcol_run=False,
                            meta_plots=False)
         self.delete_run(new_run)
@@ -1477,16 +1453,7 @@
 
         ## save config
         validation_run = ValidationRun()
-
-        temp_sub_wdw_instance = None  # assume bulk case #$$
-        transcriber = Pytesmo2Qa4smResultsTranscriber(
-            pytesmo_results=os.path.join(OUTPUT_FOLDER,
-                                         'not_existing_file.nc'),
-            intra_annual_slices=temp_sub_wdw_instance)
-        transcriber.output_file_name = os.path.join(
-            OUTPUT_FOLDER, 'neither_existing_file.nc')
-
-        val.save_validation_config(validation_run, transcriber)
+        val.save_validation_config(validation_run)
 
     def test_readers(self):
         start_time = time.time()
@@ -1916,13 +1883,6 @@
         shutil.copy(infile, path.join(run_dir, 'results.nc'))
         val.set_outfile(v, run_dir)
         v.save()
-<<<<<<< HEAD
-        val.generate_all_graphs(v, run_dir, save_metadata='never')
-
-        boxplot_pngs = [
-            x for x in os.listdir(run_dir)
-            if fnmatch.fnmatch(x, 'boxplot*.png')
-=======
         val.generate_all_graphs(validation_run=v,
                                 temporal_sub_windows=[DEFAULT_TSW],
                                 outfolder=run_dir,
@@ -1931,7 +1891,6 @@
         boxplot_pngs = [
             x for x in os.listdir(os.path.join(run_dir, DEFAULT_TSW))
             if fnmatch.fnmatch(x, f'{DEFAULT_TSW}_boxplot*.png')
->>>>>>> e527e0ba
         ]
         self.__logger.debug(boxplot_pngs)
         # no boxplot for status
@@ -1939,13 +1898,8 @@
         assert len(boxplot_pngs) == n_metrics
 
         overview_pngs = [
-<<<<<<< HEAD
-            x for x in os.listdir(run_dir)
-            if fnmatch.fnmatch(x, 'overview*.png')
-=======
             x for x in os.listdir(os.path.join(run_dir, DEFAULT_TSW))
             if fnmatch.fnmatch(x, f'{DEFAULT_TSW}_overview*.png')
->>>>>>> e527e0ba
         ]
         self.__logger.debug(overview_pngs)
         assert len(overview_pngs) == n_metrics * (
@@ -1992,39 +1946,24 @@
         n_metas = len(globals.METADATA_PLOT_NAMES.keys())
 
         meta_boxplot_pngs = [
-<<<<<<< HEAD
-            x for x in os.listdir(run_dir)
-            if fnmatch.fnmatch(x, 'boxplot*_metadata_*.png')
-=======
             x for x in os.listdir(os.path.join(run_dir, DEFAULT_TSW))
             if fnmatch.fnmatch(x, f'{DEFAULT_TSW}_boxplot*_metadata_*.png')
->>>>>>> e527e0ba
         ]
         self.__logger.debug(meta_boxplot_pngs)
         # no meta box plots for r_p & rho_p
         assert len(meta_boxplot_pngs) == (n_metrics - 3) * n_metas
 
         boxplot_pngs = [
-<<<<<<< HEAD
-            x for x in os.listdir(run_dir)
-            if fnmatch.fnmatch(x, 'boxplot*.png')
-=======
             x for x in os.listdir(os.path.join(run_dir, DEFAULT_TSW))
             if fnmatch.fnmatch(x, f'{DEFAULT_TSW}_boxplot*.png')
->>>>>>> e527e0ba
         ]
         self.__logger.debug(boxplot_pngs)
         # no boxplot for status
         assert len(boxplot_pngs) == n_metrics - 1 + (n_metas * (n_metrics - 3))
 
         overview_pngs = [
-<<<<<<< HEAD
-            x for x in os.listdir(run_dir)
-            if fnmatch.fnmatch(x, 'overview*.png')
-=======
             x for x in os.listdir(os.path.join(run_dir, DEFAULT_TSW))
             if fnmatch.fnmatch(x, f'{DEFAULT_TSW}_overview*.png')
->>>>>>> e527e0ba
         ]
         self.__logger.debug(overview_pngs)
         assert len(overview_pngs) == n_metrics * (
@@ -2048,13 +1987,6 @@
         shutil.copy(infile, path.join(run_dir, 'results.nc'))
         val.set_outfile(v, run_dir)
         v.save()
-<<<<<<< HEAD
-        val.generate_all_graphs(v, run_dir, save_metadata='never')
-
-        boxplot_pngs = [
-            x for x in os.listdir(run_dir)
-            if fnmatch.fnmatch(x, 'boxplot*.png')
-=======
         val.generate_all_graphs(validation_run=v,
                                 temporal_sub_windows=[DEFAULT_TSW],
                                 outfolder=run_dir,
@@ -2063,7 +1995,6 @@
         boxplot_pngs = [
             x for x in os.listdir(os.path.join(run_dir, DEFAULT_TSW))
             if fnmatch.fnmatch(x, f'{DEFAULT_TSW}_boxplot*.png')
->>>>>>> e527e0ba
         ]
         self.__logger.debug(boxplot_pngs)
         # no boxplot for status
@@ -2071,13 +2002,8 @@
         assert len(boxplot_pngs) == n_metrics
 
         overview_pngs = [
-<<<<<<< HEAD
-            x for x in os.listdir(run_dir)
-            if fnmatch.fnmatch(x, 'overview*.png')
-=======
             x for x in os.listdir(os.path.join(run_dir, DEFAULT_TSW))
             if fnmatch.fnmatch(x, f'{DEFAULT_TSW}_overview*.png')
->>>>>>> e527e0ba
         ]
         self.__logger.debug(overview_pngs)
         assert len(overview_pngs) == n_metrics * (
@@ -2102,13 +2028,6 @@
         shutil.copy(infile, path.join(run_dir, 'results.nc'))
         val.set_outfile(v, run_dir)
         v.save()
-<<<<<<< HEAD
-        val.generate_all_graphs(v, run_dir, save_metadata='never')
-
-        boxplot_pngs = [
-            x for x in os.listdir(run_dir)
-            if fnmatch.fnmatch(x, 'boxplot*.png')
-=======
         val.generate_all_graphs(validation_run=v,
                                 temporal_sub_windows=[DEFAULT_TSW],
                                 outfolder=run_dir,
@@ -2117,20 +2036,14 @@
         boxplot_pngs = [
             x for x in os.listdir(os.path.join(run_dir, DEFAULT_TSW))
             if fnmatch.fnmatch(x, f'{DEFAULT_TSW}_boxplot*.png')
->>>>>>> e527e0ba
         ]
         self.__logger.debug(boxplot_pngs)
         n_metrics = len(globals.METRICS.keys()) - 1  # no boxplot for status
         assert len(boxplot_pngs) == n_metrics
 
         overview_pngs = [
-<<<<<<< HEAD
-            x for x in os.listdir(run_dir)
-            if fnmatch.fnmatch(x, 'overview*.png')
-=======
             x for x in os.listdir(os.path.join(run_dir, DEFAULT_TSW))
             if fnmatch.fnmatch(x, f'{DEFAULT_TSW}_overview*.png')
->>>>>>> e527e0ba
         ]
         self.__logger.debug(overview_pngs)
         assert len(overview_pngs) == n_metrics * (
