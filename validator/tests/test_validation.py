import errno
import fnmatch
import logging
import os
import shutil
import time
from datetime import datetime
from os import path
from re import IGNORECASE  # @UnresolvedImport
from re import search as regex_search
from zipfile import ZipFile

import netCDF4
import numpy as np
import pandas as pd
import pytest
from dateutil.tz import tzlocal
from django.contrib.auth import get_user_model

from validator.validation.validation import compare_validation_runs, copy_validationrun

from django.test import TestCase
from django.test.utils import override_settings
from pytz import UTC

from django.conf import settings
from validator.models import DataFilter
from validator.models import DataVariable
from validator.models import Dataset
from validator.models import DatasetConfiguration
from validator.models import DatasetVersion
from validator.models import ParametrisedFilter
from validator.models import ValidationRun
from validator.models import CopiedValidations
from validator.tests.auxiliary_functions import (
    generate_default_validation,
    generate_default_validation_triple_coll,
    generate_ismn_upscaling_validation,
)
from validator.tests.testutils import set_dataset_paths
from validator.validation import globals
import validator.validation as val
from validator.validation.batches import _geographic_subsetting, create_upscaling_lut
from validator.validation.globals import METRICS, TC_METRICS
from validator.validation.globals import OUTPUT_FOLDER
from django.shortcuts import get_object_or_404

User = get_user_model()


@override_settings(CELERY_TASK_EAGER_PROPAGATES=True,
                   CELERY_TASK_ALWAYS_EAGER=True)
class TestValidation(TestCase):
    fixtures = ['variables', 'versions', 'datasets', 'filters']
    hawaii_coordinates = [18.16464, -158.79638, 22.21588, -155.06103]

    __logger = logging.getLogger(__name__)

    def setUp(self):
        self.metrics = ['gpi', 'lon', 'lat'] + list(METRICS.keys())
        self.tcol_metrics = list(TC_METRICS.keys())

        self.user_data = {
            'username': 'testuser',
            'password': 'secret',
            'email': 'noreply@awst.at'
        }
        self.user2_data = {
            'username': 'bojack',
            'password': 'horseman',
            'email': 'bojack@awst.at'
        }

        try:
            self.testuser = User.objects.get(username=self.user_data['username'])
            self.testuser2 = User.objects.get(username=self.user2_data['username'])
        except User.DoesNotExist:
            self.testuser = User.objects.create_user(**self.user_data)
            self.testuser2 = User.objects.create_user(**self.user2_data)

        try:
            os.makedirs(val.OUTPUT_FOLDER)
        except OSError as e:
            if e.errno != errno.EEXIST:
                raise

        set_dataset_paths()

    ## check output of validation
    def check_results(self, run, is_tcol_run=False):
        assert run is not None
        assert run.end_time is not None
        assert run.end_time > run.start_time
        assert run.total_points > 0
        assert run.error_points >= 0
        assert run.ok_points >= 0

        assert run.output_file

        outdir = os.path.dirname(run.output_file.path)

        n_datasets = run.dataset_configurations.count()

        tcol_metrics = self.tcol_metrics if is_tcol_run else []
        pair_metrics = [m for m in list(METRICS.keys()) if m.lower() != 'n_obs']
        comm_metrics = [m for m in self.metrics if m not in pair_metrics]

        ## check netcdf output
        length = -1
        num_vars = -1
        with netCDF4.Dataset(run.output_file.path, mode='r') as ds:
            assert ds.qa4sm_version == settings.APP_VERSION
            assert ds.qa4sm_env_url == settings.ENV_FILE_URL_TEMPLATE.format(settings.APP_VERSION)
            assert str(run.id) in ds.url
            assert settings.SITE_URL in ds.url

            ## check the metrics contained in the file
            for metric in self.metrics + tcol_metrics:  # we dont test lon, lat, time etc.
                ## This gets all variables in the netcdf file that start with the name of the current metric
                if metric in tcol_metrics:
                    metric_vars = ds.get_variables_by_attributes(
                        name=lambda v: regex_search(r'^{}(.+?_between|$)'.format(metric), v, IGNORECASE) is not None)
                else:
                    metric_vars = ds.get_variables_by_attributes(
                        name=lambda v: regex_search(r'^{}(_between|$)'.format(metric), v, IGNORECASE) is not None)

                self.__logger.debug(f'Metric variables for metric {metric} are {[m.name for m in metric_vars]}')

                ## check that all metrics have the same number of variables (depends on number of input datasets)
                if metric in comm_metrics:
                    num_vars = 1
                elif metric in pair_metrics:
                    num_vars = n_datasets - 1
                elif metric in tcol_metrics:
                    # for this testcase CIs via bootstrapping are activated, so
                    # for every metric there's the value and lower and upper CI
                    # values.
                    num_vars = (n_datasets - 1) * 3
                else:
                    raise ValueError(f"Unknown metric {metric}")

                assert len(metric_vars) > 0, 'No variables containing metric {}'.format(metric)
                assert len(
                    metric_vars) == num_vars, 'Number of variables for metric {} doesn\'t match number for other metrics'.format(
                    metric)

                ## check the values of the variables for formal criteria (not empty, matches lenght of other variables, doesn't have too many NaNs)
                for m_var in metric_vars:
                    values = m_var[:]
                    assert values is not None

                    if length == -1:
                        length = len(values)
                        assert length > 0, 'Variable {} has no entries'.format(m_var.name)
                    else:
                        assert len(values) == length, 'Variable {} doesn\'t match other variables in length'.format(
                            m_var.name)
                    self.__logger.debug(f'Length {m_var.name} are {length}')

                    nan_ratio = np.sum(np.isnan(values.data)) / float(len(values))
                    assert nan_ratio <= 0.35, 'Variable {} has too many NaNs. Ratio: {}'.format(metric, nan_ratio)

            if (run.interval_from is None):
                assert ds.val_interval_from == "N/A", 'Wrong validation config attribute. [interval_from]'
            else:
                assert ds.val_interval_from == run.interval_from.strftime(
                    '%Y-%m-%d %H:%M'), 'Wrong validation config attribute. [interval_from]'

            if (run.interval_to is None):
                assert ds.val_interval_to == "N/A", 'Wrong validation config attribute. [interval_to]'
            else:
                assert ds.val_interval_to == run.interval_to.strftime(
                    '%Y-%m-%d %H:%M'), 'Wrong validation config attribute. [interval_to]'

            assert run.anomalies == ds.val_anomalies, 'Wrong validation config attribute. [anomalies]'
            if (run.anomalies == ValidationRun.CLIMATOLOGY):
                assert ds.val_anomalies_from == run.anomalies_from.strftime(
                    '%Y-%m-%d %H:%M'), 'Anomalies baseline start wrong'
                assert ds.val_anomalies_to == run.anomalies_to.strftime(
                    '%Y-%m-%d %H:%M'), 'Anomalies baseline end wrong'
            else:
                assert 'val_anomalies_from' not in ds.ncattrs(), 'Anomalies baseline period start should not be set'
                assert 'val_anomalies_to' not in ds.ncattrs(), 'Anomalies baseline period end should not be set'

            if all(x is not None for x in [run.min_lat, run.min_lon, run.max_lat, run.max_lon]):
                assert ds.val_spatial_subset == "[{}, {}, {}, {}]".format(run.min_lat, run.min_lon, run.max_lat,
                                                                          run.max_lon)

            i = 0
            for dataset_config in run.dataset_configurations.all():

                if ((run.reference_configuration) and
                        (dataset_config.id == run.reference_configuration.id)):
                    d_index = 0
                else:
                    i += 1
                    d_index = i

                ds_name = 'val_dc_dataset' + str(d_index)
                stored_dataset = ds.getncattr(ds_name)
                stored_version = ds.getncattr('val_dc_version' + str(d_index))
                stored_variable = ds.getncattr('val_dc_variable' + str(d_index))
                stored_filters = ds.getncattr('val_dc_filters' + str(d_index))

                stored_dataset_pretty = ds.getncattr('val_dc_dataset_pretty_name' + str(d_index))
                stored_version_pretty = ds.getncattr('val_dc_version_pretty_name' + str(d_index))
                stored_variable_pretty = ds.getncattr('val_dc_variable_pretty_name' + str(d_index))

                # check dataset, version, variable
                assert stored_dataset == dataset_config.dataset.short_name, 'Wrong dataset config attribute. [dataset]'
                assert stored_version == dataset_config.version.short_name, 'Wrong dataset config attribute. [version]'
                assert stored_variable == dataset_config.variable.short_name, 'Wrong dataset config attribute. [variable]'

                assert stored_dataset_pretty == dataset_config.dataset.pretty_name, 'Wrong dataset config attribute. [dataset pretty name]'
                assert stored_version_pretty == dataset_config.version.pretty_name, 'Wrong dataset config attribute. [version pretty name]'
                assert stored_variable_pretty == dataset_config.variable.pretty_name, 'Wrong dataset config attribute. [variable pretty name]'

                # check filters
                if not dataset_config.filters.all() and not dataset_config.parametrisedfilter_set.all():
                    assert stored_filters == 'N/A', 'Wrong dataset config filters (should be none)'
                else:
                    assert stored_filters, 'Wrong dataset config filters (shouldn\'t be empty)'
                    for fil in dataset_config.filters.all():
                        assert fil.description in stored_filters, 'Wrong dataset config filters'
                    for pfil in dataset_config.parametrisedfilter_set.all():
                        assert pfil.filter.description in stored_filters, 'Wrong dataset config parametrised filters'
                        assert pfil.parameters in stored_filters, 'Wrong dataset config parametrised filters: no parameters'

                # check reference
                if dataset_config.id == run.reference_configuration.id:
                    assert ds.val_ref == ds_name, 'Wrong validation config attribute. [reference_configuration]'

                    if run.reference_configuration.dataset.short_name != "ISMN":
                        assert ds.val_resolution == run.reference_configuration.dataset.resolution["value"]
                        assert ds.val_resolution_unit == run.reference_configuration.dataset.resolution["unit"]

                if dataset_config.id == run.scaling_ref.id:
                    assert ds.val_scaling_ref == ds_name, 'Wrong validation config attribute. [scaling_ref]'

            assert ds.val_scaling_method == run.scaling_method, ' Wrong validation config attribute. [scaling_method]'

        # check zipfile of graphics
        zipfile = os.path.join(outdir, 'graphs.zip')
        assert os.path.isfile(zipfile)
        with ZipFile(zipfile, 'r') as myzip:
            assert myzip.testzip() is None

        # check diagrams
        boxplot_pngs = [x for x in os.listdir(outdir) if fnmatch.fnmatch(x, 'boxplot*.png')]
        self.__logger.debug(boxplot_pngs)
        assert len(boxplot_pngs) == len(globals.METRICS.keys()) + (len(tcol_metrics) * (n_datasets - 1))

        overview_pngs = [x for x in os.listdir(outdir) if fnmatch.fnmatch(x, 'overview*.png')]
        self.__logger.debug(overview_pngs)
        # n_obs + one for each data set for all other metrics
        assert len(overview_pngs) == 1 + ((len(pair_metrics) + len(tcol_metrics)) * (n_datasets - 1))

    ## delete output of test validations, clean up after ourselves
    def delete_run(self, run):
        # let's see if the output file gets cleaned up when the model is deleted

        ncfile = run.output_file.path
        outdir = os.path.dirname(ncfile)
        assert os.path.isfile(ncfile)
        run.delete()
        assert not os.path.exists(outdir)

    @pytest.mark.filterwarnings(
        "ignore:No results for gpi:UserWarning")  # ignore pytesmo warnings about missing results
    @pytest.mark.filterwarnings(
        "ignore:read_ts is deprecated, please use read instead:DeprecationWarning")  # ignore pytesmo warnings about read_ts
    def test_validation(self):
        run = generate_default_validation()
        run.user = self.testuser

        # run.scaling_ref = ValidationRun.SCALE_REF
        run.scaling_method = ValidationRun.BETA_SCALING  # cdf matching

        run.interval_from = datetime(1978, 1, 1, tzinfo=UTC)
        run.interval_to = datetime(2018, 12, 31, tzinfo=UTC)

        run.save()

        for config in run.dataset_configurations.all():
            if config == run.reference_configuration:
                config.filters.add(DataFilter.objects.get(name='FIL_ISMN_GOOD'))
            else:
                config.filters.add(DataFilter.objects.get(name='FIL_ALL_VALID_RANGE'))

            config.save()

        pfilter = ParametrisedFilter(filter=DataFilter.objects.get(name='FIL_ISMN_NETWORKS'), parameters='SCAN', \
                                     dataset_config=run.reference_configuration)
        pfilter.save()
        # add filterring according to depth_range with the default values:
        pfilter = ParametrisedFilter(filter=DataFilter.objects.get(name="FIL_ISMN_DEPTH"), parameters="0.0,0.1", \
                                     dataset_config=run.reference_configuration)
        pfilter.save()

        run_id = run.id

        ## run the validation
        val.run_validation(run_id)
        new_run = ValidationRun.objects.get(pk=run_id)

        assert new_run.total_points == 9  # 9 ismn stations in hawaii testdata
        assert new_run.error_points == 0
        assert new_run.ok_points == 9

        self.check_results(new_run)
        self.delete_run(new_run)

    @pytest.mark.filterwarnings(
        "ignore:No results for gpi:UserWarning")  # ignore pytesmo warnings about missing results
    @pytest.mark.filterwarnings(
        "ignore:read_ts is deprecated, please use read instead:DeprecationWarning")  # ignore pytesmo warnings about read_ts
    def test_validation_tcol(self):
        run = generate_default_validation_triple_coll()
        run.user = self.testuser

        # run.scaling_ref = ValidationRun.SCALE_REF
        run.scaling_method = ValidationRun.BETA_SCALING  # cdf matching

        run.interval_from = datetime(1978, 1, 1, tzinfo=UTC)
        run.interval_to = datetime(2018, 12, 31, tzinfo=UTC)

        run.save()

        for config in run.dataset_configurations.all():
            if config == run.reference_configuration:
                config.filters.add(DataFilter.objects.get(name='FIL_ISMN_GOOD'))
            else:
<<<<<<< HEAD
=======
                if config.dataset.short_name == 'C3S_combined':
                    config.filters.add(DataFilter.objects.get(name='FIL_C3S_FLAG_0'))
>>>>>>> 32c2199e
                config.filters.add(DataFilter.objects.get(name='FIL_ALL_VALID_RANGE'))

            config.save()

        pfilter = ParametrisedFilter(filter=DataFilter.objects.get(name='FIL_ISMN_NETWORKS'), parameters='SCAN', \
                                     dataset_config=run.reference_configuration)
        pfilter.save()

        # add filterring according to depth_range with the default values:
        pfilter = ParametrisedFilter(filter=DataFilter.objects.get(name="FIL_ISMN_DEPTH"), parameters="0.0,0.1", \
                                     dataset_config=run.reference_configuration)
        pfilter.save()

        run_id = run.id

        ## run the validation
        val.run_validation(run_id)
        new_run = ValidationRun.objects.get(pk=run_id)

        assert new_run.total_points == 9  # 9 ismn stations in hawaii testdata
        assert new_run.error_points == 0
        assert new_run.ok_points == 9

        self.check_results(new_run, is_tcol_run=True)
        self.delete_run(new_run)

    @pytest.mark.filterwarnings(
        "ignore:No results for gpi:UserWarning")  # ignore pytesmo warnings about missing results
    @pytest.mark.filterwarnings(
        "ignore:read_ts is deprecated, please use read instead:DeprecationWarning")  # ignore pytesmo warnings about read_ts
    def test_validation_empty_network(self):
        run = generate_default_validation()
        run.user = self.testuser

        # run.scaling_ref = ValidationRun.SCALE_REF
        run.scaling_method = ValidationRun.BETA_SCALING  # cdf matching

        run.interval_from = datetime(1978, 1, 1, tzinfo=UTC)
        run.interval_to = datetime(2018, 12, 31, tzinfo=UTC)

        run.save()

        for config in run.dataset_configurations.all():
            if config == run.reference_configuration:
                config.filters.add(DataFilter.objects.get(name='FIL_ISMN_GOOD'))
            else:
                config.filters.add(DataFilter.objects.get(name='FIL_ALL_VALID_RANGE'))

            config.save()

        # add filterring according to depth_range with values which cause that there is no points anymore:
        pfilter = ParametrisedFilter(filter=DataFilter.objects.get(name="FIL_ISMN_DEPTH"), parameters="0.1,0.2", \
                                     dataset_config=run.reference_configuration)
        pfilter.save()

        run_id = run.id

        ## run the validation
        val.run_validation(run_id)

        new_run = ValidationRun.objects.get(pk=run_id)

        assert new_run.total_points == 0
        assert new_run.error_points == 0
        assert new_run.ok_points == 0

    @pytest.mark.filterwarnings("ignore:No results for gpi:UserWarning")
    @pytest.mark.filterwarnings("ignore:No data for:UserWarning")
    @pytest.mark.long_running
    def test_validation_gldas_ref(self):
        run = generate_default_validation()
        run.user = self.testuser

        run.reference_configuration.dataset = Dataset.objects.get(short_name='GLDAS')
        run.reference_configuration.version = DatasetVersion.objects.get(short_name='GLDAS_NOAH025_3H_2_1')
        run.reference_configuration.variable = DataVariable.objects.get(short_name='GLDAS_SoilMoi0_10cm_inst')
        run.reference_configuration.filters.add(DataFilter.objects.get(name='FIL_ALL_VALID_RANGE'))
        run.reference_configuration.filters.add(DataFilter.objects.get(name='FIL_GLDAS_UNFROZEN'))
        run.reference_configuration.save()

        run.interval_from = datetime(2017, 1, 1, tzinfo=UTC)
        run.interval_to = datetime(2018, 1, 1, tzinfo=UTC)
        run.min_lat = self.hawaii_coordinates[0]
        run.min_lon = self.hawaii_coordinates[1]
        run.max_lat = self.hawaii_coordinates[2]
        run.max_lon = self.hawaii_coordinates[3]

        run.save()

        for config in run.dataset_configurations.all():
            if config != run.reference_configuration:
                config.filters.add(DataFilter.objects.get(name='FIL_ALL_VALID_RANGE'))
            config.save()

        run_id = run.id

        ## run the validation
        val.run_validation(run_id)

        new_run = ValidationRun.objects.get(pk=run_id)

        assert new_run

        assert new_run.total_points == 19
        assert new_run.error_points == 0
        assert new_run.ok_points == 19
        self.check_results(new_run)
        self.delete_run(new_run)

    @pytest.mark.long_running
    def test_validation_ccip_ref(self):
        run = generate_default_validation()
        run.user = self.testuser

        run.reference_configuration.dataset = Dataset.objects.get(short_name=globals.CCIP)
        run.reference_configuration.version = DatasetVersion.objects.get(short_name=globals.ESA_CCI_SM_P_V05_2)
        run.reference_configuration.variable = DataVariable.objects.get(short_name=globals.ESA_CCI_SM_P_sm)
        run.reference_configuration.filters.add(DataFilter.objects.get(name='FIL_ALL_VALID_RANGE'))

        run.reference_configuration.save()

        run.interval_from = datetime(2000, 1, 1, tzinfo=UTC)
        run.interval_to = datetime(2005, 1, 1, tzinfo=UTC)
        run.min_lat = self.hawaii_coordinates[0]
        run.min_lon = self.hawaii_coordinates[1]
        run.max_lat = self.hawaii_coordinates[2]
        run.max_lon = self.hawaii_coordinates[3]

        run.save()

        for config in run.dataset_configurations.all():
            if config != run.reference_configuration:
                #                 config.filters.add(DataFilter.objects.get(name='FIL_C3S_FLAG_0'))
                config.filters.add(DataFilter.objects.get(name='FIL_ALL_VALID_RANGE'))
            config.save()

        run_id = run.id
        print(run_id)

        ## run the validation
        val.run_validation(run_id)

        new_run = ValidationRun.objects.get(pk=run_id)
        print(new_run)
        assert new_run

        assert new_run.total_points == 24, "Number of gpis is off"
        assert new_run.error_points == 0, "Too many error gpis"
        assert new_run.ok_points == 24, "OK points are off"
        self.check_results(new_run)
        self.delete_run(new_run)

    @pytest.mark.long_running
    def test_validation_ccia_ref(self):
        run = generate_default_validation()
        run.user = self.testuser

        run.reference_configuration.dataset = Dataset.objects.get(short_name=globals.CCIA)
        run.reference_configuration.version = DatasetVersion.objects.get(short_name=globals.ESA_CCI_SM_A_V06_1)
        run.reference_configuration.variable = DataVariable.objects.get(short_name=globals.ESA_CCI_SM_A_sm)
        run.reference_configuration.filters.add(DataFilter.objects.get(name='FIL_ALL_VALID_RANGE'))

        run.reference_configuration.save()

        run.interval_from = datetime(2000, 1, 1, tzinfo=UTC)
        run.interval_to = datetime(2005, 1, 1, tzinfo=UTC)
        run.min_lat = self.hawaii_coordinates[0]
        run.min_lon = self.hawaii_coordinates[1]
        run.max_lat = self.hawaii_coordinates[2]
        run.max_lon = self.hawaii_coordinates[3]

        run.save()

        for config in run.dataset_configurations.all():
            if config != run.reference_configuration:
                config.filters.add(DataFilter.objects.get(name='FIL_ALL_VALID_RANGE'))
            config.save()

        run_id = run.id
        print(run_id)

        ## run the validation
        val.run_validation(run_id)

        new_run = ValidationRun.objects.get(pk=run_id)
        print(new_run)
        assert new_run

        assert new_run.total_points == 24, "Number of gpis is off"
        assert new_run.error_points == 0, "Too many error gpis"
        assert new_run.ok_points == 24, "OK points are off"
        self.check_results(new_run)
        self.delete_run(new_run)

    @pytest.mark.long_running
    def test_validation_smap_ref(self):
        run = generate_default_validation()
        run.user = self.testuser

        run.reference_configuration.dataset = Dataset.objects.get(short_name=globals.SMAP_L3)
        run.reference_configuration.version = DatasetVersion.objects.get(short_name=globals.SMAP_V5_PM)
        run.reference_configuration.variable = DataVariable.objects.get(short_name=globals.SMAP_soil_moisture)
        run.reference_configuration.filters.add(DataFilter.objects.get(name='FIL_ALL_VALID_RANGE'))

        run.reference_configuration.save()

        run.interval_from = datetime(2017, 1, 1, tzinfo=UTC)
        run.interval_to = datetime(2018, 1, 1, tzinfo=UTC)

        run.min_lat = self.hawaii_coordinates[0]
        run.min_lon = self.hawaii_coordinates[1]
        run.max_lat = self.hawaii_coordinates[2]
        run.max_lon = self.hawaii_coordinates[3]

        run.save()

        for config in run.dataset_configurations.all():
            if config != run.reference_configuration:
                config.filters.add(DataFilter.objects.get(name='FIL_ALL_VALID_RANGE'))
            config.save()

        run_id = run.id

        # run the validation
        val.run_validation(run_id)

        new_run = ValidationRun.objects.get(pk=run_id)
        print(new_run)
        assert new_run

        assert new_run.total_points == 140, "Number of gpis is off"
        assert new_run.error_points == 0, "Too many error gpis"
        assert new_run.ok_points == 140, "OK points are off"
        self.check_results(new_run)
        self.delete_run(new_run)

    @pytest.mark.long_running
    def test_validation_ascat_ref(self):
        run = generate_default_validation()
        run.user = self.testuser

        run.reference_configuration.dataset = Dataset.objects.get(short_name=globals.ASCAT)
        run.reference_configuration.version = DatasetVersion.objects.get(short_name=globals.ASCAT_H113)
        run.reference_configuration.variable = DataVariable.objects.get(short_name=globals.ASCAT_sm)
        run.reference_configuration.filters.add(DataFilter.objects.get(name='FIL_ALL_VALID_RANGE'))

        run.reference_configuration.save()

        run.interval_from = datetime(2017, 1, 1, tzinfo=UTC)
        run.interval_to = datetime(2018, 1, 1, tzinfo=UTC)
        # different window is used here, because for the default one there is too much memory needed to create and save
        # plots
        run.min_lat = 20.32
        run.min_lon = -157.47
        run.max_lat = 21.33
        run.max_lon = -155.86

        run.save()

        for config in run.dataset_configurations.all():
            if config != run.reference_configuration:
                config.filters.add(DataFilter.objects.get(name='FIL_ALL_VALID_RANGE'))
            config.save()

        run_id = run.id
        ## run the validation
        val.run_validation(run_id)

        new_run = ValidationRun.objects.get(pk=run_id)
        print(new_run)
        assert new_run

        assert new_run.total_points == 15, "Number of gpis is off"
        assert new_run.error_points == 0, "Too many error gpis"
        assert new_run.ok_points == 15, "OK points are off"
        self.check_results(new_run)
        self.delete_run(new_run)

    @pytest.mark.long_running
    def test_validation_c3s_ref(self):
        run = generate_default_validation()
        run.user = self.testuser

        run.reference_configuration.dataset = Dataset.objects.get(short_name=globals.C3SC)
        run.reference_configuration.version = DatasetVersion.objects.get(short_name=globals.C3S_V202012)
        run.reference_configuration.variable = DataVariable.objects.get(short_name=globals.C3S_sm)
        run.reference_configuration.filters.add(DataFilter.objects.get(name='FIL_ALL_VALID_RANGE'))

        run.reference_configuration.save()

        run.interval_from = datetime(2017, 1, 1, tzinfo=UTC)
        run.interval_to = datetime(2018, 1, 1, tzinfo=UTC)
        run.min_lat = self.hawaii_coordinates[0]
        run.min_lon = self.hawaii_coordinates[1]
        run.max_lat = self.hawaii_coordinates[2]
        run.max_lon = self.hawaii_coordinates[3]

        run.save()

        for config in run.dataset_configurations.all():
            if config != run.reference_configuration:
                config.filters.add(DataFilter.objects.get(name='FIL_ALL_VALID_RANGE'))
            config.save()

        run_id = run.id

        ## run the validation
        val.run_validation(run_id)

        new_run = ValidationRun.objects.get(pk=run_id)
        print(new_run)
        assert new_run

        assert new_run.total_points == 24, "Number of gpis is off"
        assert new_run.error_points == 0, "Too many error gpis"
        assert new_run.ok_points == 24, "OK points are off"
        self.check_results(new_run)
        self.delete_run(new_run)

    @pytest.mark.long_running
    def test_validation_era5_ref(self):
        run = generate_default_validation()
        run.user = self.testuser

        run.reference_configuration.dataset = Dataset.objects.get(short_name=globals.ERA5)
        run.reference_configuration.version = DatasetVersion.objects.get(short_name=globals.ERA5_20190613)
        run.reference_configuration.variable = DataVariable.objects.get(short_name=globals.ERA5_sm)
        run.reference_configuration.filters.add(DataFilter.objects.get(name='FIL_ALL_VALID_RANGE'))
        #        run.reference_configuration.filters.add(DataFilter.objects.get(name='FIL_ERA5_TEMP_UNFROZEN'))

        run.reference_configuration.save()

        run.interval_from = datetime(2017, 1, 1, tzinfo=UTC)
        run.interval_to = datetime(2018, 1, 1, tzinfo=UTC)
        run.min_lat = self.hawaii_coordinates[0]
        run.min_lon = self.hawaii_coordinates[1]
        run.max_lat = self.hawaii_coordinates[2]
        run.max_lon = self.hawaii_coordinates[3]

        run.save()

        for config in run.dataset_configurations.all():
            if config != run.reference_configuration:
                config.filters.add(DataFilter.objects.get(name='FIL_ALL_VALID_RANGE'))
            config.save()

        run_id = run.id

        ## run the validation
        val.run_validation(run_id)

        new_run = ValidationRun.objects.get(pk=run_id)

        assert new_run, "Didn't find validation in database"

        assert new_run.total_points == 11, "Number of gpis is off"
        assert new_run.error_points == 0, "Too many error gpis"
        assert new_run.ok_points == 11, "OK points are off"
        self.check_results(new_run)
        self.delete_run(new_run)

    @pytest.mark.filterwarnings(
        "ignore:No results for gpi:UserWarning")  # ignore pytesmo warnings about missing results
    @pytest.mark.long_running
    def test_validation_ascat(self):
        run = generate_default_validation()
        run.user = self.testuser

        for config in run.dataset_configurations.all():
            if config != run.reference_configuration:
                config.dataset = Dataset.objects.get(short_name='ASCAT')
                config.version = DatasetVersion.objects.get(short_name='ASCAT_H113')
                config.variable = DataVariable.objects.get(short_name='ASCAT_sm')
                config.filters.clear()
                config.save()

        # run.scaling_ref = ValidationRun.SCALE_REF
        run.scaling_method = ValidationRun.BETA_SCALING  # cdf matching

        run.interval_from = datetime(1978, 1, 1, tzinfo=UTC)
        run.interval_to = datetime(2018, 1, 1, tzinfo=UTC)

        run.save()

        run_id = run.id

        ## run the validation
        val.run_validation(run_id)

        new_run = ValidationRun.objects.get(pk=run_id)

        assert new_run.total_points == 9
        assert new_run.error_points == 0
        assert new_run.ok_points == 9
        self.check_results(new_run)
        self.delete_run(new_run)

    # test the validation with no changes to the default validation parameters
    def test_validation_default(self):
        ## create default validation object
        run = generate_default_validation()
        run.user = self.testuser

        run.save()
        run_id = run.id

        ## run the validation
        val.run_validation(run_id)

        ## fetch results from db
        new_run = ValidationRun.objects.get(pk=run_id)

        assert new_run.total_points == 9
        assert new_run.error_points == 0
        assert new_run.ok_points == 9
        self.check_results(new_run)
        self.delete_run(new_run)

    @pytest.mark.long_running
    def test_validation_anomalies_moving_avg(self):
        run = generate_default_validation()
        run.user = self.testuser
        run.anomalies = ValidationRun.MOVING_AVG_35_D
        run.save()

        run.reference_configuration.filters.add(DataFilter.objects.get(name='FIL_ALL_VALID_RANGE'))
        run.reference_configuration.save()
        for config in run.dataset_configurations.all():
            if config != run.reference_configuration:
                config.filters.add(DataFilter.objects.get(name='FIL_ALL_VALID_RANGE'))
            config.save()

        run_id = run.id

        ## run the validation
        val.run_validation(run_id)

        new_run = ValidationRun.objects.get(pk=run_id)

        assert new_run
        assert new_run.total_points == 9
        assert new_run.error_points == 0
        assert new_run.ok_points == 9
        self.check_results(new_run)
        self.delete_run(new_run)

    @pytest.mark.long_running
    def test_validation_anomalies_climatology(self):
        run = generate_default_validation()
        run.user = self.testuser
        run.anomalies = ValidationRun.CLIMATOLOGY
        # make sure there is data for the climatology time period!
        run.anomalies_from = datetime(1978, 1, 1, tzinfo=UTC)
        run.anomalies_to = datetime(2018, 12, 31, 23, 59, 59)
        run.save()

        run.reference_configuration.filters.add(DataFilter.objects.get(name='FIL_ALL_VALID_RANGE'))
        run.reference_configuration.save()
        for config in run.dataset_configurations.all():
            if config != run.reference_configuration:
                config.filters.add(DataFilter.objects.get(name='FIL_ALL_VALID_RANGE'))
            config.save()

        run_id = run.id

        # run the validation
        val.run_validation(run_id)

        new_run = ValidationRun.objects.get(pk=run_id)

        assert new_run
        self.check_results(new_run)
        self.delete_run(new_run)

    def test_nc_attributes(self):
        """
        Test correctness and completedness of netCDF attributes in the output file;
        a validation that doesn't involve ISMN ref is used to check the resolution attributes
        """
        run = generate_default_validation()
        run.user = self.testuser

        # need validation without ISMN as referebce to check resolution attributes
        run.reference_configuration.dataset = Dataset.objects.get(short_name=globals.ERA5)
        run.reference_configuration.version = DatasetVersion.objects.get(short_name=globals.ERA5_20190613)
        run.reference_configuration.variable = DataVariable.objects.get(short_name=globals.ERA5_sm)
        run.reference_configuration.filters.add(DataFilter.objects.get(name='FIL_ALL_VALID_RANGE'))

        run.reference_configuration.save()

        run.interval_from = datetime(2017, 1, 1, tzinfo=UTC)
        run.interval_to = datetime(2018, 1, 1, tzinfo=UTC)
        run.min_lat = self.hawaii_coordinates[0]
        run.min_lon = self.hawaii_coordinates[1]
        run.max_lat = self.hawaii_coordinates[2]
        run.max_lon = self.hawaii_coordinates[3]

        run.save()
        run_id = run.id
        # run the validation
        val.run_validation(run_id)

        new_run = ValidationRun.objects.get(pk=run_id)

        self.check_results(new_run)
        self.delete_run(new_run)

    def test_c3s_validation_upscaling(self):
        """
        Test a validation of CCIP with ISMN as non-reference, and upscaling option active. All ISMN points are averaged
        and the results should produce 16 points (original c3s points); results are checked with `check_results`
        """
        run = generate_ismn_upscaling_validation()
        run.user = self.testuser

        # hawaii bounding box
        run.min_lat = 18.625  # ll
        run.min_lon = -156.375  # ll
        run.max_lat = 20.375  # ur
        run.max_lon = -154.625  # ur

        # NOTE: ISMN non-reference points need to use one of the upscaling methods
        run.upscaling_method = "average"

        run.save()
        run_id = run.id
        # run the validation
        val.run_validation(run_id)

        new_run = ValidationRun.objects.get(pk=run_id)
        assert new_run
        assert new_run.total_points == 16
        assert new_run.error_points == 0
        assert new_run.ok_points == 16
        self.check_results(new_run)
        self.delete_run(new_run)

    def validation_upscaling_for_dataset(self, ds, version, variable):
        """
        Generate a test with ISMN as non-reference dataset and the provided dataset, version, variable as reference.
        Test that the results and the output file with the function `check_results`
        """
        run = generate_ismn_upscaling_validation()
        run.user = self.testuser

        # NOTE: ISMN non-reference points need to use one of the upscaling methods
        run.upscaling_method = "average"

        # hawaii bounding box
        run.min_lat = 18.625  # ll
        run.min_lon = -156.375  # ll
        run.max_lat = 20.375  # ur
        run.max_lon = -154.625  # ur

        # NOTE: ISMN non-reference points need to use one of the upscaling methods
        run.upscaling = True
        run.reference_configuration.dataset = Dataset.objects.get(short_name=ds)
        run.reference_configuration.version = DatasetVersion.objects.get(short_name=version)
        run.reference_configuration.variable = DataVariable.objects.get(short_name=variable)
        run.save()
        run_id = run.id
        # run the validation
        val.run_validation(run_id)

        new_run = ValidationRun.objects.get(pk=run_id)
        assert new_run
        self.check_results(new_run)
        self.delete_run(new_run)

    @pytest.mark.long_running
    def test_all_datasets_validation_upscaling(self):
        """
        Test a validation for each sat. dataset with ISMN as non-reference, and upscaling option active. Test description
        in the function `validation_upscaling_for_dataset`
        """
        all_datasets = [
            (globals.CCIC, globals.ESA_CCI_SM_P_V05_2, globals.ESA_CCI_SM_P_sm),
            (globals.SMAP_L3, globals.SMAP_V5_PM, globals.SMAP_soil_moisture),
            (globals.ASCAT, globals.ASCAT_H113, globals.ASCAT_sm),
            (globals.ERA5, globals.ERA5_20190613, globals.ERA5_sm),
            (globals.GLDAS, globals.GLDAS_NOAH025_3H_2_1, globals.GLDAS_SoilMoi0_10cm_inst)
        ]

        for ds, version, variable in all_datasets:
            self.validation_upscaling_for_dataset(ds, version, variable)

    def test_validation_upscaling_lut(self):
        """
        Test the function `create_upscaling_lut` in validation/batched.py by checking that the lookup table
        hase the expected dataset key and values to average. It also checks that when filters are applied to the
        non-reference dataset, the collected points change; in this case, with filters "COSMOS" and depth 0.0-0.1,
        no station in the ISMN is found
        """
        run = generate_ismn_upscaling_validation()
        dataset = Dataset.objects.get(short_name='C3S_combined')
        version = DatasetVersion.objects.get(short_name="C3S_V202012")
        c3s_reader = val.create_reader(dataset, version)
        dataset = Dataset.objects.get(short_name='ISMN')
        version = DatasetVersion.objects.get(short_name="ISMN_V20180712_MINI")
        variable = DataVariable.objects.get(short_name="ISMN_soil_moisture")
        ismn_reader = val.create_reader(dataset, version)
        datasets = {
            "0-C3S_combined": {"class": c3s_reader},
            "1-ISMN": {"class": ismn_reader},
        }

        lut = create_upscaling_lut(
            validation_run=run,
            datasets=datasets,
            ref_name="0-C3S_combined"
        )
        assert list(lut.keys()) == ["1-ISMN"]
        # the exact gpi number might change, so we only check that ismn points are averaged under three c3s pixels
        assert len(lut["1-ISMN"].values()) == 4

        data_filters = [
            DataFilter.objects.get(name="FIL_ALL_VALID_RANGE"),
            DataFilter.objects.get(name="FIL_ISMN_GOOD"),
        ]

        param_filters = [
            ParametrisedFilter(filter=DataFilter.objects.get(name="FIL_ISMN_NETWORKS"), parameters="COSMOS"),
            ParametrisedFilter(filter=DataFilter.objects.get(name="FIL_ISMN_DEPTH"), parameters="0.0,0.1")
        ]
        msk_reader, read_name, read_kwargs = val.setup_filtering(
            ismn_reader,
            data_filters,
            param_filters,
            dataset,
            variable
        )
        datasets = {
            "0-C3S_combined": {"class": c3s_reader},
            "1-ISMN": {"class": msk_reader},
        }
        lut = create_upscaling_lut(
            validation_run=run,
            datasets=datasets,
            ref_name="0-C3S_combined"
        )
        assert list(lut.keys()) == ["1-ISMN"]
        assert lut["1-ISMN"] == []

    @pytest.mark.long_running
    def test_validation_spatial_subsetting(self):
        run = generate_default_validation()
        run.user = self.testuser

        # hawaii bounding box
        run.min_lat = 18.625  # ll
        run.min_lon = -156.375  # ll
        run.max_lat = 20.375  # ur
        run.max_lon = -154.625  # ur

        run.save()

        run.reference_configuration.filters.add(DataFilter.objects.get(name='FIL_ALL_VALID_RANGE'))
        run.reference_configuration.save()
        for config in run.dataset_configurations.all():
            if config != run.reference_configuration:
                config.filters.add(DataFilter.objects.get(name='FIL_ALL_VALID_RANGE'))
            config.save()

        run_id = run.id

        ## run the validation
        val.run_validation(run_id)

        new_run = ValidationRun.objects.get(pk=run_id)

        assert new_run
        assert new_run.total_points == 9
        assert new_run.error_points == 0
        assert new_run.ok_points == 9
        self.check_results(new_run)
        self.delete_run(new_run)

    def test_errors(self):
        dataset = Dataset()
        dataset.short_name = 'gibtsnicht'
        version = DatasetVersion()
        version.short_name = '-3.14'

        ## readers
        with pytest.raises(ValueError):
            no_reader = val.create_reader(dataset, version)
            print(no_reader)

        ## save config
        validation_run = ValidationRun()
        val.save_validation_config(validation_run)

    def test_readers(self):
        start_time = time.time()

        datasets = Dataset.objects.all()
        for dataset in datasets:
            vs = dataset.versions.all()
            for version in vs:
                print("Testing {} version {}".format(dataset, version))

                reader = val.create_reader(dataset, version)

                if dataset.short_name == val.globals.ASCAT:
                    reader = val.BasicAdapter(reader)

                assert reader is not None
                if dataset.short_name == val.globals.ISMN:
                    data = reader.read(0)
                else:
                    data = reader.read(-155.42, 19.78)  ## hawaii
                assert data is not None
                assert isinstance(data, pd.DataFrame)

        print("Test duration: {}".format(time.time() - start_time))

    # minimal test of filtering, quicker than the full test below
    def test_setup_filtering_min(self):
        dataset = Dataset.objects.get(short_name='ISMN')
        version = DatasetVersion.objects.get(short_name='ISMN_V20180712_MINI')
        variable = DataVariable.objects.get(short_name='ISMN_soil_moisture')
        reader = val.create_reader(dataset, version)

        no_msk_reader, read_name, read_kwargs = \
            val.setup_filtering(reader, None, None, dataset, variable)
        assert no_msk_reader is not None
        data = getattr(no_msk_reader, read_name)(0, **read_kwargs)
        assert data is not None
        assert isinstance(data, pd.DataFrame)
        assert len(data.index) > 1
        assert not data[variable.pretty_name].empty

        data_filters = [
            DataFilter.objects.get(name="FIL_ALL_VALID_RANGE"),
            DataFilter.objects.get(name="FIL_ISMN_GOOD"),
        ]
        param_filters = [
            ParametrisedFilter(filter=DataFilter.objects.get(name="FIL_ISMN_NETWORKS"),
                               parameters="  COSMOS , SCAN "),
            ParametrisedFilter(filter=DataFilter.objects.get(name="FIL_ISMN_DEPTH"),
                               parameters="0.0,0.1")
        ]
        msk_reader, read_name, read_kwargs = \
            val.setup_filtering(reader, data_filters, param_filters, dataset,
                                variable)

        assert msk_reader is not None
        data = getattr(no_msk_reader, read_name)(0, **read_kwargs)
        assert data is not None
        assert isinstance(data, pd.DataFrame)
        assert len(data.index) > 1
        assert not data[variable.pretty_name].empty
        assert not np.any(data[variable.pretty_name].values < 0)
        assert not np.any(data[variable.pretty_name].values > 100)

    # test potential depth ranges errors
    def test_depth_range_filtering_errors(self):
        # perparing Validation run for ISMN
        run = ValidationRun()
        run.start_time = datetime.now(tzlocal())
        run.save()

        dataset = Dataset.objects.get(short_name='ISMN')
        version = dataset.versions.all()[0]

        ref_c = DatasetConfiguration()
        ref_c.validation = run
        ref_c.dataset = dataset
        ref_c.version = version
        ref_c.variable = dataset.variables.first()
        ref_c.save()
        run.reference_configuration = ref_c
        run.save()

        # adding filters where depth_to is smaller than depth_from
        pfilter = ParametrisedFilter(filter=DataFilter.objects.get(name="FIL_ISMN_DEPTH"), parameters="0.2,0.1", \
                                     dataset_config=run.reference_configuration)
        pfilter.save()

        ref_reader, read_name, read_kwargs = val.validation._get_reference_reader(run)

        with pytest.raises(ValueError, match=r".*than.*"):
            val.create_jobs(
                run,
                ref_reader,
                run.reference_configuration
            )

        ParametrisedFilter.objects.all().delete()

        # adding filters with negative values
        pfilter = ParametrisedFilter(filter=DataFilter.objects.get(name="FIL_ISMN_DEPTH"), parameters="-0.05,0.1", \
                                     dataset_config=run.reference_configuration)
        pfilter.save()

        with pytest.raises(ValueError, match=r".*negative.*"):
            val.create_jobs(
                run,
                ref_reader,
                run.reference_configuration
            )

        ParametrisedFilter.objects.all().delete()

        pfilter = ParametrisedFilter(filter=DataFilter.objects.get(name="FIL_ISMN_DEPTH"), parameters="-0.05,-0.1", \
                                     dataset_config=run.reference_configuration)
        pfilter.save()

        with pytest.raises(ValueError, match=r".*negative.*"):
            val.create_jobs(
                run,
                ref_reader,
                run.reference_configuration
            )

        ParametrisedFilter.objects.all().delete()

        pfilter = ParametrisedFilter(filter=DataFilter.objects.get(name="FIL_ISMN_DEPTH"), parameters="0.05,-0.1", \
                                     dataset_config=run.reference_configuration)
        pfilter.save()

        with pytest.raises(ValueError, match=r".*negative.*"):
            val.create_jobs(
                run,
                ref_reader,
                run.reference_configuration
            )

    # test all combinations of datasets, versions, variables, and filters
    @pytest.mark.long_running
    def test_setup_filtering_max(self):
        start_time = time.time()

        for dataset in Dataset.objects.all():
            self.__logger.info(dataset.pretty_name)
            vs = dataset.versions.all()
            va = dataset.variables.all()
            fils = dataset.filters.all()

            for version in vs:
                reader = val.create_reader(dataset, version)
                for variable in va:
                    for data_filter in fils:
                        self.__logger.debug(
                            "Testing {} version {} variable {} filter {}"
                                .format(dataset, version, variable, data_filter.name))
                        if data_filter.parameterised:
                            pfilter = ParametrisedFilter(
                                filter=data_filter, parameters=data_filter.default_parameter)

                            msk_reader, read_name, read_kwargs = \
                                val.setup_filtering(reader, [], [pfilter], dataset, variable)

                        else:
                            msk_reader, read_name, read_kwargs = \
                                val.setup_filtering(reader, [data_filter], [], dataset, variable)

                        assert msk_reader is not None
                        if dataset.short_name == val.globals.ISMN:
                            data = getattr(msk_reader, read_name)(0, **read_kwargs)
                        else:
                            data = getattr(msk_reader, read_name)(-155.42, 19.78, **read_kwargs)  ## hawaii
                        assert data is not None
                        assert variable.pretty_name in data.columns
                        assert isinstance(data, pd.DataFrame)
                        assert len(data.index) > 1
                        assert not data[variable.pretty_name].empty

        print("Test duration: {}".format(time.time() - start_time))

    def _check_jobs(self, total_points, jobs, metadata_present=False):
        assert jobs
        assert total_points > 0
        assert len(jobs) > 0
        gpisum = 0
        for job in jobs:
            if metadata_present:
                assert len(job) == 4
            else:
                assert len(job) == 3
            if np.isscalar(job[0]):
                assert np.isscalar(job[1])
                assert np.isscalar(job[2])
                gpisum += 1
            else:
                numgpis = len(job[0])
                gpisum += numgpis
                assert numgpis > 0
                assert len(job[1]) == numgpis
                assert len(job[2]) == numgpis

        assert total_points == gpisum

    def test_create_jobs(self):
        for dataset in Dataset.objects.all():
            self.__logger.info(dataset.short_name)
            vs = dataset.versions.all()

            for version in vs:
                run = ValidationRun()
                run.start_time = datetime.now(tzlocal())
                run.save()

                ref_c = DatasetConfiguration()
                ref_c.validation = run
                ref_c.dataset = dataset
                ref_c.version = version
                ref_c.variable = dataset.variables.first()
                ref_c.save()

                run.reference_configuration = ref_c
                run.save()

                ref_reader, read_name, read_kwargs = val.validation._get_reference_reader(run)

                total_points, jobs = val.create_jobs(
                    run,
                    ref_reader,
                    run.reference_configuration
                )
                print(version)
                print(len(jobs))
                print(total_points)
                if dataset.short_name == "ISMN":
                    self._check_jobs(total_points, jobs, metadata_present=True)
                else:
                    self._check_jobs(total_points, jobs)

    def test_geographic_subsetting(self):
        # hawaii bounding box
        min_lat = 18.625  # ll
        min_lon = -156.375  # ll
        max_lat = 20.375  # ur
        max_lon = -154.625  # ur

        # we need the reader just to get the grid
        dataset = Dataset.objects.get(short_name='C3S_combined')
        version = DatasetVersion.objects.get(short_name='C3S_V201812')
        c3s_reader = val.create_reader(dataset, version)
        # apply Basic Adapter only
        c3s_reader, _, _ = val.setup_filtering(
            c3s_reader, filters=None, param_filters=None, dataset=dataset,
            variable=DataVariable.objects.get(short_name='C3S_sm'))

        gpis, lons, lats, cells = c3s_reader.cls.grid.get_grid_points()

        subgpis, sublons, sublats, subindex = _geographic_subsetting(gpis, lons, lats, min_lat, min_lon, max_lat,
                                                                     max_lon)

        assert len(subgpis) == 16
        assert len(sublats) == len(subgpis)
        assert len(sublons) == len(subgpis)

        assert not np.any(sublats > max_lat), "subsetting error: max_lat"
        assert not np.any(sublats < min_lat), "subsetting error: min_lat"
        assert not np.any(sublons > max_lon), "subsetting error: max_lon"
        assert not np.any(sublons < min_lon), "subsetting error: min_lon"

    def test_no_geographic_subsetting(self):
        # we need the reader just to get the grid
        dataset = Dataset.objects.get(short_name='C3S_combined')
        version = DatasetVersion.objects.get(short_name='C3S_V201812')
        c3s_reader = val.create_reader(dataset, version)
        # apply Basic Adapter only
        c3s_reader, _, _ = val.setup_filtering(
            c3s_reader, filters=None, param_filters=None, dataset=dataset,
            variable=DataVariable.objects.get(short_name='C3S_sm'))

        gpis, lats, lons, cells = c3s_reader.cls.grid.get_grid_points()

        subgpis, sublats, sublons, subindex = _geographic_subsetting(gpis, lats, lons, None, None, None, None)

        assert np.array_equal(gpis, subgpis)
        assert np.array_equal(lats, sublats)
        assert np.array_equal(lons, sublons)

    def test_geographic_subsetting_across_dateline(self):
        test_coords = [(-34.30, -221.13, 80.17, -111.44),  # dateline left
                       (-58.81, 127.61, 77.15, 256.99)  # dateline right
                       ]

        russia_gpi = 898557
        russia_gpi2 = 898567

        for min_lat, min_lon, max_lat, max_lon in test_coords:
            dataset = Dataset.objects.get(short_name='C3S_combined')
            version = DatasetVersion.objects.get(short_name='C3S_V201812')

            c3s_reader = val.create_reader(dataset, version)
            # apply Basic Adapter only
            c3s_reader, _, _ = val.setup_filtering(
                c3s_reader, filters=None, param_filters=None, dataset=dataset,
                variable=DataVariable.objects.get(short_name='C3S_sm'))

            gpis, lats, lons, cells = c3s_reader.cls.grid.get_grid_points()

            subgpis, sublats, sublons, subindex = _geographic_subsetting(gpis, lats, lons, min_lat, min_lon, max_lat,
                                                                         max_lon)

            assert len(subgpis) > 100
            assert len(sublats) == len(subgpis)
            assert len(sublons) == len(subgpis)
            assert russia_gpi in subgpis
            assert russia_gpi2 in subgpis

    def test_geographic_subsetting_shifted(self):
        ## leaflet allows users to shift the map arbitrarily to the left or right. Check that we can compensate for that
        dataset = Dataset.objects.get(short_name='C3S_combined')
        version = DatasetVersion.objects.get(short_name='C3S_V201812')

        c3s_reader = val.create_reader(dataset, version)
        # apply Basic Adapter only
        c3s_reader, _, _ = val.setup_filtering(
            c3s_reader, filters=None, param_filters=None, dataset=dataset,
            variable=DataVariable.objects.get(short_name='C3S_sm'))

        gpis, lats, lons, cells = c3s_reader.cls.grid.get_grid_points()

        test_coords = [(-46.55, -1214.64, 71.96, -1105.66, 1),  # americas
                       (9.79, -710.50, 70.14, -545.27, 2),  # asia
                       (-55.37, 1303.24, 68.39, 1415.03, 1),  # americas
                       (7.01, 1473.39, 68.39, 1609.80, 2),  # asia
                       ]

        panama_gpi = 566315
        india_gpi = 683588

        for min_lat, min_lon, max_lat, max_lon, area in test_coords:
            subgpis, sublats, sublons, subindex = _geographic_subsetting(gpis, lats, lons, min_lat, min_lon, max_lat,
                                                                         max_lon)

            assert len(subgpis) > 100
            assert len(sublats) == len(subgpis)
            assert len(sublons) == len(subgpis)
            if area == 1:
                assert panama_gpi in subgpis
            elif area == 2:
                assert india_gpi in subgpis

    def test_mkdir_exception(self):
        with pytest.raises(PermissionError):
            val.mkdir_if_not_exists('/root/valentina_unit_test')

    def test_first_file_in_nothing_found(self):
        result = val.first_file_in('/tmp', 'there_really_should_be_no_extension_like_this')
        assert result is None

    def test_count_gpis_exception(self):
        num = val.num_gpis_from_job(None)
        assert num == 1

    @pytest.mark.long_running
    @pytest.mark.graphs
    def test_generate_graphs(self):
        infile1 = 'testdata/output_data/c3s_ismn.nc'
        infile2 = 'testdata/output_data/c3s_gldas.nc'
        infile3 = 'testdata/output_data/c3s_era5land.nc'

        # create validation object and data folder for it
        v = generate_default_validation()
        # scatterplot
        v.reference_configuration.dataset = Dataset.objects.get(short_name='ISMN')
        v.reference_configuration.save()
        run_dir = path.join(OUTPUT_FOLDER, str(v.id))
        val.mkdir_if_not_exists(run_dir)

        # copy our netcdf data file there and link it in the validation object
        # then generate the graphs

        shutil.copy(infile1, path.join(run_dir, 'results.nc'))
        val.set_outfile(v, run_dir)
        v.save()
        val.generate_all_graphs(v, run_dir)

        boxplot_pngs = [x for x in os.listdir(run_dir) if fnmatch.fnmatch(x, 'boxplot*.png')]
        self.__logger.debug(boxplot_pngs)
        n_metrics = len(globals.METRICS.keys())
        assert len(boxplot_pngs) == n_metrics

        overview_pngs = [x for x in os.listdir(run_dir) if fnmatch.fnmatch(x, 'overview*.png')]
        self.__logger.debug(overview_pngs)
        assert len(overview_pngs) == n_metrics * (v.dataset_configurations.count() - 1)

        # remove results from first test and recreate dir
        shutil.rmtree(run_dir)
        val.mkdir_if_not_exists(run_dir)

        # do the same for the other netcdf file

        shutil.copy(infile2, path.join(run_dir, 'results.nc'))
        val.set_outfile(v, run_dir)
        # heatmap
        v.reference_configuration.dataset = Dataset.objects.get(short_name='GLDAS')
        v.reference_configuration.save()
        val.generate_all_graphs(v, run_dir)

        boxplot_pngs = [x for x in os.listdir(run_dir) if fnmatch.fnmatch(x, 'boxplot*.png')]
        self.__logger.debug(boxplot_pngs)
        assert len(boxplot_pngs) == n_metrics

        overview_pngs = [x for x in os.listdir(run_dir) if fnmatch.fnmatch(x, 'overview*.png')]
        self.__logger.debug(overview_pngs)
        assert len(overview_pngs) == n_metrics * (v.dataset_configurations.count() - 1)

        # remove results from first test and recreate dir
        shutil.rmtree(run_dir)
        val.mkdir_if_not_exists(run_dir)

        # do the same for the other netcdf file

        shutil.copy(infile3, path.join(run_dir, 'results.nc'))
        val.set_outfile(v, run_dir)
        # heatmap
        v.reference_configuration.dataset = Dataset.objects.get(short_name='ERA5_LAND')
        v.reference_configuration.save()
        val.generate_all_graphs(v, run_dir)

        boxplot_pngs = [x for x in os.listdir(run_dir) if fnmatch.fnmatch(x, 'boxplot*.png')]
        self.__logger.debug(boxplot_pngs)
        assert len(boxplot_pngs) == n_metrics

        overview_pngs = [x for x in os.listdir(run_dir) if fnmatch.fnmatch(x, 'overview*.png')]
        self.__logger.debug(overview_pngs)
        assert len(overview_pngs) == n_metrics * (v.dataset_configurations.count() - 1)

        self.delete_run(v)

    # @pytest.mark.long_running
    def test_existing_validations(self):
        # common default settings:
        user = self.testuser
        time_intervals_from = datetime(1978, 1, 1, tzinfo=UTC)
        time_intervals_to = datetime(2018, 12, 31, tzinfo=UTC)
        anomalies_methods = ValidationRun.ANOMALIES_METHODS
        scaling_methods = [ValidationRun.MIN_MAX, ValidationRun.NO_SCALING, ValidationRun.MEAN_STD]
        run_ids = []
        # preparing a few validations, so that there is a base to be searched
        for i in range(3):
            run = generate_default_validation()
            run.user = self.testuser
            run.interval_from = time_intervals_from
            run.interval_to = time_intervals_to
            run.min_lat = self.hawaii_coordinates[0]
            run.min_lon = self.hawaii_coordinates[1]
            run.max_lat = self.hawaii_coordinates[2]
            run.max_lon = self.hawaii_coordinates[3]

            run.anomalies = anomalies_methods[i][0]
            if anomalies_methods[i][0] == 'climatology':
                run.anomalies_from = time_intervals_from
                run.anomalies_to = time_intervals_to
            run.scaling_method = scaling_methods[i]
            run.doi = f'doi-1-2-{i}'
            run.save()
            run_ids.append(run.id)

        # ================== tcols ====================================
        run_tcol = generate_default_validation_triple_coll()
        run_tcol.user = self.testuser
        run_tcol.interval_from = time_intervals_from
        run_tcol.interval_to = time_intervals_to
        run_tcol.min_lat = self.hawaii_coordinates[0]
        run_tcol.min_lon = self.hawaii_coordinates[1]
        run_tcol.max_lat = self.hawaii_coordinates[2]
        run_tcol.max_lon = self.hawaii_coordinates[3]

        run_tcol.anomalies = anomalies_methods[0][0]
        run_tcol.scaling_method = scaling_methods[0]
        run_tcol.doi = f'tcol_doi-1-2-3'
        run_tcol.save()
        run_tcol_id = run_tcol.id

        # ========= validations with filters

        run_filt = generate_default_validation()
        run_filt.user = self.testuser
        run_filt.interval_from = time_intervals_from
        run_filt.interval_to = time_intervals_to
        run_filt.min_lat = self.hawaii_coordinates[0]
        run_filt.min_lon = self.hawaii_coordinates[1]
        run_filt.max_lat = self.hawaii_coordinates[2]
        run_filt.max_lon = self.hawaii_coordinates[3]

        run_filt.anomalies = anomalies_methods[0][0]
        run_filt.scaling_method = scaling_methods[0]
        run_filt.doi = f'doi-1-2-8'
        run_filt.save()
        run_filt_id = run_filt.id

        for config in run_filt.dataset_configurations.all():
            config.filters.add(DataFilter.objects.get(name='FIL_ALL_VALID_RANGE'))
            if config.dataset.short_name == globals.ISMN:
                config.filters.add(DataFilter.objects.get(name='FIL_ISMN_GOOD'))
<<<<<<< HEAD
=======
            if config.dataset.short_name == globals.C3SC:
                config.filters.add(DataFilter.objects.get(name='FIL_C3S_FLAG_0'))
>>>>>>> 32c2199e
            print('old one', config.dataset == globals.ISMN, config, config.filters.all())

        pfilter = ParametrisedFilter(filter=DataFilter.objects.get(name='FIL_ISMN_NETWORKS'), parameters='SCAN', \
                                     dataset_config=run_filt.reference_configuration)
        pfilter.save()
        pfilter = ParametrisedFilter(filter=DataFilter.objects.get(name="FIL_ISMN_DEPTH"), parameters="0.0,0.1", \
                                     dataset_config=run_filt.reference_configuration)
        pfilter.save()

        published_runs = ValidationRun.objects.exclude(doi='').order_by('-start_time')

        # here will be validations for asserting, I start with exactly the same validations and check if it finds them:
        for i in range(3):
            run = generate_default_validation()
            run.user = self.testuser
            run.interval_from = time_intervals_from
            run.interval_to = time_intervals_to
            run.min_lat = self.hawaii_coordinates[0]
            run.min_lon = self.hawaii_coordinates[1]
            run.max_lat = self.hawaii_coordinates[2]
            run.max_lon = self.hawaii_coordinates[3]

            run.anomalies = anomalies_methods[i][0]
            if anomalies_methods[i][0] == 'climatology':
                run.anomalies_from = time_intervals_from
                run.anomalies_to = time_intervals_to
            run.scaling_method = scaling_methods[i]
            run.save()
            is_there_one = compare_validation_runs(run, published_runs, user)

            assert is_there_one['is_there_validation']
            assert is_there_one['val_id'] == run_ids[i]
            run.delete()

        # runs to fail:
        run = generate_default_validation()
        run.user = self.testuser
        run.interval_from = time_intervals_from
        run.interval_to = time_intervals_to

        # here different coordinates
        run.min_lat = 34
        run.min_lon = -11
        run.max_lat = 48
        run.max_lon = 71

        run.anomalies = anomalies_methods[0][0]
        run.scaling_method = scaling_methods[0]
        run.save()

        is_there_one = compare_validation_runs(run, published_runs, user)
        assert not is_there_one['is_there_validation']

        # getting back to good coordinates
        run.min_lat = self.hawaii_coordinates[0]
        run.min_lon = self.hawaii_coordinates[1]
        run.max_lat = self.hawaii_coordinates[2]
        run.max_lon = self.hawaii_coordinates[3]

        run.save()
        is_there_one = compare_validation_runs(run, published_runs, user)
        assert is_there_one['is_there_validation']
        assert is_there_one['val_id'] == run_ids[0]

        # spoiling time span:
        run.interval_from = datetime(1990, 1, 1, tzinfo=UTC)
        run.save()
        is_there_one = compare_validation_runs(run, published_runs, user)
        assert not is_there_one['is_there_validation']

        run.interval_from = time_intervals_from
        run.interval_to = datetime(2000, 1, 1, tzinfo=UTC)
        run.save()
        is_there_one = compare_validation_runs(run, published_runs, user)
        assert not is_there_one['is_there_validation']

        # time span restored
        run.interval_to = time_intervals_to
        run.save()
        is_there_one = compare_validation_runs(run, published_runs, user)
        assert is_there_one['is_there_validation']
        assert is_there_one['val_id'] == run_ids[0]

        # spoiling anomalies and scaling (there is no validation with anomalies set to 35 days average and min_max
        # scaling method at the same time):
        run.anomalies = anomalies_methods[1][0]
        run.save()
        is_there_one = compare_validation_runs(run, published_runs, user)
        assert not is_there_one['is_there_validation']

        run.anomalies = anomalies_methods[0][0]
        # there is no run with scaling method LINREG
        run.scaling_method = ValidationRun.LINREG
        run.save()
        is_there_one = compare_validation_runs(run, published_runs, user)
        assert not is_there_one['is_there_validation']

        # restoring existing validation
        run.anomalies = anomalies_methods[2][0]
        run.scaling_method = scaling_methods[2]
        run.anomalies_from = time_intervals_from
        run.anomalies_to = time_intervals_to
        run.save()
        is_there_one = compare_validation_runs(run, published_runs, user)
        assert is_there_one['is_there_validation']
        assert is_there_one['val_id'] == run_ids[2]

        # messing up with anomalies time interval:
        run.anomalies_from = datetime(1990, 1, 1, tzinfo=UTC)
        run.save()
        is_there_one = compare_validation_runs(run, published_runs, user)
        assert not is_there_one['is_there_validation']

        run.anomalies_from = time_intervals_from
        run.anomalies_to = datetime(1990, 1, 1, tzinfo=UTC)
        run.save()
        is_there_one = compare_validation_runs(run, published_runs, user)
        assert not is_there_one['is_there_validation']

        # getting back to appropriate settings
        run.anomalies_to = time_intervals_to
        run.save()
        is_there_one = compare_validation_runs(run, published_runs, user)
        assert is_there_one['is_there_validation']

        # getting back to settings of the run with filters set adding filters for the run
        run.anomalies = anomalies_methods[0][0]
        run.scaling_method = scaling_methods[0]
        run.anomalies_from = None
        run.anomalies_to = None
        run.save()
        is_there_one = compare_validation_runs(run, published_runs, user)
        assert is_there_one['is_there_validation']

        # adding filters
        for new_config in run.dataset_configurations.all():
            new_config.filters.add(DataFilter.objects.get(name='FIL_ALL_VALID_RANGE'))
            if new_config.dataset.short_name == globals.ISMN:
                new_config.filters.add(DataFilter.objects.get(name='FIL_ISMN_GOOD'))
<<<<<<< HEAD
=======
            if new_config.dataset.short_name == globals.C3SC:
                new_config.filters.add(DataFilter.objects.get(name='FIL_C3S_FLAG_0'))
>>>>>>> 32c2199e

            new_config.save()

        new_pfilter = ParametrisedFilter(filter=DataFilter.objects.get(name='FIL_ISMN_NETWORKS'), parameters='SCAN', \
                                         dataset_config=run.reference_configuration)
        new_pfilter.save()
        # add filterring according to depth_range with the default values:
        new_pfilter = ParametrisedFilter(filter=DataFilter.objects.get(name="FIL_ISMN_DEPTH"), parameters="0.0,0.1", \
                                         dataset_config=run.reference_configuration)
        new_pfilter.save()
        is_there_one = compare_validation_runs(run, published_runs, user)

        assert is_there_one['is_there_validation']
        assert is_there_one['val_id'] == run_filt_id

        # messing up with filters:

        # adding filter for C3S
        c3s_filter = DataFilter.objects.get(name='FIL_C3S_MODE_ASC')
        for new_config in run.dataset_configurations.all():
            if new_config.dataset.short_name == globals.C3SC:
                new_config.filters.add(c3s_filter)
                new_config.save()
        is_there_one = compare_validation_runs(run, published_runs, user)

        assert not is_there_one['is_there_validation']

        # getting back to the right settings
        for new_config in run.dataset_configurations.all():
            if new_config.dataset.short_name == globals.C3SC:
                new_config.filters.remove(c3s_filter)
        is_there_one = compare_validation_runs(run, published_runs, user)
        assert is_there_one['is_there_validation']

        # removing ismn filter:
        ismn_filter = DataFilter.objects.get(name='FIL_ISMN_GOOD')
        for new_config in run.dataset_configurations.all():
            if new_config.dataset.short_name == globals.ISMN:
                new_config.filters.remove(ismn_filter)

        is_there_one = compare_validation_runs(run, published_runs, user)
        assert not is_there_one['is_there_validation']

        # restoring the filter:
        for new_config in run.dataset_configurations.all():
            if new_config.dataset.short_name == globals.ISMN:
                new_config.filters.add(ismn_filter)
            new_config.save()
        is_there_one = compare_validation_runs(run, published_runs, user)
        assert is_there_one['is_there_validation']

        # messing up with parameterised filters:
        # ... with networks
        for pf in ParametrisedFilter.objects.filter(dataset_config=run.reference_configuration):
            if DataFilter.objects.get(pk=pf.filter_id).name == 'FIL_ISMN_NETWORKS':
                pf.parameters = 'SCAN,OZNET'
                pf.save()

        is_there_one = compare_validation_runs(run, published_runs, user)
        assert not is_there_one['is_there_validation']

        for pf in ParametrisedFilter.objects.filter(dataset_config=run.reference_configuration):
            if DataFilter.objects.get(pk=pf.filter_id).name == 'FIL_ISMN_NETWORKS':
                pf.parameters = 'OZNET'
                pf.save()

        is_there_one = compare_validation_runs(run, published_runs, user)
        assert not is_there_one['is_there_validation']

        # restoring networks
        for pf in ParametrisedFilter.objects.filter(dataset_config=run.reference_configuration):
            if DataFilter.objects.get(pk=pf.filter_id).name == 'FIL_ISMN_NETWORKS':
                pf.parameters = 'SCAN'
                pf.save()

        is_there_one = compare_validation_runs(run, published_runs, user)
        assert is_there_one['is_there_validation']

        # with depths
        for pf in ParametrisedFilter.objects.filter(dataset_config=run.reference_configuration):
            if DataFilter.objects.get(pk=pf.filter_id).name == 'FIL_ISMN_DEPTH':
                pf.parameters = '0.10,0.20'
                pf.save()

        is_there_one = compare_validation_runs(run, published_runs, user)
        assert not is_there_one['is_there_validation']

        # restoring depths
        for pf in ParametrisedFilter.objects.filter(dataset_config=run.reference_configuration):
            if DataFilter.objects.get(pk=pf.filter_id).name == 'FIL_ISMN_DEPTH':
                pf.parameters = '0.0,0.1'
                pf.save()

        is_there_one = compare_validation_runs(run, published_runs, user)
        assert is_there_one['is_there_validation']

        # adding a new dataset:
        data_c = DatasetConfiguration()
        data_c.validation = run
        data_c.dataset = Dataset.objects.get(short_name='ASCAT')
        data_c.version = DatasetVersion.objects.get(short_name='ASCAT_H113')
        data_c.variable = DataVariable.objects.get(short_name='ASCAT_sm')
        data_c.save()

        is_there_one = compare_validation_runs(run, published_runs, user)
        assert not is_there_one['is_there_validation']

        data_c.delete()

        is_there_one = compare_validation_runs(run, published_runs, user)
        assert is_there_one['is_there_validation']

        # checking scaling reference:
        new_ref = run.dataset_configurations.all()[0]
        run.scaling_ref = new_ref
        run.save()

        is_there_one = compare_validation_runs(run, published_runs, user)
        assert not is_there_one['is_there_validation']

        # ================== tcols ====================================
        run_tcol = generate_default_validation_triple_coll()
        run_tcol.user = self.testuser
        run_tcol.interval_from = time_intervals_from
        run_tcol.interval_to = time_intervals_to
        run_tcol.min_lat = self.hawaii_coordinates[0]
        run_tcol.min_lon = self.hawaii_coordinates[1]
        run_tcol.max_lat = self.hawaii_coordinates[2]
        run_tcol.max_lon = self.hawaii_coordinates[3]

        run_tcol.anomalies = anomalies_methods[0][0]
        run_tcol.scaling_method = scaling_methods[0]
        run_tcol.save()
        is_there_one = compare_validation_runs(run_tcol, published_runs, user)

        assert is_there_one['is_there_validation']
        assert is_there_one['val_id'] == run_tcol_id

        # setting tcols to False
        run_tcol.tcol = False
        run_tcol.save()

        is_there_one = compare_validation_runs(run_tcol, published_runs, user)
        assert not is_there_one['is_there_validation']

        ValidationRun.objects.all().delete()
        DatasetConfiguration.objects.all().delete()
        ParametrisedFilter.objects.all().delete()

    def test_copy_validation(self):
        # create a validation to copy:
        run = generate_default_validation()
        run.user = self.testuser

        run.scaling_method = ValidationRun.MEAN_STD
        run.interval_from = datetime(1978, 1, 1, tzinfo=UTC)
        run.interval_to = datetime(2018, 12, 31, tzinfo=UTC)
        run.save()

        for config in run.dataset_configurations.all():
            if config == run.reference_configuration:
                config.filters.add(DataFilter.objects.get(name='FIL_ISMN_GOOD'))
            else:
                config.filters.add(DataFilter.objects.get(name='FIL_ALL_VALID_RANGE'))
            config.save()

        pfilter = ParametrisedFilter(filter=DataFilter.objects.get(name='FIL_ISMN_NETWORKS'), parameters='SCAN', \
                                     dataset_config=run.reference_configuration)
        pfilter.save()
        pfilter = ParametrisedFilter(filter=DataFilter.objects.get(name="FIL_ISMN_DEPTH"), parameters="0.0,0.1", \
                                     dataset_config=run.reference_configuration)
        pfilter.save()
        run_id = run.id
        val.run_validation(run_id)
        new_run = get_object_or_404(ValidationRun, pk=run_id)
        copied_run_info = copy_validationrun(new_run, self.testuser)
        assert copied_run_info['run_id'] == run_id

        validations = ValidationRun.objects.exclude(pk=copied_run_info['run_id'])
        copied_run = ValidationRun.objects.get(pk=copied_run_info['run_id'])
        comparison = compare_validation_runs(copied_run, validations, copied_run.user)

        # the query validations will be empty so 'is_there_validation' == False, 'val_id' == None, '
        # 'belongs_to_user'==False, 'is_published' == False
        assert not comparison['is_there_validation']
        assert comparison['val_id'] is None
        assert not comparison['belongs_to_user']
        assert not comparison['is_published']

        copied_run_info = copy_validationrun(new_run, self.testuser2)
        assert copied_run_info['run_id'] != run.id

        validations = ValidationRun.objects.exclude(pk=copied_run_info['run_id'])
        copied_run = ValidationRun.objects.get(pk=copied_run_info['run_id'])
        comparison = compare_validation_runs(copied_run, validations, copied_run.user)

        assert comparison['is_there_validation']
        assert comparison['val_id'] == run.id
        assert not comparison['belongs_to_user']
        assert not comparison['is_published']

        assert copied_run.total_points == 9
        assert copied_run.error_points == 0
        assert copied_run.ok_points == 9
        self.check_results(copied_run)

        # copying again, so to check CopiedValidations model
        new_run = get_object_or_404(ValidationRun, pk=run_id)
        copy_validationrun(new_run, self.testuser2)

        # checking if saving to CopiedValidations model is correct (should be 2, because the first validation was
        # returned the same, and only the second and the third one were copied:
        copied_runs = CopiedValidations.objects.all()
        assert len(copied_runs) == 2
        assert copied_runs[0].used_by_user == self.testuser2

        # removing the original run should not cause removal of the record
        original_run = copied_runs[0].original_run
        self.delete_run(original_run)

        copied_runs = CopiedValidations.objects.all()
        assert len(copied_runs) == 2
        assert copied_runs[0].original_run is None

        # now I remove one of the validations
        self.delete_run(copied_run)
        # now should be 1, because copied validaitons has been removed
        copied_runs = CopiedValidations.objects.all()
        assert len(copied_runs) == 1

        # and now I'm removing the user who copied validations
        user_to_remove = self.testuser2
        user_to_remove.delete()
        copied_runs = CopiedValidations.objects.all()
        assert len(copied_runs) == 0<|MERGE_RESOLUTION|>--- conflicted
+++ resolved
@@ -153,7 +153,7 @@
                         length = len(values)
                         assert length > 0, 'Variable {} has no entries'.format(m_var.name)
                     else:
-                        assert len(values) == length, 'Variable {} doesn\'t match other variables in length'.format(
+                        assert len(values) == length, 'Variable q{} doesn\'t match other variables in length'.format(
                             m_var.name)
                     self.__logger.debug(f'Length {m_var.name} are {length}')
 
@@ -330,11 +330,6 @@
             if config == run.reference_configuration:
                 config.filters.add(DataFilter.objects.get(name='FIL_ISMN_GOOD'))
             else:
-<<<<<<< HEAD
-=======
-                if config.dataset.short_name == 'C3S_combined':
-                    config.filters.add(DataFilter.objects.get(name='FIL_C3S_FLAG_0'))
->>>>>>> 32c2199e
                 config.filters.add(DataFilter.objects.get(name='FIL_ALL_VALID_RANGE'))
 
             config.save()
@@ -1528,11 +1523,6 @@
             config.filters.add(DataFilter.objects.get(name='FIL_ALL_VALID_RANGE'))
             if config.dataset.short_name == globals.ISMN:
                 config.filters.add(DataFilter.objects.get(name='FIL_ISMN_GOOD'))
-<<<<<<< HEAD
-=======
-            if config.dataset.short_name == globals.C3SC:
-                config.filters.add(DataFilter.objects.get(name='FIL_C3S_FLAG_0'))
->>>>>>> 32c2199e
             print('old one', config.dataset == globals.ISMN, config, config.filters.all())
 
         pfilter = ParametrisedFilter(filter=DataFilter.objects.get(name='FIL_ISMN_NETWORKS'), parameters='SCAN', \
@@ -1672,11 +1662,6 @@
             new_config.filters.add(DataFilter.objects.get(name='FIL_ALL_VALID_RANGE'))
             if new_config.dataset.short_name == globals.ISMN:
                 new_config.filters.add(DataFilter.objects.get(name='FIL_ISMN_GOOD'))
-<<<<<<< HEAD
-=======
-            if new_config.dataset.short_name == globals.C3SC:
-                new_config.filters.add(DataFilter.objects.get(name='FIL_C3S_FLAG_0'))
->>>>>>> 32c2199e
 
             new_config.save()
 
