--- conflicted
+++ resolved
@@ -20,16 +20,12 @@
 
 from validator.validation.validation import compare_validation_runs, copy_validationrun
 
+User = get_user_model()
 from django.test import TestCase
 from django.test.utils import override_settings
 from pytz import UTC
 
-<<<<<<< HEAD
-import validator.validation as val
-from validator.models import CopiedValidations
-=======
 from django.conf import settings
->>>>>>> 450018ef
 from validator.models import DataFilter
 from validator.models import DataVariable
 from validator.models import Dataset
@@ -37,12 +33,6 @@
 from validator.models import DatasetVersion
 from validator.models import ParametrisedFilter
 from validator.models import ValidationRun
-<<<<<<< HEAD
-from validator.tests.auxiliary_functions import generate_default_validation, \
-    generate_default_validation_triple_coll, generate_ismn_nonref_validation
-from validator.tests.testutils import set_dataset_paths
-from validator.validation import globals
-=======
 from validator.models import CopiedValidations
 from validator.tests.auxiliary_functions import (
     generate_default_validation,
@@ -53,18 +43,10 @@
 from validator.tests.testutils import set_dataset_paths
 from validator.validation import globals
 import validator.validation as val
->>>>>>> 450018ef
 from validator.validation.batches import _geographic_subsetting, create_upscaling_lut
 from validator.validation.globals import METRICS, TC_METRICS
 from validator.validation.globals import OUTPUT_FOLDER
-from validator.views.validation import _compare_validation_runs
 from django.shortcuts import get_object_or_404
-<<<<<<< HEAD
-from validator.tests.auxiliary_functions import generate_default_validation, generate_default_validation_triple_coll
-
-User = get_user_model()
-=======
->>>>>>> 450018ef
 
 @override_settings(CELERY_TASK_EAGER_PROPAGATES=True,
                    CELERY_TASK_ALWAYS_EAGER=True)
@@ -945,11 +927,7 @@
             ParametrisedFilter(filter=DataFilter.objects.get(name="FIL_ISMN_NETWORKS"), parameters="COSMOS"),
             ParametrisedFilter(filter=DataFilter.objects.get(name="FIL_ISMN_DEPTH"), parameters="0.0,0.1")
         ]
-<<<<<<< HEAD
-        msk_reader = val.setup_filtering(
-=======
         msk_reader, read_name, read_kwargs  = val.setup_filtering(
->>>>>>> 450018ef
             ismn_reader,
             data_filters,
             param_filters,
