import errno
import fnmatch
import logging
import os
import shutil
import time
from datetime import datetime
from os import path
from re import IGNORECASE  # @UnresolvedImport
from re import search as regex_search
from zipfile import ZipFile

import netCDF4
import numpy as np
import pandas as pd
import pytest
from dateutil.tz import tzlocal
from django.conf import settings
from django.contrib.auth import get_user_model

from validator.validation.validation import compare_validation_runs, copy_validationrun

from django.test import TestCase
from django.test.utils import override_settings
from pytz import UTC

from django.conf import settings
from validator.models import DataFilter
from validator.models import DataVariable
from validator.models import Dataset
from validator.models import DatasetConfiguration
from validator.models import DatasetVersion
from validator.models import ParametrisedFilter
from validator.models import ValidationRun
from validator.models import CopiedValidations
from validator.tests.auxiliary_functions import (
    generate_default_validation,
    generate_default_validation_triple_coll,
<<<<<<< HEAD
    generate_ismn_nonref_validation,
    generate_default_validation_hires,
=======
    generate_ismn_upscaling_validation,
>>>>>>> 69eddafc
)
from validator.tests.testutils import set_dataset_paths
from validator.validation import globals
import validator.validation as val
from validator.validation.batches import _geographic_subsetting, create_upscaling_lut
from validator.validation.globals import METRICS, TC_METRICS
from validator.validation.globals import OUTPUT_FOLDER
from django.shortcuts import get_object_or_404
<<<<<<< HEAD
=======

User = get_user_model()

>>>>>>> 69eddafc

@override_settings(CELERY_TASK_EAGER_PROPAGATES=True,
                   CELERY_TASK_ALWAYS_EAGER=True)
class TestValidation(TestCase):
    fixtures = ['variables', 'versions', 'datasets', 'filters']
    hawaii_coordinates = [18.16464, -158.79638, 22.21588, -155.06103]

    __logger = logging.getLogger(__name__)

    def setUp(self):
        self.metrics = ['gpi', 'lon', 'lat'] + list(METRICS.keys())
        self.tcol_metrics = list(TC_METRICS.keys())

        self.user_data = {
            'username': 'testuser',
            'password': 'secret',
            'email': 'noreply@awst.at'
        }
        self.user2_data = {
            'username': 'bojack',
            'password': 'horseman',
            'email': 'bojack@awst.at'
        }

        try:
            self.testuser = User.objects.get(username=self.user_data['username'])
            self.testuser2 = User.objects.get(username=self.user2_data['username'])
        except User.DoesNotExist:
            self.testuser = User.objects.create_user(**self.user_data)
            self.testuser2 = User.objects.create_user(**self.user2_data)

        try:
            os.makedirs(val.OUTPUT_FOLDER)
        except OSError as e:
            if e.errno != errno.EEXIST:
                raise

        set_dataset_paths()

    ## check output of validation
    def check_results(self, run, is_tcol_run=False):
        assert run is not None
        assert run.end_time is not None
        assert run.end_time > run.start_time
        assert run.total_points > 0
        assert run.error_points >= 0
        assert run.ok_points >= 0

        assert run.output_file

        outdir = os.path.dirname(run.output_file.path)

        n_datasets = run.dataset_configurations.count()

        tcol_metrics = self.tcol_metrics if is_tcol_run else []
        pair_metrics = [m for m in list(METRICS.keys()) if m.lower() != 'n_obs']
        comm_metrics = [m for m in self.metrics if m not in pair_metrics]

        ## check netcdf output
        length = -1
        num_vars = -1
        with netCDF4.Dataset(run.output_file.path, mode='r') as ds:
            assert ds.qa4sm_version == settings.APP_VERSION
            assert ds.qa4sm_env_url == settings.ENV_FILE_URL_TEMPLATE.format(settings.APP_VERSION)
            assert str(run.id) in ds.url
            assert settings.SITE_URL in ds.url

            ## check the metrics contained in the file
            for metric in self.metrics + tcol_metrics:  # we dont test lon, lat, time etc.
                ## This gets all variables in the netcdf file that start with the name of the current metric
                if metric in tcol_metrics:
                    metric_vars = ds.get_variables_by_attributes(
                        name=lambda v: regex_search(r'^{}(.+?_between|$)'.format(metric), v, IGNORECASE) is not None)
                else:
                    metric_vars = ds.get_variables_by_attributes(
                        name=lambda v: regex_search(r'^{}(_between|$)'.format(metric), v, IGNORECASE) is not None)

                self.__logger.debug(f'Metric variables for metric {metric} are {[m.name for m in metric_vars]}')

                ## check that all metrics have the same number of variables (depends on number of input datasets)
                if metric in comm_metrics:
                    num_vars = 1
                elif metric in pair_metrics:
                    num_vars = n_datasets - 1
                elif metric in tcol_metrics:
                    # for this testcase CIs via bootstrapping are activated, so
                    # for every metric there's the value and lower and upper CI
                    # values.
                    num_vars = (n_datasets - 1) * 3
                else:
                    raise ValueError(f"Unknown metric {metric}")

                assert len(metric_vars) > 0, 'No variables containing metric {}'.format(metric)
                assert len(
                    metric_vars) == num_vars, 'Number of variables for metric {} doesn\'t match number for other metrics'.format(
                    metric)

                ## check the values of the variables for formal criteria (not empty, matches lenght of other variables, doesn't have too many NaNs)
                for m_var in metric_vars:
                    values = m_var[:]
                    assert values is not None

                    if length == -1:
                        length = len(values)
                        assert length > 0, 'Variable {} has no entries'.format(m_var.name)
                    else:
                        assert len(values) == length, 'Variable {} doesn\'t match other variables in length'.format(
                            m_var.name)
                    self.__logger.debug(f'Length {m_var.name} are {length}')

                    nan_ratio = np.sum(np.isnan(values.data)) / float(len(values))
                    assert nan_ratio <= 0.35, 'Variable {} has too many NaNs. Ratio: {}'.format(metric, nan_ratio)

            if (run.interval_from is None):
                assert ds.val_interval_from == "N/A", 'Wrong validation config attribute. [interval_from]'
            else:
                assert ds.val_interval_from == run.interval_from.strftime(
                    '%Y-%m-%d %H:%M'), 'Wrong validation config attribute. [interval_from]'

            if (run.interval_to is None):
                assert ds.val_interval_to == "N/A", 'Wrong validation config attribute. [interval_to]'
            else:
                assert ds.val_interval_to == run.interval_to.strftime(
                    '%Y-%m-%d %H:%M'), 'Wrong validation config attribute. [interval_to]'

            assert run.anomalies == ds.val_anomalies, 'Wrong validation config attribute. [anomalies]'
            if (run.anomalies == ValidationRun.CLIMATOLOGY):
                assert ds.val_anomalies_from == run.anomalies_from.strftime(
                    '%Y-%m-%d %H:%M'), 'Anomalies baseline start wrong'
                assert ds.val_anomalies_to == run.anomalies_to.strftime(
                    '%Y-%m-%d %H:%M'), 'Anomalies baseline end wrong'
            else:
                assert 'val_anomalies_from' not in ds.ncattrs(), 'Anomalies baseline period start should not be set'
                assert 'val_anomalies_to' not in ds.ncattrs(), 'Anomalies baseline period end should not be set'

            if all(x is not None for x in [run.min_lat, run.min_lon, run.max_lat, run.max_lon]):
                assert ds.val_spatial_subset == "[{}, {}, {}, {}]".format(run.min_lat, run.min_lon, run.max_lat,
                                                                          run.max_lon)

            i = 0
            for dataset_config in run.dataset_configurations.all():

                if ((run.reference_configuration) and
                        (dataset_config.id == run.reference_configuration.id)):
                    d_index = 0
                else:
                    i += 1
                    d_index = i

                ds_name = 'val_dc_dataset' + str(d_index)
                stored_dataset = ds.getncattr(ds_name)
                stored_version = ds.getncattr('val_dc_version' + str(d_index))
                stored_variable = ds.getncattr('val_dc_variable' + str(d_index))
                stored_filters = ds.getncattr('val_dc_filters' + str(d_index))

                stored_dataset_pretty = ds.getncattr('val_dc_dataset_pretty_name' + str(d_index))
                stored_version_pretty = ds.getncattr('val_dc_version_pretty_name' + str(d_index))
                stored_variable_pretty = ds.getncattr('val_dc_variable_pretty_name' + str(d_index))

                # check dataset, version, variable
                assert stored_dataset == dataset_config.dataset.short_name, 'Wrong dataset config attribute. [dataset]'
                assert stored_version == dataset_config.version.short_name, 'Wrong dataset config attribute. [version]'
                assert stored_variable == dataset_config.variable.short_name, 'Wrong dataset config attribute. [variable]'

                assert stored_dataset_pretty == dataset_config.dataset.pretty_name, 'Wrong dataset config attribute. [dataset pretty name]'
                assert stored_version_pretty == dataset_config.version.pretty_name, 'Wrong dataset config attribute. [version pretty name]'
                assert stored_variable_pretty == dataset_config.variable.pretty_name, 'Wrong dataset config attribute. [variable pretty name]'

                # check filters
                if not dataset_config.filters.all() and not dataset_config.parametrisedfilter_set.all():
                    assert stored_filters == 'N/A', 'Wrong dataset config filters (should be none)'
                else:
                    assert stored_filters, 'Wrong dataset config filters (shouldn\'t be empty)'
                    for fil in dataset_config.filters.all():
                        assert fil.description in stored_filters, 'Wrong dataset config filters'
                    for pfil in dataset_config.parametrisedfilter_set.all():
                        assert pfil.filter.description in stored_filters, 'Wrong dataset config parametrised filters'
                        assert pfil.parameters in stored_filters, 'Wrong dataset config parametrised filters: no parameters'

                # check reference
                if dataset_config.id == run.reference_configuration.id:
                    assert ds.val_ref == ds_name, 'Wrong validation config attribute. [reference_configuration]'

                    if run.reference_configuration.dataset.short_name != "ISMN":
                        assert ds.val_resolution == run.reference_configuration.dataset.resolution["value"]
                        assert ds.val_resolution_unit == run.reference_configuration.dataset.resolution["unit"]

                if dataset_config.id == run.scaling_ref.id:
                    assert ds.val_scaling_ref == ds_name, 'Wrong validation config attribute. [scaling_ref]'

            assert ds.val_scaling_method == run.scaling_method, ' Wrong validation config attribute. [scaling_method]'

        # check zipfile of graphics
        zipfile = os.path.join(outdir, 'graphs.zip')
        assert os.path.isfile(zipfile)
        with ZipFile(zipfile, 'r') as myzip:
            assert myzip.testzip() is None

        # check diagrams
        boxplot_pngs = [x for x in os.listdir(outdir) if fnmatch.fnmatch(x, 'boxplot*.png')]
        self.__logger.debug(boxplot_pngs)
        assert len(boxplot_pngs) == len(globals.METRICS.keys()) + (len(tcol_metrics) * (n_datasets - 1))

        overview_pngs = [x for x in os.listdir(outdir) if fnmatch.fnmatch(x, 'overview*.png')]
        self.__logger.debug(overview_pngs)
        # n_obs + one for each data set for all other metrics
        assert len(overview_pngs) == 1 + ((len(pair_metrics) + len(tcol_metrics)) * (n_datasets - 1))

    ## delete output of test validations, clean up after ourselves
    def delete_run(self, run):
        # let's see if the output file gets cleaned up when the model is deleted

        ncfile = run.output_file.path
        outdir = os.path.dirname(ncfile)
        assert os.path.isfile(ncfile)
        run.delete()
        assert not os.path.exists(outdir)

    @pytest.mark.filterwarnings(
        "ignore:No results for gpi:UserWarning")  # ignore pytesmo warnings about missing results
    @pytest.mark.filterwarnings(
        "ignore:read_ts is deprecated, please use read instead:DeprecationWarning")  # ignore pytesmo warnings about read_ts
    def test_validation(self):
        run = generate_default_validation()
        run.user = self.testuser

        # run.scaling_ref = ValidationRun.SCALE_REF
        run.scaling_method = ValidationRun.BETA_SCALING  # cdf matching

        run.interval_from = datetime(1978, 1, 1, tzinfo=UTC)
        run.interval_to = datetime(2018, 12, 31, tzinfo=UTC)

        run.save()

        for config in run.dataset_configurations.all():
            if config == run.reference_configuration:
                config.filters.add(DataFilter.objects.get(name='FIL_ISMN_GOOD'))
            else:
                config.filters.add(DataFilter.objects.get(name='FIL_C3S_FLAG_0'))
                config.filters.add(DataFilter.objects.get(name='FIL_ALL_VALID_RANGE'))

            config.save()

        pfilter = ParametrisedFilter(filter=DataFilter.objects.get(name='FIL_ISMN_NETWORKS'), parameters='SCAN', \
                                     dataset_config=run.reference_configuration)
        pfilter.save()
        # add filterring according to depth_range with the default values:
        pfilter = ParametrisedFilter(filter=DataFilter.objects.get(name="FIL_ISMN_DEPTH"), parameters="0.0,0.1", \
                                     dataset_config=run.reference_configuration)
        pfilter.save()

        run_id = run.id

        ## run the validation
        val.run_validation(run_id)
        new_run = ValidationRun.objects.get(pk=run_id)

        assert new_run.total_points == 9  # 9 ismn stations in hawaii testdata
        assert new_run.error_points == 0
        assert new_run.ok_points == 9

        self.check_results(new_run)
        self.delete_run(new_run)

    @pytest.mark.filterwarnings(
        "ignore:No results for gpi:UserWarning")  # ignore pytesmo warnings about missing results
    @pytest.mark.filterwarnings(
        "ignore:read_ts is deprecated, please use read instead:DeprecationWarning")  # ignore pytesmo warnings about read_ts
    def test_validation_tcol(self):
        run = generate_default_validation_triple_coll()
        run.user = self.testuser

        # run.scaling_ref = ValidationRun.SCALE_REF
        run.scaling_method = ValidationRun.BETA_SCALING  # cdf matching

        run.interval_from = datetime(1978, 1, 1, tzinfo=UTC)
        run.interval_to = datetime(2018, 12, 31, tzinfo=UTC)

        run.save()

        for config in run.dataset_configurations.all():
            if config == run.reference_configuration:
                config.filters.add(DataFilter.objects.get(name='FIL_ISMN_GOOD'))
            else:
                if config.dataset.short_name == 'C3S':
                    config.filters.add(DataFilter.objects.get(name='FIL_C3S_FLAG_0'))
                config.filters.add(DataFilter.objects.get(name='FIL_ALL_VALID_RANGE'))

            config.save()

        pfilter = ParametrisedFilter(filter=DataFilter.objects.get(name='FIL_ISMN_NETWORKS'), parameters='SCAN', \
                                     dataset_config=run.reference_configuration)
        pfilter.save()

        # add filterring according to depth_range with the default values:
        pfilter = ParametrisedFilter(filter=DataFilter.objects.get(name="FIL_ISMN_DEPTH"), parameters="0.0,0.1", \
                                     dataset_config=run.reference_configuration)
        pfilter.save()

        run_id = run.id

        ## run the validation
        val.run_validation(run_id)
        new_run = ValidationRun.objects.get(pk=run_id)

        assert new_run.total_points == 9  # 9 ismn stations in hawaii testdata
        assert new_run.error_points == 0
        assert new_run.ok_points == 9

        self.check_results(new_run, is_tcol_run=True)
        self.delete_run(new_run)

    @pytest.mark.filterwarnings(
        "ignore:No results for gpi:UserWarning")  # ignore pytesmo warnings about missing results
    @pytest.mark.filterwarnings(
        "ignore:read_ts is deprecated, please use read instead:DeprecationWarning")  # ignore pytesmo warnings about read_ts
    def test_validation_empty_network(self):
        run = generate_default_validation()
        run.user = self.testuser

        # run.scaling_ref = ValidationRun.SCALE_REF
        run.scaling_method = ValidationRun.BETA_SCALING  # cdf matching

        run.interval_from = datetime(1978, 1, 1, tzinfo=UTC)
        run.interval_to = datetime(2018, 12, 31, tzinfo=UTC)

        run.save()

        for config in run.dataset_configurations.all():
            if config == run.reference_configuration:
                config.filters.add(DataFilter.objects.get(name='FIL_ISMN_GOOD'))
            else:
                config.filters.add(DataFilter.objects.get(name='FIL_C3S_FLAG_0'))
                config.filters.add(DataFilter.objects.get(name='FIL_ALL_VALID_RANGE'))

            config.save()

        # add filterring according to depth_range with values which cause that there is no points anymore:
        pfilter = ParametrisedFilter(filter=DataFilter.objects.get(name="FIL_ISMN_DEPTH"), parameters="0.1,0.2", \
                                     dataset_config=run.reference_configuration)
        pfilter.save()

        run_id = run.id

        ## run the validation
        val.run_validation(run_id)

        new_run = ValidationRun.objects.get(pk=run_id)

        assert new_run.total_points == 0
        assert new_run.error_points == 0
        assert new_run.ok_points == 0

    @pytest.mark.filterwarnings("ignore:No results for gpi:UserWarning")
    @pytest.mark.filterwarnings("ignore:No data for:UserWarning")
    @pytest.mark.long_running
    def test_validation_gldas_ref(self):
        run = generate_default_validation()
        run.user = self.testuser

        run.reference_configuration.dataset = Dataset.objects.get(short_name='GLDAS')
        run.reference_configuration.version = DatasetVersion.objects.get(short_name='GLDAS_NOAH025_3H_2_1')
        run.reference_configuration.variable = DataVariable.objects.get(short_name='GLDAS_SoilMoi0_10cm_inst')
        run.reference_configuration.filters.add(DataFilter.objects.get(name='FIL_ALL_VALID_RANGE'))
        run.reference_configuration.filters.add(DataFilter.objects.get(name='FIL_GLDAS_UNFROZEN'))
        run.reference_configuration.save()

        run.interval_from = datetime(2017, 1, 1, tzinfo=UTC)
        run.interval_to = datetime(2018, 1, 1, tzinfo=UTC)
        run.min_lat = self.hawaii_coordinates[0]
        run.min_lon = self.hawaii_coordinates[1]
        run.max_lat = self.hawaii_coordinates[2]
        run.max_lon = self.hawaii_coordinates[3]

        run.save()

        for config in run.dataset_configurations.all():
            if config != run.reference_configuration:
                config.filters.add(DataFilter.objects.get(name='FIL_C3S_FLAG_0'))
                config.filters.add(DataFilter.objects.get(name='FIL_ALL_VALID_RANGE'))
            config.save()

        run_id = run.id

        ## run the validation
        val.run_validation(run_id)

        new_run = ValidationRun.objects.get(pk=run_id)

        assert new_run

        assert new_run.total_points == 19
        assert new_run.error_points == 0
        assert new_run.ok_points == 19
        self.check_results(new_run)
        self.delete_run(new_run)

    @pytest.mark.long_running
    def test_validation_ccip_ref(self):
        run = generate_default_validation()
        run.user = self.testuser

        run.reference_configuration.dataset = Dataset.objects.get(short_name=globals.CCIP)
        run.reference_configuration.version = DatasetVersion.objects.get(short_name=globals.ESA_CCI_SM_P_V05_2)
        run.reference_configuration.variable = DataVariable.objects.get(short_name=globals.ESA_CCI_SM_P_sm)
        run.reference_configuration.filters.add(DataFilter.objects.get(name='FIL_ALL_VALID_RANGE'))

        run.reference_configuration.save()

        run.interval_from = datetime(2000, 1, 1, tzinfo=UTC)
        run.interval_to = datetime(2005, 1, 1, tzinfo=UTC)
        run.min_lat = self.hawaii_coordinates[0]
        run.min_lon = self.hawaii_coordinates[1]
        run.max_lat = self.hawaii_coordinates[2]
        run.max_lon = self.hawaii_coordinates[3]

        run.save()

        for config in run.dataset_configurations.all():
            if config != run.reference_configuration:
                #                 config.filters.add(DataFilter.objects.get(name='FIL_C3S_FLAG_0'))
                config.filters.add(DataFilter.objects.get(name='FIL_ALL_VALID_RANGE'))
            config.save()

        run_id = run.id
        print(run_id)

        ## run the validation
        val.run_validation(run_id)

        new_run = ValidationRun.objects.get(pk=run_id)
        print(new_run)
        assert new_run

        assert new_run.total_points == 24, "Number of gpis is off"
        assert new_run.error_points == 0, "Too many error gpis"
        assert new_run.ok_points == 24, "OK points are off"
        self.check_results(new_run)
        self.delete_run(new_run)

    @pytest.mark.long_running
    def test_validation_ccia_ref(self):
        run = generate_default_validation()
        run.user = self.testuser

        run.reference_configuration.dataset = Dataset.objects.get(short_name=globals.CCIA)
        run.reference_configuration.version = DatasetVersion.objects.get(short_name=globals.ESA_CCI_SM_A_V06_1)
        run.reference_configuration.variable = DataVariable.objects.get(short_name=globals.ESA_CCI_SM_A_sm)
        run.reference_configuration.filters.add(DataFilter.objects.get(name='FIL_ALL_VALID_RANGE'))

        run.reference_configuration.save()

        run.interval_from = datetime(2000, 1, 1, tzinfo=UTC)
        run.interval_to = datetime(2005, 1, 1, tzinfo=UTC)
        run.min_lat = self.hawaii_coordinates[0]
        run.min_lon = self.hawaii_coordinates[1]
        run.max_lat = self.hawaii_coordinates[2]
        run.max_lon = self.hawaii_coordinates[3]

        run.save()

        for config in run.dataset_configurations.all():
            if config != run.reference_configuration:
                #                 config.filters.add(DataFilter.objects.get(name='FIL_C3S_FLAG_0'))
                config.filters.add(DataFilter.objects.get(name='FIL_ALL_VALID_RANGE'))
            config.save()

        run_id = run.id
        print(run_id)

        ## run the validation
        val.run_validation(run_id)

        new_run = ValidationRun.objects.get(pk=run_id)
        print(new_run)
        assert new_run

        assert new_run.total_points == 24, "Number of gpis is off"
        assert new_run.error_points == 0, "Too many error gpis"
        assert new_run.ok_points == 24, "OK points are off"
        self.check_results(new_run)
        self.delete_run(new_run)

    @pytest.mark.long_running
    def test_validation_smap_ref(self):
        run = generate_default_validation()
        run.user = self.testuser

        run.reference_configuration.dataset = Dataset.objects.get(short_name=globals.SMAP)
        run.reference_configuration.version = DatasetVersion.objects.get(short_name=globals.SMAP_V5_PM)
        run.reference_configuration.variable = DataVariable.objects.get(short_name=globals.SMAP_soil_moisture)
        run.reference_configuration.filters.add(DataFilter.objects.get(name='FIL_ALL_VALID_RANGE'))

        run.reference_configuration.save()

        run.interval_from = datetime(2017, 1, 1, tzinfo=UTC)
        run.interval_to = datetime(2018, 1, 1, tzinfo=UTC)

        run.min_lat = self.hawaii_coordinates[0]
        run.min_lon = self.hawaii_coordinates[1]
        run.max_lat = self.hawaii_coordinates[2]
        run.max_lon = self.hawaii_coordinates[3]

        run.save()

        for config in run.dataset_configurations.all():
            if config != run.reference_configuration:
                config.filters.add(DataFilter.objects.get(name='FIL_ALL_VALID_RANGE'))
            config.save()

        run_id = run.id

        # run the validation
        val.run_validation(run_id)

        new_run = ValidationRun.objects.get(pk=run_id)
        print(new_run)
        assert new_run

        assert new_run.total_points == 140, "Number of gpis is off"
        assert new_run.error_points == 0, "Too many error gpis"
        assert new_run.ok_points == 140, "OK points are off"
        self.check_results(new_run)
        self.delete_run(new_run)

    @pytest.mark.long_running
    def test_validation_ascat_ref(self):
        run = generate_default_validation()
        run.user = self.testuser

        run.reference_configuration.dataset = Dataset.objects.get(short_name=globals.ASCAT)
        run.reference_configuration.version = DatasetVersion.objects.get(short_name=globals.ASCAT_H113)
        run.reference_configuration.variable = DataVariable.objects.get(short_name=globals.ASCAT_sm)
        run.reference_configuration.filters.add(DataFilter.objects.get(name='FIL_ALL_VALID_RANGE'))

        run.reference_configuration.save()

        run.interval_from = datetime(2017, 1, 1, tzinfo=UTC)
        run.interval_to = datetime(2018, 1, 1, tzinfo=UTC)
        # different window is used here, because for the default one there is too much memory needed to create and save
        # plots
        run.min_lat = 20.32
        run.min_lon = -157.47
        run.max_lat = 21.33
        run.max_lon = -155.86

        run.save()

        for config in run.dataset_configurations.all():
            if config != run.reference_configuration:
                #                 config.filters.add(DataFilter.objects.get(name='FIL_C3S_FLAG_0'))
                config.filters.add(DataFilter.objects.get(name='FIL_ALL_VALID_RANGE'))
            config.save()

        run_id = run.id
        ## run the validation
        val.run_validation(run_id)

        new_run = ValidationRun.objects.get(pk=run_id)
        print(new_run)
        assert new_run

        assert new_run.total_points == 15, "Number of gpis is off"
        assert new_run.error_points == 0, "Too many error gpis"
        assert new_run.ok_points == 15, "OK points are off"
        self.check_results(new_run)
        self.delete_run(new_run)

    @pytest.mark.long_running
    def test_validation_c3s_ref(self):
        run = generate_default_validation()
        run.user = self.testuser

        run.reference_configuration.dataset = Dataset.objects.get(short_name=globals.C3S)
        run.reference_configuration.version = DatasetVersion.objects.get(short_name=globals.C3S_V202012)
        run.reference_configuration.variable = DataVariable.objects.get(short_name=globals.C3S_sm)
        run.reference_configuration.filters.add(DataFilter.objects.get(name='FIL_ALL_VALID_RANGE'))

        run.reference_configuration.save()

        run.interval_from = datetime(2017, 1, 1, tzinfo=UTC)
        run.interval_to = datetime(2018, 1, 1, tzinfo=UTC)
        run.min_lat = self.hawaii_coordinates[0]
        run.min_lon = self.hawaii_coordinates[1]
        run.max_lat = self.hawaii_coordinates[2]
        run.max_lon = self.hawaii_coordinates[3]

        run.save()

        for config in run.dataset_configurations.all():
            if config != run.reference_configuration:
                #                 config.filters.add(DataFilter.objects.get(name='FIL_C3S_FLAG_0'))
                config.filters.add(DataFilter.objects.get(name='FIL_ALL_VALID_RANGE'))
            config.save()

        run_id = run.id

        ## run the validation
        val.run_validation(run_id)

        new_run = ValidationRun.objects.get(pk=run_id)
        print(new_run)
        assert new_run

        assert new_run.total_points == 24, "Number of gpis is off"
        assert new_run.error_points == 0, "Too many error gpis"
        assert new_run.ok_points == 24, "OK points are off"
        self.check_results(new_run)
        self.delete_run(new_run)

    @pytest.mark.long_running
    def test_validation_era5_ref(self):
        run = generate_default_validation()
        run.user = self.testuser

        run.reference_configuration.dataset = Dataset.objects.get(short_name=globals.ERA5)
        run.reference_configuration.version = DatasetVersion.objects.get(short_name=globals.ERA5_20190613)
        run.reference_configuration.variable = DataVariable.objects.get(short_name=globals.ERA5_sm)
        run.reference_configuration.filters.add(DataFilter.objects.get(name='FIL_ALL_VALID_RANGE'))
        #        run.reference_configuration.filters.add(DataFilter.objects.get(name='FIL_ERA5_TEMP_UNFROZEN'))

        run.reference_configuration.save()

        run.interval_from = datetime(2017, 1, 1, tzinfo=UTC)
        run.interval_to = datetime(2018, 1, 1, tzinfo=UTC)
        run.min_lat = self.hawaii_coordinates[0]
        run.min_lon = self.hawaii_coordinates[1]
        run.max_lat = self.hawaii_coordinates[2]
        run.max_lon = self.hawaii_coordinates[3]

        run.save()

        for config in run.dataset_configurations.all():
            if config != run.reference_configuration:
                #                 config.filters.add(DataFilter.objects.get(name='FIL_C3S_FLAG_0'))
                config.filters.add(DataFilter.objects.get(name='FIL_ALL_VALID_RANGE'))
            config.save()

        run_id = run.id

        ## run the validation
        val.run_validation(run_id)

        new_run = ValidationRun.objects.get(pk=run_id)

        assert new_run, "Didn't find validation in database"

        assert new_run.total_points == 11, "Number of gpis is off"
        assert new_run.error_points == 0, "Too many error gpis"
        assert new_run.ok_points == 11, "OK points are off"
        self.check_results(new_run)
        self.delete_run(new_run)

    @pytest.mark.filterwarnings(
        "ignore:No results for gpi:UserWarning")  # ignore pytesmo warnings about missing results
    @pytest.mark.long_running
    def test_validation_ascat(self):
        run = generate_default_validation()
        run.user = self.testuser

        for config in run.dataset_configurations.all():
            if config != run.reference_configuration:
                config.dataset = Dataset.objects.get(short_name='ASCAT')
                config.version = DatasetVersion.objects.get(short_name='ASCAT_H113')
                config.variable = DataVariable.objects.get(short_name='ASCAT_sm')
                config.filters.clear()
                config.save()

        # run.scaling_ref = ValidationRun.SCALE_REF
        run.scaling_method = ValidationRun.BETA_SCALING  # cdf matching

        run.interval_from = datetime(1978, 1, 1, tzinfo=UTC)
        run.interval_to = datetime(2018, 1, 1, tzinfo=UTC)

        run.save()

        run_id = run.id

        ## run the validation
        val.run_validation(run_id)

        new_run = ValidationRun.objects.get(pk=run_id)

        assert new_run.total_points == 9
        assert new_run.error_points == 0
        assert new_run.ok_points == 9
        self.check_results(new_run)
        self.delete_run(new_run)

    # test the validation with no changes to the default validation parameters
    def test_validation_default(self):
        ## create default validation object
        run = generate_default_validation()
        run.user = self.testuser

        run.save()
        run_id = run.id

        ## run the validation
        val.run_validation(run_id)

        ## fetch results from db
        new_run = ValidationRun.objects.get(pk=run_id)

        assert new_run.total_points == 9
        assert new_run.error_points == 0
        assert new_run.ok_points == 9
        self.check_results(new_run)
        self.delete_run(new_run)

    @pytest.mark.long_running
    def test_validation_anomalies_moving_avg(self):
        run = generate_default_validation()
        run.user = self.testuser
        run.anomalies = ValidationRun.MOVING_AVG_35_D
        run.save()

        run.reference_configuration.filters.add(DataFilter.objects.get(name='FIL_ALL_VALID_RANGE'))
        run.reference_configuration.save()
        for config in run.dataset_configurations.all():
            if config != run.reference_configuration:
                config.filters.add(DataFilter.objects.get(name='FIL_ALL_VALID_RANGE'))
            config.save()

        run_id = run.id

        ## run the validation
        val.run_validation(run_id)

        new_run = ValidationRun.objects.get(pk=run_id)

        assert new_run
        assert new_run.total_points == 9
        assert new_run.error_points == 0
        assert new_run.ok_points == 9
        self.check_results(new_run)
        self.delete_run(new_run)

    @pytest.mark.long_running
    def test_validation_anomalies_climatology(self):
        run = generate_default_validation()
        run.user = self.testuser
        run.anomalies = ValidationRun.CLIMATOLOGY
        # make sure there is data for the climatology time period!
        run.anomalies_from = datetime(1978, 1, 1, tzinfo=UTC)
        run.anomalies_to = datetime(2018, 12, 31, 23, 59, 59)
        run.save()

        run.reference_configuration.filters.add(DataFilter.objects.get(name='FIL_ALL_VALID_RANGE'))
        run.reference_configuration.save()
        for config in run.dataset_configurations.all():
            if config != run.reference_configuration:
                config.filters.add(DataFilter.objects.get(name='FIL_ALL_VALID_RANGE'))
            config.save()

        run_id = run.id

        # run the validation
        val.run_validation(run_id)

        new_run = ValidationRun.objects.get(pk=run_id)

        assert new_run
        self.check_results(new_run)
        self.delete_run(new_run)

<<<<<<< HEAD
=======
    def test_nc_attributes(self):
        """
        Test correctness and completedness of netCDF attributes in the output file;
        a validation that doesn't involve ISMN ref is used to check the resolution attributes
        """
        run = generate_default_validation()
        run.user = self.testuser

        # need validation without ISMN as referebce to check resolution attributes
        run.reference_configuration.dataset = Dataset.objects.get(short_name=globals.ERA5)
        run.reference_configuration.version = DatasetVersion.objects.get(short_name=globals.ERA5_20190613)
        run.reference_configuration.variable = DataVariable.objects.get(short_name=globals.ERA5_sm)
        run.reference_configuration.filters.add(DataFilter.objects.get(name='FIL_ALL_VALID_RANGE'))

        run.reference_configuration.save()

        run.interval_from = datetime(2017, 1, 1, tzinfo=UTC)
        run.interval_to = datetime(2018, 1, 1, tzinfo=UTC)
        run.min_lat = self.hawaii_coordinates[0]
        run.min_lon = self.hawaii_coordinates[1]
        run.max_lat = self.hawaii_coordinates[2]
        run.max_lon = self.hawaii_coordinates[3]

        run.save()
        run_id = run.id
        # run the validation
        val.run_validation(run_id)

        new_run = ValidationRun.objects.get(pk=run_id)

        self.check_results(new_run)
        self.delete_run(new_run)

>>>>>>> 69eddafc
    def test_c3s_validation_upscaling(self):
        """
        Test a validation of CCIP with ISMN as non-reference, and upscaling option active. All ISMN points are averaged
        and the results should produce 16 points (original c3s points); results are checked with `check_results`
        """
<<<<<<< HEAD
        run = generate_ismn_nonref_validation()
=======
        run = generate_ismn_upscaling_validation()
>>>>>>> 69eddafc
        run.user = self.testuser

        # hawaii bounding box
        run.min_lat = 18.625  # ll
        run.min_lon = -156.375  # ll
        run.max_lat = 20.375  # ur
        run.max_lon = -154.625  # ur

        # NOTE: ISMN non-reference points need to use one of the upscaling methods
        run.upscaling_method = "average"

        run.save()
        run_id = run.id
        # run the validation
        val.run_validation(run_id)

        new_run = ValidationRun.objects.get(pk=run_id)
        assert new_run
        assert new_run.total_points == 16
        assert new_run.error_points == 0
        assert new_run.ok_points == 16
        self.check_results(new_run)
        self.delete_run(new_run)

    def validation_upscaling_for_dataset(self, ds, version, variable):
        """
        Generate a test with ISMN as non-reference dataset and the provided dataset, version, variable as reference.
        Test that the results and the output file with the function `check_results`
        """
<<<<<<< HEAD
        run = generate_ismn_nonref_validation()
=======
        run = generate_ismn_upscaling_validation()
>>>>>>> 69eddafc
        run.user = self.testuser

        # NOTE: ISMN non-reference points need to use one of the upscaling methods
        run.upscaling_method = "average"

        # hawaii bounding box
        run.min_lat = 18.625  # ll
        run.min_lon = -156.375  # ll
        run.max_lat = 20.375  # ur
        run.max_lon = -154.625  # ur

        # NOTE: ISMN non-reference points need to use one of the upscaling methods
        run.upscaling = True
        run.reference_configuration.dataset = Dataset.objects.get(short_name=ds)
        run.reference_configuration.version = DatasetVersion.objects.get(short_name=version)
        run.reference_configuration.variable = DataVariable.objects.get(short_name=variable)
        run.save()
        run_id = run.id
        # run the validation
        val.run_validation(run_id)

        new_run = ValidationRun.objects.get(pk=run_id)
        assert new_run
        self.check_results(new_run)
        self.delete_run(new_run)

    @pytest.mark.long_running
    def test_all_datasets_validation_upscaling(self):
        """
        Test a validation for each sat. dataset with ISMN as non-reference, and upscaling option active. Test description
        in the function `validation_upscaling_for_dataset`
        """
        all_datasets = [
            (globals.CCI, globals.ESA_CCI_SM_P_V05_2, globals.ESA_CCI_SM_P_sm),
            (globals.SMAP, globals.SMAP_V5_PM, globals.SMAP_soil_moisture),
            (globals.ASCAT, globals.ASCAT_H113, globals.ASCAT_sm),
            (globals.ERA5, globals.ERA5_20190613, globals.ERA5_sm),
            (globals.GLDAS, globals.GLDAS_NOAH025_3H_2_1, globals.GLDAS_SoilMoi0_10cm_inst)
        ]

        for ds, version, variable in all_datasets:
            self.validation_upscaling_for_dataset(ds, version, variable)

    def test_validation_upscaling_lut(self):
        """
        Test the function `create_upscaling_lut` in validation/batched.py by checking that the lookup table
        hase the expected dataset key and values to average. It also checks that when filters are applied to the
        non-reference dataset, the collected points change; in this case, with filters "COSMOS" and depth 0.0-0.1,
        no station in the ISMN is found
        """
<<<<<<< HEAD
        run = generate_ismn_nonref_validation()
=======
        run = generate_ismn_upscaling_validation()
>>>>>>> 69eddafc
        dataset = Dataset.objects.get(short_name='C3S')
        version = DatasetVersion.objects.get(short_name="C3S_V202012")
        c3s_reader = val.create_reader(dataset, version)
        dataset = Dataset.objects.get(short_name='ISMN')
        version = DatasetVersion.objects.get(short_name="ISMN_V20180712_MINI")
        variable = DataVariable.objects.get(short_name="ISMN_soil_moisture")
        ismn_reader = val.create_reader(dataset, version)
        datasets = {
            "0-C3S": {"class": c3s_reader},
            "1-ISMN": {"class": ismn_reader},
        }

        lut = create_upscaling_lut(
            validation_run=run,
            datasets=datasets,
            ref_name="0-C3S"
        )
        assert list(lut.keys()) == ["1-ISMN"]
        # the exact gpi number might change, so we only check that ismn points are averaged under three c3s pixels
        assert len(lut["1-ISMN"].values()) == 4

        data_filters = [
            DataFilter.objects.get(name="FIL_ALL_VALID_RANGE"),
            DataFilter.objects.get(name="FIL_ISMN_GOOD"),
        ]

        param_filters = [
            ParametrisedFilter(filter=DataFilter.objects.get(name="FIL_ISMN_NETWORKS"), parameters="COSMOS"),
            ParametrisedFilter(filter=DataFilter.objects.get(name="FIL_ISMN_DEPTH"), parameters="0.0,0.1")
        ]
<<<<<<< HEAD
        msk_reader, read_name, read_kwargs  = val.setup_filtering(
=======
        msk_reader, read_name, read_kwargs = val.setup_filtering(
>>>>>>> 69eddafc
            ismn_reader,
            data_filters,
            param_filters,
            dataset,
            variable
        )
        datasets = {
            "0-C3S": {"class": c3s_reader},
            "1-ISMN": {"class": msk_reader},
        }
        lut = create_upscaling_lut(
            validation_run=run,
            datasets=datasets,
            ref_name="0-C3S"
        )
        assert list(lut.keys()) == ["1-ISMN"]
        assert lut["1-ISMN"] == []

    @pytest.mark.long_running
    def test_validation_spatial_subsetting(self):
        run = generate_default_validation()
        run.user = self.testuser

        # hawaii bounding box
        run.min_lat = 18.625  # ll
        run.min_lon = -156.375  # ll
        run.max_lat = 20.375  # ur
        run.max_lon = -154.625  # ur

        run.save()

        run.reference_configuration.filters.add(DataFilter.objects.get(name='FIL_ALL_VALID_RANGE'))
        run.reference_configuration.save()
        for config in run.dataset_configurations.all():
            if config != run.reference_configuration:
                config.filters.add(DataFilter.objects.get(name='FIL_ALL_VALID_RANGE'))
            config.save()

        run_id = run.id

        ## run the validation
        val.run_validation(run_id)

        new_run = ValidationRun.objects.get(pk=run_id)

        assert new_run
        assert new_run.total_points == 9
        assert new_run.error_points == 0
        assert new_run.ok_points == 9
        self.check_results(new_run)
        self.delete_run(new_run)

    def test_errors(self):
        dataset = Dataset()
        dataset.short_name = 'gibtsnicht'
        version = DatasetVersion()
        version.short_name = '-3.14'

        ## readers
        with pytest.raises(ValueError):
            no_reader = val.create_reader(dataset, version)
            print(no_reader)

        ## save config
        validation_run = ValidationRun()
        val.save_validation_config(validation_run)

    def test_readers(self):
        start_time = time.time()

        datasets = Dataset.objects.all()
        for dataset in datasets:
            vs = dataset.versions.all()
            for version in vs:
                print("Testing {} version {}".format(dataset, version))

                reader = val.create_reader(dataset, version)

                if dataset.short_name == val.globals.ASCAT:
                    reader = val.BasicAdapter(reader)

                assert reader is not None
                if dataset.short_name == val.globals.ISMN:
                    data = reader.read(0)
                else:
                    data = reader.read(-155.42, 19.78)  ## hawaii
                assert data is not None
                assert isinstance(data, pd.DataFrame)

        print("Test duration: {}".format(time.time() - start_time))

    # minimal test of filtering, quicker than the full test below
    def test_setup_filtering_min(self):
        dataset = Dataset.objects.get(short_name='ISMN')
        version = DatasetVersion.objects.get(short_name='ISMN_V20180712_MINI')
        variable = DataVariable.objects.get(short_name='ISMN_soil_moisture')
        reader = val.create_reader(dataset, version)

        no_msk_reader, read_name, read_kwargs = \
            val.setup_filtering(reader, None, None, dataset, variable)
        assert no_msk_reader is not None
        data = getattr(no_msk_reader, read_name)(0, **read_kwargs)
        assert data is not None
        assert isinstance(data, pd.DataFrame)
        assert len(data.index) > 1
        assert not data[variable.pretty_name].empty

        data_filters = [
            DataFilter.objects.get(name="FIL_ALL_VALID_RANGE"),
            DataFilter.objects.get(name="FIL_ISMN_GOOD"),
        ]
        param_filters = [
            ParametrisedFilter(filter=DataFilter.objects.get(name="FIL_ISMN_NETWORKS"),
                               parameters="  COSMOS , SCAN "),
            ParametrisedFilter(filter=DataFilter.objects.get(name="FIL_ISMN_DEPTH"),
                               parameters="0.0,0.1")
        ]
<<<<<<< HEAD
        msk_reader, read_name, read_kwargs  = \
=======
        msk_reader, read_name, read_kwargs = \
>>>>>>> 69eddafc
            val.setup_filtering(reader, data_filters, param_filters, dataset,
                                variable)

        assert msk_reader is not None
        data = getattr(no_msk_reader, read_name)(0, **read_kwargs)
        assert data is not None
        assert isinstance(data, pd.DataFrame)
        assert len(data.index) > 1
        assert not data[variable.pretty_name].empty
        assert not np.any(data[variable.pretty_name].values < 0)
        assert not np.any(data[variable.pretty_name].values > 100)

    # test potential depth ranges errors
    def test_depth_range_filtering_errors(self):
        # perparing Validation run for ISMN
        run = ValidationRun()
        run.start_time = datetime.now(tzlocal())
        run.save()

        dataset = Dataset.objects.get(short_name='ISMN')
        version = dataset.versions.all()[0]

        ref_c = DatasetConfiguration()
        ref_c.validation = run
        ref_c.dataset = dataset
        ref_c.version = version
        ref_c.variable = dataset.variables.first()
        ref_c.save()
        run.reference_configuration = ref_c
        run.save()

        # adding filters where depth_to is smaller than depth_from
        pfilter = ParametrisedFilter(filter=DataFilter.objects.get(name="FIL_ISMN_DEPTH"), parameters="0.2,0.1", \
                                     dataset_config=run.reference_configuration)
        pfilter.save()

        ref_reader, read_name, read_kwargs = val.validation._get_reference_reader(run)

        with pytest.raises(ValueError, match=r".*than.*"):
            val.create_jobs(
                run,
                ref_reader,
                run.reference_configuration
            )

        ParametrisedFilter.objects.all().delete()

        # adding filters with negative values
        pfilter = ParametrisedFilter(filter=DataFilter.objects.get(name="FIL_ISMN_DEPTH"), parameters="-0.05,0.1", \
                                     dataset_config=run.reference_configuration)
        pfilter.save()

        with pytest.raises(ValueError, match=r".*negative.*"):
            val.create_jobs(
                run,
                ref_reader,
                run.reference_configuration
            )

        ParametrisedFilter.objects.all().delete()

        pfilter = ParametrisedFilter(filter=DataFilter.objects.get(name="FIL_ISMN_DEPTH"), parameters="-0.05,-0.1", \
                                     dataset_config=run.reference_configuration)
        pfilter.save()

        with pytest.raises(ValueError, match=r".*negative.*"):
            val.create_jobs(
                run,
                ref_reader,
                run.reference_configuration
            )

        ParametrisedFilter.objects.all().delete()

        pfilter = ParametrisedFilter(filter=DataFilter.objects.get(name="FIL_ISMN_DEPTH"), parameters="0.05,-0.1", \
                                     dataset_config=run.reference_configuration)
        pfilter.save()

        with pytest.raises(ValueError, match=r".*negative.*"):
            val.create_jobs(
                run,
                ref_reader,
                run.reference_configuration
            )

    # test all combinations of datasets, versions, variables, and filters
    @pytest.mark.long_running
    def test_setup_filtering_max(self):
        start_time = time.time()

        for dataset in Dataset.objects.all():
            self.__logger.info(dataset.pretty_name)
            vs = dataset.versions.all()
            va = dataset.variables.all()
            fils = dataset.filters.all()

            for version in vs:
                reader = val.create_reader(dataset, version)
                for variable in va:
                    for data_filter in fils:
                        self.__logger.debug(
                            "Testing {} version {} variable {} filter {}"
                                .format(dataset, version, variable, data_filter.name))
                        if data_filter.parameterised:
                            pfilter = ParametrisedFilter(
                                filter=data_filter, parameters=data_filter.default_parameter)

                            msk_reader, read_name, read_kwargs = \
                                val.setup_filtering(reader, [], [pfilter], dataset, variable)

                        else:
                            msk_reader, read_name, read_kwargs = \
                                val.setup_filtering(reader, [data_filter], [], dataset, variable)

                        assert msk_reader is not None
                        if dataset.short_name == val.globals.ISMN:
                            data = getattr(msk_reader, read_name)(0, **read_kwargs)
                        else:
                            data = getattr(msk_reader, read_name)(-155.42, 19.78, **read_kwargs)  ## hawaii
                        assert data is not None
                        assert variable.pretty_name in data.columns
                        assert isinstance(data, pd.DataFrame)
                        assert len(data.index) > 1
                        assert not data[variable.pretty_name].empty

        print("Test duration: {}".format(time.time() - start_time))

    def _check_jobs(self, total_points, jobs, metadata_present=False):
        assert jobs
        assert total_points > 0
        assert len(jobs) > 0
        gpisum = 0
        for job in jobs:
            if metadata_present:
                assert len(job) == 4
            else:
                assert len(job) == 3
            if np.isscalar(job[0]):
                assert np.isscalar(job[1])
                assert np.isscalar(job[2])
                gpisum += 1
            else:
                numgpis = len(job[0])
                gpisum += numgpis
                assert numgpis > 0
                assert len(job[1]) == numgpis
                assert len(job[2]) == numgpis

        assert total_points == gpisum

    def test_create_jobs(self):
        for dataset in Dataset.objects.all():
            self.__logger.info(dataset.short_name)
            vs = dataset.versions.all()

            for version in vs:
                run = ValidationRun()
                run.start_time = datetime.now(tzlocal())
                run.save()

                ref_c = DatasetConfiguration()
                ref_c.validation = run
                ref_c.dataset = dataset
                ref_c.version = version
                ref_c.variable = dataset.variables.first()
                ref_c.save()

                run.reference_configuration = ref_c
                run.save()

                ref_reader, read_name, read_kwargs = val.validation._get_reference_reader(run)

                total_points, jobs = val.create_jobs(
                    run,
                    ref_reader,
                    run.reference_configuration
                )
                print(version)
                print(len(jobs))
                print(total_points)
                if dataset.short_name == "ISMN":
                    self._check_jobs(total_points, jobs, metadata_present=True)
                else:
                    self._check_jobs(total_points, jobs)

    def test_geographic_subsetting(self):
        # hawaii bounding box
        min_lat = 18.625  # ll
        min_lon = -156.375  # ll
        max_lat = 20.375  # ur
        max_lon = -154.625  # ur

        # we need the reader just to get the grid
        dataset = Dataset.objects.get(short_name='C3S')
        version = DatasetVersion.objects.get(short_name='C3S_V201812')
        c3s_reader = val.create_reader(dataset, version)
        # apply Basic Adapter only
        c3s_reader, _, _ = val.setup_filtering(
            c3s_reader, filters=None, param_filters=None, dataset=dataset,
            variable=DataVariable.objects.get(short_name='C3S_sm'))

        gpis, lons, lats, cells = c3s_reader.cls.grid.get_grid_points()

        subgpis, sublons, sublats, subindex = _geographic_subsetting(gpis, lons, lats, min_lat, min_lon, max_lat,
                                                                     max_lon)

        assert len(subgpis) == 16
        assert len(sublats) == len(subgpis)
        assert len(sublons) == len(subgpis)

        assert not np.any(sublats > max_lat), "subsetting error: max_lat"
        assert not np.any(sublats < min_lat), "subsetting error: min_lat"
        assert not np.any(sublons > max_lon), "subsetting error: max_lon"
        assert not np.any(sublons < min_lon), "subsetting error: min_lon"

    def test_no_geographic_subsetting(self):
        # we need the reader just to get the grid
        dataset = Dataset.objects.get(short_name='C3S')
        version = DatasetVersion.objects.get(short_name='C3S_V201812')
        c3s_reader = val.create_reader(dataset, version)
        # apply Basic Adapter only
        c3s_reader, _, _ = val.setup_filtering(
            c3s_reader, filters=None, param_filters=None, dataset=dataset,
            variable=DataVariable.objects.get(short_name='C3S_sm'))

        gpis, lats, lons, cells = c3s_reader.cls.grid.get_grid_points()

        subgpis, sublats, sublons, subindex = _geographic_subsetting(gpis, lats, lons, None, None, None, None)

        assert np.array_equal(gpis, subgpis)
        assert np.array_equal(lats, sublats)
        assert np.array_equal(lons, sublons)

    def test_geographic_subsetting_across_dateline(self):
        test_coords = [(-34.30, -221.13, 80.17, -111.44),  # dateline left
                       (-58.81, 127.61, 77.15, 256.99)  # dateline right
                       ]

        russia_gpi = 898557
        russia_gpi2 = 898567

        for min_lat, min_lon, max_lat, max_lon in test_coords:
            dataset = Dataset.objects.get(short_name='C3S')
            version = DatasetVersion.objects.get(short_name='C3S_V201812')

            c3s_reader = val.create_reader(dataset, version)
            # apply Basic Adapter only
            c3s_reader, _, _ = val.setup_filtering(
                c3s_reader, filters=None, param_filters=None, dataset=dataset,
                variable=DataVariable.objects.get(short_name='C3S_sm'))

            gpis, lats, lons, cells = c3s_reader.cls.grid.get_grid_points()

            subgpis, sublats, sublons, subindex = _geographic_subsetting(gpis, lats, lons, min_lat, min_lon, max_lat,
                                                                         max_lon)

            assert len(subgpis) > 100
            assert len(sublats) == len(subgpis)
            assert len(sublons) == len(subgpis)
            assert russia_gpi in subgpis
            assert russia_gpi2 in subgpis

    def test_geographic_subsetting_shifted(self):
        ## leaflet allows users to shift the map arbitrarily to the left or right. Check that we can compensate for that
        dataset = Dataset.objects.get(short_name='C3S')
        version = DatasetVersion.objects.get(short_name='C3S_V201812')

        c3s_reader = val.create_reader(dataset, version)
        # apply Basic Adapter only
        c3s_reader, _, _ = val.setup_filtering(
            c3s_reader, filters=None, param_filters=None, dataset=dataset,
            variable=DataVariable.objects.get(short_name='C3S_sm'))

        gpis, lats, lons, cells = c3s_reader.cls.grid.get_grid_points()

        test_coords = [(-46.55, -1214.64, 71.96, -1105.66, 1),  # americas
                       (9.79, -710.50, 70.14, -545.27, 2),  # asia
                       (-55.37, 1303.24, 68.39, 1415.03, 1),  # americas
                       (7.01, 1473.39, 68.39, 1609.80, 2),  # asia
                       ]

        panama_gpi = 566315
        india_gpi = 683588

        for min_lat, min_lon, max_lat, max_lon, area in test_coords:
            subgpis, sublats, sublons, subindex = _geographic_subsetting(gpis, lats, lons, min_lat, min_lon, max_lat,
                                                                         max_lon)

            assert len(subgpis) > 100
            assert len(sublats) == len(subgpis)
            assert len(sublons) == len(subgpis)
            if area == 1:
                assert panama_gpi in subgpis
            elif area == 2:
                assert india_gpi in subgpis

    def test_mkdir_exception(self):
        with pytest.raises(PermissionError):
            val.mkdir_if_not_exists('/root/valentina_unit_test')

    def test_first_file_in_nothing_found(self):
        result = val.first_file_in('/tmp', 'there_really_should_be_no_extension_like_this')
        assert result is None

    def test_count_gpis_exception(self):
        num = val.num_gpis_from_job(None)
        assert num == 1

    @pytest.mark.long_running
    @pytest.mark.graphs
    def test_generate_graphs(self):
        infile1 = 'testdata/output_data/c3s_ismn.nc'
        infile2 = 'testdata/output_data/c3s_gldas.nc'
        infile3 = 'testdata/output_data/c3s_era5land.nc'

        # create validation object and data folder for it
        v = generate_default_validation()
        # scatterplot
        v.reference_configuration.dataset = Dataset.objects.get(short_name='ISMN')
        v.reference_configuration.save()
        run_dir = path.join(OUTPUT_FOLDER, str(v.id))
        val.mkdir_if_not_exists(run_dir)

        # copy our netcdf data file there and link it in the validation object
        # then generate the graphs

        shutil.copy(infile1, path.join(run_dir, 'results.nc'))
        val.set_outfile(v, run_dir)
        v.save()
        val.generate_all_graphs(v, run_dir)

        boxplot_pngs = [x for x in os.listdir(run_dir) if fnmatch.fnmatch(x, 'boxplot*.png')]
        self.__logger.debug(boxplot_pngs)
        n_metrics = len(globals.METRICS.keys())
        assert len(boxplot_pngs) == n_metrics

        overview_pngs = [x for x in os.listdir(run_dir) if fnmatch.fnmatch(x, 'overview*.png')]
        self.__logger.debug(overview_pngs)
        assert len(overview_pngs) == n_metrics * (v.dataset_configurations.count() - 1)

        # remove results from first test and recreate dir
        shutil.rmtree(run_dir)
        val.mkdir_if_not_exists(run_dir)

        # do the same for the other netcdf file

        shutil.copy(infile2, path.join(run_dir, 'results.nc'))
        val.set_outfile(v, run_dir)
        # heatmap
        v.reference_configuration.dataset = Dataset.objects.get(short_name='GLDAS')
        v.reference_configuration.save()
        val.generate_all_graphs(v, run_dir)

        boxplot_pngs = [x for x in os.listdir(run_dir) if fnmatch.fnmatch(x, 'boxplot*.png')]
        self.__logger.debug(boxplot_pngs)
        assert len(boxplot_pngs) == n_metrics

        overview_pngs = [x for x in os.listdir(run_dir) if fnmatch.fnmatch(x, 'overview*.png')]
        self.__logger.debug(overview_pngs)
        assert len(overview_pngs) == n_metrics * (v.dataset_configurations.count() - 1)

        # remove results from first test and recreate dir
        shutil.rmtree(run_dir)
        val.mkdir_if_not_exists(run_dir)

        # do the same for the other netcdf file

        shutil.copy(infile3, path.join(run_dir, 'results.nc'))
        val.set_outfile(v, run_dir)
        # heatmap
        v.reference_configuration.dataset = Dataset.objects.get(short_name='ERA5_LAND')
        v.reference_configuration.save()
        val.generate_all_graphs(v, run_dir)

        boxplot_pngs = [x for x in os.listdir(run_dir) if fnmatch.fnmatch(x, 'boxplot*.png')]
        self.__logger.debug(boxplot_pngs)
        assert len(boxplot_pngs) == n_metrics

        overview_pngs = [x for x in os.listdir(run_dir) if fnmatch.fnmatch(x, 'overview*.png')]
        self.__logger.debug(overview_pngs)
        assert len(overview_pngs) == n_metrics * (v.dataset_configurations.count() - 1)

        self.delete_run(v)

    # @pytest.mark.long_running
    def test_existing_validations(self):
        # common default settings:
        user = self.testuser
        time_intervals_from = datetime(1978, 1, 1, tzinfo=UTC)
        time_intervals_to = datetime(2018, 12, 31, tzinfo=UTC)
        anomalies_methods = ValidationRun.ANOMALIES_METHODS
        scaling_methods = [ValidationRun.MIN_MAX, ValidationRun.NO_SCALING, ValidationRun.MEAN_STD]
        run_ids = []
        # preparing a few validations, so that there is a base to be searched
        for i in range(3):
            run = generate_default_validation()
            run.user = self.testuser
            run.interval_from = time_intervals_from
            run.interval_to = time_intervals_to
            run.min_lat = self.hawaii_coordinates[0]
            run.min_lon = self.hawaii_coordinates[1]
            run.max_lat = self.hawaii_coordinates[2]
            run.max_lon = self.hawaii_coordinates[3]

            run.anomalies = anomalies_methods[i][0]
            if anomalies_methods[i][0] == 'climatology':
                run.anomalies_from = time_intervals_from
                run.anomalies_to = time_intervals_to
            run.scaling_method = scaling_methods[i]
            run.doi = f'doi-1-2-{i}'
            run.save()
            run_ids.append(run.id)

        # ================== tcols ====================================
        run_tcol = generate_default_validation_triple_coll()
        run_tcol.user = self.testuser
        run_tcol.interval_from = time_intervals_from
        run_tcol.interval_to = time_intervals_to
        run_tcol.min_lat = self.hawaii_coordinates[0]
        run_tcol.min_lon = self.hawaii_coordinates[1]
        run_tcol.max_lat = self.hawaii_coordinates[2]
        run_tcol.max_lon = self.hawaii_coordinates[3]

        run_tcol.anomalies = anomalies_methods[0][0]
        run_tcol.scaling_method = scaling_methods[0]
        run_tcol.doi = f'tcol_doi-1-2-3'
        run_tcol.save()
        run_tcol_id = run_tcol.id

        # ========= validations with filters

        run_filt = generate_default_validation()
        run_filt.user = self.testuser
        run_filt.interval_from = time_intervals_from
        run_filt.interval_to = time_intervals_to
        run_filt.min_lat = self.hawaii_coordinates[0]
        run_filt.min_lon = self.hawaii_coordinates[1]
        run_filt.max_lat = self.hawaii_coordinates[2]
        run_filt.max_lon = self.hawaii_coordinates[3]

        run_filt.anomalies = anomalies_methods[0][0]
        run_filt.scaling_method = scaling_methods[0]
        run_filt.doi = f'doi-1-2-8'
        run_filt.save()
        run_filt_id = run_filt.id

        for config in run_filt.dataset_configurations.all():
            config.filters.add(DataFilter.objects.get(name='FIL_ALL_VALID_RANGE'))
            if config.dataset.short_name == globals.ISMN:
                config.filters.add(DataFilter.objects.get(name='FIL_ISMN_GOOD'))
            if config.dataset.short_name == globals.C3S:
                config.filters.add(DataFilter.objects.get(name='FIL_C3S_FLAG_0'))
            print('old one', config.dataset == globals.ISMN, config, config.filters.all())

        pfilter = ParametrisedFilter(filter=DataFilter.objects.get(name='FIL_ISMN_NETWORKS'), parameters='SCAN', \
                                     dataset_config=run_filt.reference_configuration)
        pfilter.save()
        pfilter = ParametrisedFilter(filter=DataFilter.objects.get(name="FIL_ISMN_DEPTH"), parameters="0.0,0.1", \
                                     dataset_config=run_filt.reference_configuration)
        pfilter.save()

        published_runs = ValidationRun.objects.exclude(doi='').order_by('-start_time')

        # here will be validations for asserting, I start with exactly the same validations and check if it finds them:
        for i in range(3):
            run = generate_default_validation()
            run.user = self.testuser
            run.interval_from = time_intervals_from
            run.interval_to = time_intervals_to
            run.min_lat = self.hawaii_coordinates[0]
            run.min_lon = self.hawaii_coordinates[1]
            run.max_lat = self.hawaii_coordinates[2]
            run.max_lon = self.hawaii_coordinates[3]

            run.anomalies = anomalies_methods[i][0]
            if anomalies_methods[i][0] == 'climatology':
                run.anomalies_from = time_intervals_from
                run.anomalies_to = time_intervals_to
            run.scaling_method = scaling_methods[i]
            run.save()
            is_there_one = compare_validation_runs(run, published_runs, user)

            assert is_there_one['is_there_validation']
            assert is_there_one['val_id'] == run_ids[i]
            run.delete()

        # runs to fail:
        run = generate_default_validation()
        run.user = self.testuser
        run.interval_from = time_intervals_from
        run.interval_to = time_intervals_to

        # here different coordinates
        run.min_lat = 34
        run.min_lon = -11
        run.max_lat = 48
        run.max_lon = 71

        run.anomalies = anomalies_methods[0][0]
        run.scaling_method = scaling_methods[0]
        run.save()

        is_there_one = compare_validation_runs(run, published_runs, user)
        assert not is_there_one['is_there_validation']

        # getting back to good coordinates
        run.min_lat = self.hawaii_coordinates[0]
        run.min_lon = self.hawaii_coordinates[1]
        run.max_lat = self.hawaii_coordinates[2]
        run.max_lon = self.hawaii_coordinates[3]

        run.save()
        is_there_one = compare_validation_runs(run, published_runs, user)
        assert is_there_one['is_there_validation']
        assert is_there_one['val_id'] == run_ids[0]

        # spoiling time span:
        run.interval_from = datetime(1990, 1, 1, tzinfo=UTC)
        run.save()
        is_there_one = compare_validation_runs(run, published_runs, user)
        assert not is_there_one['is_there_validation']

        run.interval_from = time_intervals_from
        run.interval_to = datetime(2000, 1, 1, tzinfo=UTC)
        run.save()
        is_there_one = compare_validation_runs(run, published_runs, user)
        assert not is_there_one['is_there_validation']

        # time span restored
        run.interval_to = time_intervals_to
        run.save()
        is_there_one = compare_validation_runs(run, published_runs, user)
        assert is_there_one['is_there_validation']
        assert is_there_one['val_id'] == run_ids[0]

        # spoiling anomalies and scaling (there is no validation with anomalies set to 35 days average and min_max
        # scaling method at the same time):
        run.anomalies = anomalies_methods[1][0]
        run.save()
        is_there_one = compare_validation_runs(run, published_runs, user)
        assert not is_there_one['is_there_validation']

        run.anomalies = anomalies_methods[0][0]
        # there is no run with scaling method LINREG
        run.scaling_method = ValidationRun.LINREG
        run.save()
        is_there_one = compare_validation_runs(run, published_runs, user)
        assert not is_there_one['is_there_validation']

        # restoring existing validation
        run.anomalies = anomalies_methods[2][0]
        run.scaling_method = scaling_methods[2]
        run.anomalies_from = time_intervals_from
        run.anomalies_to = time_intervals_to
        run.save()
        is_there_one = compare_validation_runs(run, published_runs, user)
        assert is_there_one['is_there_validation']
        assert is_there_one['val_id'] == run_ids[2]

        # messing up with anomalies time interval:
        run.anomalies_from = datetime(1990, 1, 1, tzinfo=UTC)
        run.save()
        is_there_one = compare_validation_runs(run, published_runs, user)
        assert not is_there_one['is_there_validation']

        run.anomalies_from = time_intervals_from
        run.anomalies_to = datetime(1990, 1, 1, tzinfo=UTC)
        run.save()
        is_there_one = compare_validation_runs(run, published_runs, user)
        assert not is_there_one['is_there_validation']

        # getting back to appropriate settings
        run.anomalies_to = time_intervals_to
        run.save()
        is_there_one = compare_validation_runs(run, published_runs, user)
        assert is_there_one['is_there_validation']

        # getting back to settings of the run with filters set adding filters for the run
        run.anomalies = anomalies_methods[0][0]
        run.scaling_method = scaling_methods[0]
        run.anomalies_from = None
        run.anomalies_to = None
        run.save()
        is_there_one = compare_validation_runs(run, published_runs, user)
        assert is_there_one['is_there_validation']

        # adding filters
        for new_config in run.dataset_configurations.all():
            new_config.filters.add(DataFilter.objects.get(name='FIL_ALL_VALID_RANGE'))
            if new_config.dataset.short_name == globals.ISMN:
                new_config.filters.add(DataFilter.objects.get(name='FIL_ISMN_GOOD'))
            if new_config.dataset.short_name == globals.C3S:
                new_config.filters.add(DataFilter.objects.get(name='FIL_C3S_FLAG_0'))

            new_config.save()

        new_pfilter = ParametrisedFilter(filter=DataFilter.objects.get(name='FIL_ISMN_NETWORKS'), parameters='SCAN', \
                                         dataset_config=run.reference_configuration)
        new_pfilter.save()
        # add filterring according to depth_range with the default values:
        new_pfilter = ParametrisedFilter(filter=DataFilter.objects.get(name="FIL_ISMN_DEPTH"), parameters="0.0,0.1", \
                                         dataset_config=run.reference_configuration)
        new_pfilter.save()
        is_there_one = compare_validation_runs(run, published_runs, user)

        assert is_there_one['is_there_validation']
        assert is_there_one['val_id'] == run_filt_id

        # messing up with filters:

        # adding filter for C3S
        c3s_filter = DataFilter.objects.get(name='FIL_C3S_MODE_ASC')
        for new_config in run.dataset_configurations.all():
            if new_config.dataset.short_name == globals.C3S:
                new_config.filters.add(c3s_filter)
                new_config.save()
        is_there_one = compare_validation_runs(run, published_runs, user)

        assert not is_there_one['is_there_validation']

        # getting back to the right settings
        for new_config in run.dataset_configurations.all():
            if new_config.dataset.short_name == globals.C3S:
                new_config.filters.remove(c3s_filter)
        is_there_one = compare_validation_runs(run, published_runs, user)
        assert is_there_one['is_there_validation']

        # removing ismn filter:
        ismn_filter = DataFilter.objects.get(name='FIL_ISMN_GOOD')
        for new_config in run.dataset_configurations.all():
            if new_config.dataset.short_name == globals.ISMN:
                new_config.filters.remove(ismn_filter)

        is_there_one = compare_validation_runs(run, published_runs, user)
        assert not is_there_one['is_there_validation']

        # restoring the filter:
        for new_config in run.dataset_configurations.all():
            if new_config.dataset.short_name == globals.ISMN:
                new_config.filters.add(ismn_filter)
            new_config.save()
        is_there_one = compare_validation_runs(run, published_runs, user)
        assert is_there_one['is_there_validation']

        # messing up with parameterised filters:
        # ... with networks
        for pf in ParametrisedFilter.objects.filter(dataset_config=run.reference_configuration):
            if DataFilter.objects.get(pk=pf.filter_id).name == 'FIL_ISMN_NETWORKS':
                pf.parameters = 'SCAN,OZNET'
                pf.save()

        is_there_one = compare_validation_runs(run, published_runs, user)
        assert not is_there_one['is_there_validation']

        for pf in ParametrisedFilter.objects.filter(dataset_config=run.reference_configuration):
            if DataFilter.objects.get(pk=pf.filter_id).name == 'FIL_ISMN_NETWORKS':
                pf.parameters = 'OZNET'
                pf.save()

        is_there_one = compare_validation_runs(run, published_runs, user)
        assert not is_there_one['is_there_validation']

        # restoring networks
        for pf in ParametrisedFilter.objects.filter(dataset_config=run.reference_configuration):
            if DataFilter.objects.get(pk=pf.filter_id).name == 'FIL_ISMN_NETWORKS':
                pf.parameters = 'SCAN'
                pf.save()

        is_there_one = compare_validation_runs(run, published_runs, user)
        assert is_there_one['is_there_validation']

        # with depths
        for pf in ParametrisedFilter.objects.filter(dataset_config=run.reference_configuration):
            if DataFilter.objects.get(pk=pf.filter_id).name == 'FIL_ISMN_DEPTH':
                pf.parameters = '0.10,0.20'
                pf.save()

        is_there_one = compare_validation_runs(run, published_runs, user)
        assert not is_there_one['is_there_validation']

        # restoring depths
        for pf in ParametrisedFilter.objects.filter(dataset_config=run.reference_configuration):
            if DataFilter.objects.get(pk=pf.filter_id).name == 'FIL_ISMN_DEPTH':
                pf.parameters = '0.0,0.1'
                pf.save()

        is_there_one = compare_validation_runs(run, published_runs, user)
        assert is_there_one['is_there_validation']

        # adding a new dataset:
        data_c = DatasetConfiguration()
        data_c.validation = run
        data_c.dataset = Dataset.objects.get(short_name='ASCAT')
        data_c.version = DatasetVersion.objects.get(short_name='ASCAT_H113')
        data_c.variable = DataVariable.objects.get(short_name='ASCAT_sm')
        data_c.save()

        is_there_one = compare_validation_runs(run, published_runs, user)
        assert not is_there_one['is_there_validation']

        data_c.delete()

        is_there_one = compare_validation_runs(run, published_runs, user)
        assert is_there_one['is_there_validation']

        # checking scaling reference:
        new_ref = run.dataset_configurations.all()[0]
        run.scaling_ref = new_ref
        run.save()

        is_there_one = compare_validation_runs(run, published_runs, user)
        assert not is_there_one['is_there_validation']

        # ================== tcols ====================================
        run_tcol = generate_default_validation_triple_coll()
        run_tcol.user = self.testuser
        run_tcol.interval_from = time_intervals_from
        run_tcol.interval_to = time_intervals_to
        run_tcol.min_lat = self.hawaii_coordinates[0]
        run_tcol.min_lon = self.hawaii_coordinates[1]
        run_tcol.max_lat = self.hawaii_coordinates[2]
        run_tcol.max_lon = self.hawaii_coordinates[3]

        run_tcol.anomalies = anomalies_methods[0][0]
        run_tcol.scaling_method = scaling_methods[0]
        run_tcol.save()
        is_there_one = compare_validation_runs(run_tcol, published_runs, user)

        assert is_there_one['is_there_validation']
        assert is_there_one['val_id'] == run_tcol_id

        # setting tcols to False
        run_tcol.tcol = False
        run_tcol.save()

        is_there_one = compare_validation_runs(run_tcol, published_runs, user)
        assert not is_there_one['is_there_validation']

        ValidationRun.objects.all().delete()
        DatasetConfiguration.objects.all().delete()
        ParametrisedFilter.objects.all().delete()

    def test_copy_validation(self):
        # create a validation to copy:
        run = generate_default_validation()
        run.user = self.testuser

        run.scaling_method = ValidationRun.MEAN_STD
        run.interval_from = datetime(1978, 1, 1, tzinfo=UTC)
        run.interval_to = datetime(2018, 12, 31, tzinfo=UTC)
        run.save()

        for config in run.dataset_configurations.all():
            if config == run.reference_configuration:
                config.filters.add(DataFilter.objects.get(name='FIL_ISMN_GOOD'))
            else:
                config.filters.add(DataFilter.objects.get(name='FIL_C3S_FLAG_0'))
                config.filters.add(DataFilter.objects.get(name='FIL_ALL_VALID_RANGE'))
            config.save()

        pfilter = ParametrisedFilter(filter=DataFilter.objects.get(name='FIL_ISMN_NETWORKS'), parameters='SCAN', \
                                     dataset_config=run.reference_configuration)
        pfilter.save()
        pfilter = ParametrisedFilter(filter=DataFilter.objects.get(name="FIL_ISMN_DEPTH"), parameters="0.0,0.1", \
                                     dataset_config=run.reference_configuration)
        pfilter.save()
        run_id = run.id
        val.run_validation(run_id)
        new_run = get_object_or_404(ValidationRun, pk=run_id)
        copied_run_info = copy_validationrun(new_run, self.testuser)
        assert copied_run_info['run_id'] == run_id

        validations = ValidationRun.objects.exclude(pk=copied_run_info['run_id'])
        copied_run = ValidationRun.objects.get(pk=copied_run_info['run_id'])
        comparison = compare_validation_runs(copied_run, validations, copied_run.user)

        # the query validations will be empty so 'is_there_validation' == False, 'val_id' == None, '
        # 'belongs_to_user'==False, 'is_published' == False
        assert not comparison['is_there_validation']
        assert comparison['val_id'] is None
        assert not comparison['belongs_to_user']
        assert not comparison['is_published']

        copied_run_info = copy_validationrun(new_run, self.testuser2)
        assert copied_run_info['run_id'] != run.id

        validations = ValidationRun.objects.exclude(pk=copied_run_info['run_id'])
        copied_run = ValidationRun.objects.get(pk=copied_run_info['run_id'])
        comparison = compare_validation_runs(copied_run, validations, copied_run.user)

        assert comparison['is_there_validation']
        assert comparison['val_id'] == run.id
        assert not comparison['belongs_to_user']
        assert not comparison['is_published']

        assert copied_run.total_points == 9
        assert copied_run.error_points == 0
        assert copied_run.ok_points == 9
        self.check_results(copied_run)

        # copying again, so to check CopiedValidations model
        new_run = get_object_or_404(ValidationRun, pk=run_id)
        copy_validationrun(new_run, self.testuser2)

        # checking if saving to CopiedValidations model is correct (should be 2, because the first validation was
        # returned the same, and only the second and the third one were copied:
        copied_runs = CopiedValidations.objects.all()
        assert len(copied_runs) == 2
        assert copied_runs[0].used_by_user == self.testuser2

        # removing the original run should not cause removal of the record
        original_run = copied_runs[0].original_run
        self.delete_run(original_run)

        copied_runs = CopiedValidations.objects.all()
        assert len(copied_runs) == 2
        assert copied_runs[0].original_run is None

        # now I remove one of the validations
        self.delete_run(copied_run)
        # now should be 1, because copied validaitons has been removed
        copied_runs = CopiedValidations.objects.all()
        assert len(copied_runs) == 1

        # and now I'm removing the user who copied validations
        user_to_remove = self.testuser2
        user_to_remove.delete()
        copied_runs = CopiedValidations.objects.all()
        assert len(copied_runs) == 0<|MERGE_RESOLUTION|>--- conflicted
+++ resolved
@@ -15,7 +15,6 @@
 import pandas as pd
 import pytest
 from dateutil.tz import tzlocal
-from django.conf import settings
 from django.contrib.auth import get_user_model
 
 from validator.validation.validation import compare_validation_runs, copy_validationrun
@@ -36,12 +35,7 @@
 from validator.tests.auxiliary_functions import (
     generate_default_validation,
     generate_default_validation_triple_coll,
-<<<<<<< HEAD
-    generate_ismn_nonref_validation,
-    generate_default_validation_hires,
-=======
     generate_ismn_upscaling_validation,
->>>>>>> 69eddafc
 )
 from validator.tests.testutils import set_dataset_paths
 from validator.validation import globals
@@ -50,12 +44,9 @@
 from validator.validation.globals import METRICS, TC_METRICS
 from validator.validation.globals import OUTPUT_FOLDER
 from django.shortcuts import get_object_or_404
-<<<<<<< HEAD
-=======
 
 User = get_user_model()
 
->>>>>>> 69eddafc
 
 @override_settings(CELERY_TASK_EAGER_PROPAGATES=True,
                    CELERY_TASK_ALWAYS_EAGER=True)
@@ -822,8 +813,6 @@
         self.check_results(new_run)
         self.delete_run(new_run)
 
-<<<<<<< HEAD
-=======
     def test_nc_attributes(self):
         """
         Test correctness and completedness of netCDF attributes in the output file;
@@ -857,17 +846,12 @@
         self.check_results(new_run)
         self.delete_run(new_run)
 
->>>>>>> 69eddafc
     def test_c3s_validation_upscaling(self):
         """
         Test a validation of CCIP with ISMN as non-reference, and upscaling option active. All ISMN points are averaged
         and the results should produce 16 points (original c3s points); results are checked with `check_results`
         """
-<<<<<<< HEAD
-        run = generate_ismn_nonref_validation()
-=======
         run = generate_ismn_upscaling_validation()
->>>>>>> 69eddafc
         run.user = self.testuser
 
         # hawaii bounding box
@@ -897,11 +881,7 @@
         Generate a test with ISMN as non-reference dataset and the provided dataset, version, variable as reference.
         Test that the results and the output file with the function `check_results`
         """
-<<<<<<< HEAD
-        run = generate_ismn_nonref_validation()
-=======
         run = generate_ismn_upscaling_validation()
->>>>>>> 69eddafc
         run.user = self.testuser
 
         # NOTE: ISMN non-reference points need to use one of the upscaling methods
@@ -952,11 +932,7 @@
         non-reference dataset, the collected points change; in this case, with filters "COSMOS" and depth 0.0-0.1,
         no station in the ISMN is found
         """
-<<<<<<< HEAD
-        run = generate_ismn_nonref_validation()
-=======
         run = generate_ismn_upscaling_validation()
->>>>>>> 69eddafc
         dataset = Dataset.objects.get(short_name='C3S')
         version = DatasetVersion.objects.get(short_name="C3S_V202012")
         c3s_reader = val.create_reader(dataset, version)
@@ -987,11 +963,7 @@
             ParametrisedFilter(filter=DataFilter.objects.get(name="FIL_ISMN_NETWORKS"), parameters="COSMOS"),
             ParametrisedFilter(filter=DataFilter.objects.get(name="FIL_ISMN_DEPTH"), parameters="0.0,0.1")
         ]
-<<<<<<< HEAD
-        msk_reader, read_name, read_kwargs  = val.setup_filtering(
-=======
         msk_reader, read_name, read_kwargs = val.setup_filtering(
->>>>>>> 69eddafc
             ismn_reader,
             data_filters,
             param_filters,
@@ -1109,11 +1081,7 @@
             ParametrisedFilter(filter=DataFilter.objects.get(name="FIL_ISMN_DEPTH"),
                                parameters="0.0,0.1")
         ]
-<<<<<<< HEAD
-        msk_reader, read_name, read_kwargs  = \
-=======
         msk_reader, read_name, read_kwargs = \
->>>>>>> 69eddafc
             val.setup_filtering(reader, data_filters, param_filters, dataset,
                                 variable)
 
