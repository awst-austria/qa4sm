--- conflicted
+++ resolved
@@ -513,8 +513,6 @@
         run.interval_to = datetime(2018, 12, 31, tzinfo=UTC)
 
 
-<<<<<<< HEAD
-=======
         run.save()
 
         self.__logger.debug(f"Intra-Annual params: {run.intra_annual_type=}, {run.intra_annual_metrics=}, {run.intra_annual_overlap=}")
@@ -573,17 +571,13 @@
         run.interval_to = datetime(2018, 12, 31, tzinfo=UTC)
 
 
->>>>>>> 0925cea1
         run.save()
 
         self.__logger.debug(f"Intra-Annual params: {run.intra_annual_type=}, {run.intra_annual_metrics=}, {run.intra_annual_overlap=}")
 
-<<<<<<< HEAD
-=======
         self.__logger.debug(
             f"Intra-Annual params: {run.intra_annual_type=}, {run.intra_annual_metrics=}, {run.intra_annual_overlap=}")
 
->>>>>>> 0925cea1
         for i, config in enumerate(run.dataset_configurations.all()):
             if config == run.spatial_reference_configuration:
                 config.filters.add(
@@ -614,80 +608,11 @@
 
         self.check_results(new_run,
                            is_tcol_run=False,
-<<<<<<< HEAD
-                           meta_plots=True)
-        self.delete_run(new_run)
-
-    # TODO: fails, if validation contains temporal sub-windows
-    @pytest.mark.filterwarnings(
-        "ignore:No results for gpi:UserWarning",
-        "ignore:read_ts is deprecated, please use read instead:DeprecationWarning",
-        "ignore: Too few points are available to generate:UserWarning")
-    def test_validation_stability_metrics(self):
-        run = generate_default_validation()
-        run.plots_save_metadata = 'always'
-        run.user = self.testuser
-
-        # run.scaling_ref = ValidationRun.SCALE_REF
-        run.scaling_method = ValidationRun.BETA_SCALING  # cdf matching
-        run.scaling_ref = run.spatial_reference_configuration
-        run.scaling_ref.is_scaling_reference = True
-        run.stability_metrics = True
-        run.scaling_ref.save()
-
-        run.interval_from = datetime(1990, 1, 1, tzinfo=UTC)
-        run.interval_to = datetime(2018, 12, 31, tzinfo=UTC)
-
-
-        run.save()
-
-        self.__logger.debug(f"Intra-Annual params: {run.intra_annual_type=}, {run.intra_annual_metrics=}, {run.intra_annual_overlap=}")
-
-        self.__logger.debug(
-            f"Intra-Annual params: {run.intra_annual_type=}, {run.intra_annual_metrics=}, {run.intra_annual_overlap=}")
-
-        for i, config in enumerate(run.dataset_configurations.all()):
-            if config == run.spatial_reference_configuration:
-                config.filters.add(
-                    DataFilter.objects.get(name='FIL_ISMN_GOOD'))
-            else:
-                config.filters.add(
-                    DataFilter.objects.get(name='FIL_ALL_VALID_RANGE'))
-
-            config.save()
-
-        pfilter = ParametrisedFilter(filter=DataFilter.objects.get(name='FIL_ISMN_NETWORKS'), parameters='SCAN', \
-                                     dataset_config=run.spatial_reference_configuration)
-        pfilter.save()
-        # add filterring according to depth_range with the default values:
-        pfilter = ParametrisedFilter(filter=DataFilter.objects.get(name="FIL_ISMN_DEPTH"), parameters="0.0,0.1", \
-                                     dataset_config=run.spatial_reference_configuration)
-        pfilter.save()
-
-        run_id = run.id
-
-        ## run the validation
-        val.run_validation(run_id)
-        new_run = ValidationRun.objects.get(pk=run_id)
-
-        assert new_run.total_points == 9  # 9 ismn stations in hawaii testdata
-        assert new_run.error_points == 0
-        assert new_run.ok_points == 9
-
-        self.check_results(new_run,
-                           is_tcol_run=False,
                            meta_plots=True,
                            stability_metrics_run=True)
         self.delete_run(new_run)
 
     # TODO: fails, if validation contains temporal sub-windows
-=======
-                           meta_plots=True,
-                           stability_metrics_run=True)
-        self.delete_run(new_run)
-
-    # TODO: fails, if validation contains temporal sub-windows
->>>>>>> 0925cea1
     @pytest.mark.filterwarnings(
         "ignore:No results for gpi:UserWarning",
         "ignore:read_ts is deprecated, please use read instead:DeprecationWarning",
