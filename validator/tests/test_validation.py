--- conflicted
+++ resolved
@@ -930,16 +930,10 @@
 
         assert new_run
         # TODO: Check why total_points
-<<<<<<< HEAD
-        assert new_run.total_points == 140, "Number of gpis is off"
-        assert new_run.error_points == 137, "Error points are off"
-        assert new_run.ok_points == 3, "OK points are off"
-=======
         print(new_run.total_points, new_run.error_points, new_run.ok_points)
         assert new_run.total_points == 12, "Number of gpis is off"
         assert new_run.error_points == 7, "Error points are off"
         assert new_run.ok_points == 5, "OK points are off"
->>>>>>> 84027ed2
 
         self.check_results(new_run,
                            is_tcol_run=False,
