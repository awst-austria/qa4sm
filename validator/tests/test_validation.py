--- conflicted
+++ resolved
@@ -82,7 +82,6 @@
 
         set_dataset_paths()
 
-<<<<<<< HEAD
     def generate_default_validation(self):
         run = ValidationRun()
         run.start_time = datetime.now(tzlocal())
@@ -150,8 +149,6 @@
 
         return run
 
-=======
->>>>>>> 9e93ccf1
     ## check output of validation
     def check_results(self, run, is_tcol_run=False):
         assert run is not None
@@ -332,13 +329,8 @@
         run = generate_default_validation()
         run.user = self.testuser
 
-
         #run.scaling_ref = ValidationRun.SCALE_REF
-<<<<<<< HEAD
-        run.scaling_method = ValidationRun.MEAN_STD # cdf matching causes an error for 1 gpi, use that to test error handling
-=======
         run.scaling_method = ValidationRun.BETA_SCALING # cdf matching
->>>>>>> 9e93ccf1
 
         run.interval_from = datetime(2014, 1, 1, tzinfo=UTC)
         run.interval_to = datetime(2018, 12, 31, tzinfo=UTC)
@@ -351,12 +343,7 @@
 
             config.save()
 
-<<<<<<< HEAD
-
         pfilter = ParametrisedFilter(filter=DataFilter.objects.get(name='FIL_ISMN_NETWORKS'), parameters='WEGENERNET',\
-=======
-        pfilter = ParametrisedFilter(filter=DataFilter.objects.get(name='FIL_ISMN_NETWORKS'), parameters='SCAN', \
->>>>>>> 9e93ccf1
                                      dataset_config=run.reference_configuration)
         pfilter.save()
         # add filterring according to depth_range so that data in wegnernet is found:
@@ -370,11 +357,7 @@
         val.run_validation(run_id)
         new_run = ValidationRun.objects.get(pk=run_id)
 
-<<<<<<< HEAD
         assert new_run.total_points == 4 # 4 stations in wegenernet
-=======
-        assert new_run.total_points == 9  # 9 ismn stations in hawaii testdata
->>>>>>> 9e93ccf1
         assert new_run.error_points == 0
         assert new_run.ok_points == 4
 
@@ -401,8 +384,8 @@
             if config == run.reference_configuration:
                 config.filters.add(DataFilter.objects.get(name='FIL_ISMN_GOOD'))
             else:
-                if config.dataset.short_name == 'C3S':
-                    config.filters.add(DataFilter.objects.get(name='FIL_C3S_FLAG_0'))
+                if config.dataset.short_name == 'SMOS':
+                    config.filters.add(DataFilter.objects.get(name='FIL_SMOS_UNFROZEN'))
                 config.filters.add(DataFilter.objects.get(name='FIL_ALL_VALID_RANGE'))
 
             config.save()
@@ -469,54 +452,13 @@
         assert new_run.error_points == 0
         assert new_run.ok_points == 0
 
-<<<<<<< HEAD
-
     @pytest.mark.long_running
     def test_validation_anomalies_moving_avg(self):
         run = self.generate_default_validation()
-=======
-    @pytest.mark.filterwarnings("ignore:No results for gpi:UserWarning")
-    @pytest.mark.filterwarnings("ignore:No data for:UserWarning")
-    @pytest.mark.long_running
-    def test_validation_gldas_ref(self):
-        run = generate_default_validation()
->>>>>>> 9e93ccf1
         run.user = self.testuser
         run.anomalies = ValidationRun.MOVING_AVG_35_D
         run.save()
 
-<<<<<<< HEAD
-=======
-        for config in run.dataset_configurations.all():
-            if config != run.reference_configuration:
-                config.filters.add(DataFilter.objects.get(name='FIL_C3S_FLAG_0'))
-                config.filters.add(DataFilter.objects.get(name='FIL_ALL_VALID_RANGE'))
-            config.save()
-
-        run_id = run.id
-
-        ## run the validation
-        val.run_validation(run_id)
-
-        new_run = ValidationRun.objects.get(pk=run_id)
-
-        assert new_run
-
-        assert new_run.total_points == 19
-        assert new_run.error_points == 0
-        assert new_run.ok_points == 19
-        self.check_results(new_run)
-        self.delete_run(new_run)
-
-    @pytest.mark.long_running
-    def test_validation_ccip_ref(self):
-        run = generate_default_validation()
-        run.user = self.testuser
-
-        run.reference_configuration.dataset = Dataset.objects.get(short_name=globals.CCIP)
-        run.reference_configuration.version = DatasetVersion.objects.get(short_name=globals.ESA_CCI_SM_P_V05_2)
-        run.reference_configuration.variable = DataVariable.objects.get(short_name=globals.ESA_CCI_SM_P_sm)
->>>>>>> 9e93ccf1
         run.reference_configuration.filters.add(DataFilter.objects.get(name='FIL_ALL_VALID_RANGE'))
         run.reference_configuration.save()
         for config in run.dataset_configurations.all():
@@ -524,84 +466,20 @@
                 config.filters.add(DataFilter.objects.get(name='FIL_ALL_VALID_RANGE'))
             config.save()
 
-<<<<<<< HEAD
-=======
+        pfilter = ParametrisedFilter(filter=DataFilter.objects.get(name='FIL_ISMN_NETWORKS'), parameters='WEGENERNET',\
+                                     dataset_config=run.reference_configuration)
+        pfilter.save()
+        # add filterring according to depth_range so that data in wegnernet is found:
+        pfilter = ParametrisedFilter(filter=DataFilter.objects.get(name="FIL_ISMN_DEPTH"), parameters="0.0, 0.2", \
+                                     dataset_config=run.reference_configuration)
+        pfilter.save()
+
         run_id = run.id
-        print(run_id)
 
         ## run the validation
         val.run_validation(run_id)
 
         new_run = ValidationRun.objects.get(pk=run_id)
-        print(new_run)
-        assert new_run
-
-        assert new_run.total_points == 24, "Number of gpis is off"
-        assert new_run.error_points == 0, "Too many error gpis"
-        assert new_run.ok_points == 24, "OK points are off"
-        self.check_results(new_run)
-        self.delete_run(new_run)
-
-    @pytest.mark.long_running
-    def test_validation_ccia_ref(self):
-        run = generate_default_validation()
-        run.user = self.testuser
-
-        run.reference_configuration.dataset = Dataset.objects.get(short_name=globals.CCIA)
-        run.reference_configuration.version = DatasetVersion.objects.get(short_name=globals.ESA_CCI_SM_A_V05_2)
-        run.reference_configuration.variable = DataVariable.objects.get(short_name=globals.ESA_CCI_SM_A_sm)
-        run.reference_configuration.filters.add(DataFilter.objects.get(name='FIL_ALL_VALID_RANGE'))
-
-        run.reference_configuration.save()
->>>>>>> 9e93ccf1
-
-        pfilter = ParametrisedFilter(filter=DataFilter.objects.get(name='FIL_ISMN_NETWORKS'), parameters='WEGENERNET',\
-                                     dataset_config=run.reference_configuration)
-        pfilter.save()
-        # add filterring according to depth_range so that data in wegnernet is found:
-        pfilter = ParametrisedFilter(filter=DataFilter.objects.get(name="FIL_ISMN_DEPTH"), parameters="0.0, 0.2", \
-                                     dataset_config=run.reference_configuration)
-        pfilter.save()
-
-        run_id = run.id
-
-        ## run the validation
-        val.run_validation(run_id)
-
-        new_run = ValidationRun.objects.get(pk=run_id)
-<<<<<<< HEAD
-=======
-        print(new_run)
-        assert new_run
-
-        assert new_run.total_points == 24, "Number of gpis is off"
-        assert new_run.error_points == 0, "Too many error gpis"
-        assert new_run.ok_points == 24, "OK points are off"
-        self.check_results(new_run)
-        self.delete_run(new_run)
-
-    @pytest.mark.long_running
-    def test_validation_smap_ref(self):
-        run = generate_default_validation()
-        run.user = self.testuser
-
-        run.reference_configuration.dataset = Dataset.objects.get(short_name=globals.SMAP)
-        run.reference_configuration.version = DatasetVersion.objects.get(short_name=globals.SMAP_V5_PM)
-        run.reference_configuration.variable = DataVariable.objects.get(short_name=globals.SMAP_soil_moisture)
-        run.reference_configuration.filters.add(DataFilter.objects.get(name='FIL_ALL_VALID_RANGE'))
-
-        run.reference_configuration.save()
-
-        run.interval_from = datetime(2017, 1, 1, tzinfo=UTC)
-        run.interval_to = datetime(2018, 1, 1, tzinfo=UTC)
-
-        run.min_lat = self.hawaii_coordinates[0]
-        run.min_lon = self.hawaii_coordinates[1]
-        run.max_lat = self.hawaii_coordinates[2]
-        run.max_lon = self.hawaii_coordinates[3]
-
-        run.save()
->>>>>>> 9e93ccf1
 
         assert new_run
         assert new_run.total_points == 4
@@ -609,21 +487,6 @@
         assert new_run.ok_points == 4
         self.check_results(new_run)
         self.delete_run(new_run)
-
-<<<<<<< HEAD
-=======
-    @pytest.mark.long_running
-    def test_validation_ascat_ref(self):
-        run = generate_default_validation()
-        run.user = self.testuser
-
-        run.reference_configuration.dataset = Dataset.objects.get(short_name=globals.ASCAT)
-        run.reference_configuration.version = DatasetVersion.objects.get(short_name=globals.ASCAT_H113)
-        run.reference_configuration.variable = DataVariable.objects.get(short_name=globals.ASCAT_sm)
-        run.reference_configuration.filters.add(DataFilter.objects.get(name='FIL_ALL_VALID_RANGE'))
-
-        run.reference_configuration.save()
->>>>>>> 9e93ccf1
 
     @pytest.mark.filterwarnings("ignore:No results for gpi:UserWarning")
     @pytest.mark.filterwarnings("ignore:No data for:UserWarning")
@@ -634,13 +497,8 @@
         return
 
     @pytest.mark.long_running
-<<<<<<< HEAD
     def test_validation_smos_ref(self):
         run = self.generate_default_validation()
-=======
-    def test_validation_c3s_ref(self):
-        run = generate_default_validation()
->>>>>>> 9e93ccf1
         run.user = self.testuser
 
         run.reference_configuration.dataset = Dataset.objects.get(short_name=globals.SMOS)
@@ -673,143 +531,9 @@
         print(new_run)
         assert new_run
 
-<<<<<<< HEAD
         assert new_run.total_points == 4, "Number of gpis is off"
         assert new_run.error_points == 0, "Too many error gpis"
         assert new_run.ok_points == 4, "OK points are off"
-=======
-        assert new_run.total_points == 24, "Number of gpis is off"
-        assert new_run.error_points == 0, "Too many error gpis"
-        assert new_run.ok_points == 24, "OK points are off"
-        self.check_results(new_run)
-        self.delete_run(new_run)
-
-    @pytest.mark.long_running
-    def test_validation_era5_ref(self):
-        run = generate_default_validation()
-        run.user = self.testuser
-
-        run.reference_configuration.dataset = Dataset.objects.get(short_name=globals.ERA5)
-        run.reference_configuration.version = DatasetVersion.objects.get(short_name=globals.ERA5_20190613)
-        run.reference_configuration.variable = DataVariable.objects.get(short_name=globals.ERA5_sm)
-        run.reference_configuration.filters.add(DataFilter.objects.get(name='FIL_ALL_VALID_RANGE'))
-        #        run.reference_configuration.filters.add(DataFilter.objects.get(name='FIL_ERA5_TEMP_UNFROZEN'))
-
-        run.reference_configuration.save()
-
-        run.interval_from = datetime(2017, 1, 1, tzinfo=UTC)
-        run.interval_to = datetime(2018, 1, 1, tzinfo=UTC)
-        run.min_lat = self.hawaii_coordinates[0]
-        run.min_lon = self.hawaii_coordinates[1]
-        run.max_lat = self.hawaii_coordinates[2]
-        run.max_lon = self.hawaii_coordinates[3]
-
-        run.save()
-
-        for config in run.dataset_configurations.all():
-            if config != run.reference_configuration:
-                #                 config.filters.add(DataFilter.objects.get(name='FIL_C3S_FLAG_0'))
-                config.filters.add(DataFilter.objects.get(name='FIL_ALL_VALID_RANGE'))
-            config.save()
-
-        run_id = run.id
-
-        ## run the validation
-        val.run_validation(run_id)
-
-        new_run = ValidationRun.objects.get(pk=run_id)
-
-        assert new_run, "Didn't find validation in database"
-
-        assert new_run.total_points == 11, "Number of gpis is off"
-        assert new_run.error_points == 0, "Too many error gpis"
-        assert new_run.ok_points == 11, "OK points are off"
-        self.check_results(new_run)
-        self.delete_run(new_run)
-
-    @pytest.mark.filterwarnings(
-        "ignore:No results for gpi:UserWarning")  # ignore pytesmo warnings about missing results
-    @pytest.mark.long_running
-    def test_validation_ascat(self):
-        run = generate_default_validation()
-        run.user = self.testuser
-
-        for config in run.dataset_configurations.all():
-            if config != run.reference_configuration:
-                config.dataset = Dataset.objects.get(short_name='ASCAT')
-                config.version = DatasetVersion.objects.get(short_name='ASCAT_H113')
-                config.variable = DataVariable.objects.get(short_name='ASCAT_sm')
-                config.filters.clear()
-                config.save()
-
-        #run.scaling_ref = ValidationRun.SCALE_REF
-        run.scaling_method = ValidationRun.BETA_SCALING # cdf matching 
-
-        run.interval_from = datetime(1978, 1, 1, tzinfo=UTC)
-        run.interval_to = datetime(2018, 1, 1, tzinfo=UTC)
-
-        run.save()
-
-        run_id = run.id
-
-        ## run the validation
-        val.run_validation(run_id)
-
-        new_run = ValidationRun.objects.get(pk=run_id)
-
-        assert new_run.total_points == 9
-        assert new_run.error_points == 0
-        assert new_run.ok_points == 9
-        self.check_results(new_run)
-        self.delete_run(new_run)
-
-    # test the validation with no changes to the default validation parameters
-    def test_validation_default(self):
-        ## create default validation object
-        run = generate_default_validation()
-        run.user = self.testuser
-
-        run.save()
-        run_id = run.id
-
-        ## run the validation
-        val.run_validation(run_id)
-
-        ## fetch results from db
-        new_run = ValidationRun.objects.get(pk=run_id)
-
-        assert new_run.total_points == 9
-        assert new_run.error_points == 0
-        assert new_run.ok_points == 9
-        self.check_results(new_run)
-        self.delete_run(new_run)
-
-    @pytest.mark.long_running
-    def test_validation_anomalies_moving_avg(self):
-        run = generate_default_validation()
-        run.user = self.testuser
-        run.anomalies = ValidationRun.MOVING_AVG_35_D
-        run.save()
-
-        run.reference_configuration.filters.add(DataFilter.objects.get(name='FIL_ALL_VALID_RANGE'))
-        run.reference_configuration.save()
-        for config in run.dataset_configurations.all():
-            if config != run.reference_configuration:
-                config.filters.add(DataFilter.objects.get(name='FIL_ALL_VALID_RANGE'))
-            config.save()
-
-        run_id = run.id
-
-        ## run the validation
-        val.run_validation(run_id)
-
-        new_run = ValidationRun.objects.get(pk=run_id)
-
-        assert new_run
-        assert new_run.total_points == 9
-        assert new_run.error_points == 0
-        assert new_run.ok_points == 9
->>>>>>> 9e93ccf1
         self.check_results(new_run)
         self.delete_run(new_run)
 
@@ -858,19 +582,11 @@
         run = generate_default_validation()
         run.user = self.testuser
 
-<<<<<<< HEAD
         # austria bounding box
         run.min_lat = 46.4318173285 # ll
         run.min_lon = 9.47996951665  # ll
         run.max_lat = 49.0390742051  # ur
         run.max_lon = 16.9796667823  # ur
-=======
-        # hawaii bounding box
-        run.min_lat = 18.625  # ll
-        run.min_lon = -156.375  # ll
-        run.max_lat = 20.375  # ur
-        run.max_lon = -154.625  # ur
->>>>>>> 9e93ccf1
 
         run.save()
 
@@ -934,12 +650,9 @@
                 if dataset.short_name == val.globals.ISMN:
                     data = reader.read_ts(0)
                 else:
-<<<<<<< HEAD
                     data = reader.read_ts(15.8, 47.9) ## austriia
                 print(data)
-=======
-                    data = reader.read_ts(-155.42, 19.78)  ## hawaii
->>>>>>> 9e93ccf1
+
                 assert data is not None
                 assert isinstance(data, pd.DataFrame)
 
@@ -965,15 +678,10 @@
             DataFilter.objects.get(name="FIL_ISMN_GOOD"),
         ]
         param_filters = [
-<<<<<<< HEAD
             ParametrisedFilter(filter = DataFilter.objects.get(name="FIL_ISMN_NETWORKS"), parameters = "  COSMOS , WEGENERNET "),
             ParametrisedFilter(filter=DataFilter.objects.get(name="FIL_ISMN_DEPTH"), parameters="0.0,0.2")
             ]
-=======
-            ParametrisedFilter(filter=DataFilter.objects.get(name="FIL_ISMN_NETWORKS"), parameters="  COSMOS , SCAN "),
-            ParametrisedFilter(filter=DataFilter.objects.get(name="FIL_ISMN_DEPTH"), parameters="0.0,0.1")
-        ]
->>>>>>> 9e93ccf1
+
         msk_reader = val.setup_filtering(reader, data_filters, param_filters, dataset, variable)
 
         assert msk_reader is not None
@@ -1068,11 +776,8 @@
                         if dataset.short_name == val.globals.ISMN:
                             data = msk_reader.read_ts(0)
                         else:
-<<<<<<< HEAD
                             data = msk_reader.read_ts(15.8, 48.3) ### austriia
-=======
-                            data = msk_reader.read_ts(-155.42, 19.78)  ## hawaii
->>>>>>> 9e93ccf1
+
                         assert data is not None
                         assert isinstance(data, pd.DataFrame)
                         assert len(data.index) > 1
@@ -1135,7 +840,6 @@
                 self._check_jobs(total_points, jobs)
 
     def test_geographic_subsetting(self):
-<<<<<<< HEAD
 
         # austria bounding box
         min_lat = 46. # ll
@@ -1147,18 +851,7 @@
         smosreader = val.create_reader(Dataset.objects.get(short_name='SMOS'),
                                        DatasetVersion.objects.get(short_name='SMOS_105_ASC'))
         gpis, lons, lats, cells = smosreader.cls.grid.get_grid_points()
-=======
-        # hawaii bounding box
-        min_lat = 18.625  # ll
-        min_lon = -156.375  # ll
-        max_lat = 20.375  # ur
-        max_lon = -154.625  # ur
-
-        # we need the reader just to get the grid
-        c3s_reader = val.create_reader(Dataset.objects.get(short_name='C3S'),
-                                       DatasetVersion.objects.get(short_name='C3S_V201812'))
-        gpis, lons, lats, cells = c3s_reader.cls.grid.get_grid_points()
->>>>>>> 9e93ccf1
+
 
         subgpis, sublons, sublats, subindex = _geographic_subsetting(gpis, lons, lats, min_lat, min_lon, max_lat,
                                                                      max_lon)
@@ -1174,14 +867,9 @@
     
     def test_no_geographic_subsetting(self):
         # we need the reader just to get the grid
-<<<<<<< HEAD
         smosreader = val.create_reader(Dataset.objects.get(short_name='SMOS'), DatasetVersion.objects.get(short_name='SMOS_105_ASC'))
         gpis, lats, lons, cells = smosreader.cls.grid.get_grid_points()
-=======
-        c3s_reader = val.create_reader(Dataset.objects.get(short_name='C3S'),
-                                       DatasetVersion.objects.get(short_name='C3S_V201812'))
-        gpis, lats, lons, cells = c3s_reader.cls.grid.get_grid_points()
->>>>>>> 9e93ccf1
+
 
         subgpis, sublats, sublons, subindex = _geographic_subsetting(gpis, lats, lons, None, None, None, None)
 
@@ -1198,14 +886,9 @@
         russia_gpi2 = 777287  # qdeg: 898567
 
         for min_lat, min_lon, max_lat, max_lon in test_coords:
-<<<<<<< HEAD
             smos_reader = val.create_reader(Dataset.objects.get(short_name='SMOS'), DatasetVersion.objects.get(short_name='SMOS_105_ASC'))
             gpis, lats, lons, cells = smos_reader.cls.grid.get_grid_points()
-=======
-            c3s_reader = val.create_reader(Dataset.objects.get(short_name='C3S'),
-                                           DatasetVersion.objects.get(short_name='C3S_V201812'))
-            gpis, lats, lons, cells = c3s_reader.cls.grid.get_grid_points()
->>>>>>> 9e93ccf1
+
 
             subgpis, sublats, sublons, subindex = _geographic_subsetting(gpis, lats, lons, min_lat, min_lon, max_lat,
                                                                          max_lon)
@@ -1218,14 +901,9 @@
 
     def test_geographic_subsetting_shifted(self):
         ## leaflet allows users to shift the map arbitrarily to the left or right. Check that we can compensate for that
-<<<<<<< HEAD
         smosreader = val.create_reader(Dataset.objects.get(short_name='SMOS'), DatasetVersion.objects.get(short_name='SMOS_105_ASC'))
         gpis, lats, lons, cells = smosreader.cls.grid.get_grid_points()
-=======
-        c3s_reader = val.create_reader(Dataset.objects.get(short_name='C3S'),
-                                       DatasetVersion.objects.get(short_name='C3S_V201812'))
-        gpis, lats, lons, cells = c3s_reader.cls.grid.get_grid_points()
->>>>>>> 9e93ccf1
+
 
         test_coords = [(-46.55, -1214.64, 71.96, -1105.66, 1),  # americas
                        (9.79, -710.50, 70.14, -545.27, 2),  # asia
@@ -1264,7 +942,7 @@
     @pytest.mark.graphs
     def test_generate_graphs(self):
         infile1 = 'testdata/output_data/cglss1_ismn.nc'
-        # todo: add a second file like in the origina test
+        # todo: add a second file like in the original test when there are more datasets
 
         # create validation object and data folder for it
         v = generate_default_validation()
@@ -1291,54 +969,13 @@
         self.__logger.debug(overview_pngs)
         assert len(overview_pngs) == n_metrics * (v.dataset_configurations.count() - 1)
 
-<<<<<<< HEAD
+        # remove results from first test and recreate dir
+        #shutil.rmtree(run_dir)
+        #val.mkdir_if_not_exists(run_dir)
+
         self.delete_run(v)
-=======
-        # remove results from first test and recreate dir
-        shutil.rmtree(run_dir)
-        val.mkdir_if_not_exists(run_dir)
-
-        # do the same for the other netcdf file
-
-        shutil.copy(infile2, path.join(run_dir, 'results.nc'))
-        val.set_outfile(v, run_dir)
-        # heatmap
-        v.reference_configuration.dataset = Dataset.objects.get(short_name='GLDAS')
-        v.reference_configuration.save()
-        val.generate_all_graphs(v, run_dir)
-
-        boxplot_pngs = [x for x in os.listdir(run_dir) if fnmatch.fnmatch(x, 'boxplot*.png')]
-        self.__logger.debug(boxplot_pngs)
-        assert len(boxplot_pngs) == n_metrics
-
-        overview_pngs = [x for x in os.listdir(run_dir) if fnmatch.fnmatch(x, 'overview*.png')]
-        self.__logger.debug(overview_pngs)
-        assert len(overview_pngs) == n_metrics * (v.dataset_configurations.count() - 1)
-
-        # remove results from first test and recreate dir
-        shutil.rmtree(run_dir)
-        val.mkdir_if_not_exists(run_dir)
-
-        # do the same for the other netcdf file
-
-        shutil.copy(infile3, path.join(run_dir, 'results.nc'))
-        val.set_outfile(v, run_dir)
-        # heatmap
-        v.reference_configuration.dataset = Dataset.objects.get(short_name='ERA5_LAND')
-        v.reference_configuration.save()
-        val.generate_all_graphs(v, run_dir)
-
-        boxplot_pngs = [x for x in os.listdir(run_dir) if fnmatch.fnmatch(x, 'boxplot*.png')]
-        self.__logger.debug(boxplot_pngs)
-        assert len(boxplot_pngs) == n_metrics
-
-        overview_pngs = [x for x in os.listdir(run_dir) if fnmatch.fnmatch(x, 'overview*.png')]
-        self.__logger.debug(overview_pngs)
-        assert len(overview_pngs) == n_metrics * (v.dataset_configurations.count() - 1)
-
-        self.delete_run(v)
-
-    # @pytest.mark.long_running
+
+    @pytest.mark.long_running
     def test_existing_validations(self):
         # common default settings:
         user = self.testuser
@@ -1353,10 +990,10 @@
             run.user = self.testuser
             run.interval_from = time_intervals_from
             run.interval_to = time_intervals_to
-            run.min_lat = self.hawaii_coordinates[0]
-            run.min_lon = self.hawaii_coordinates[1]
-            run.max_lat = self.hawaii_coordinates[2]
-            run.max_lon = self.hawaii_coordinates[3]
+            run.min_lat = self.austria_coordinates[0]
+            run.min_lon = self.austria_coordinates[1]
+            run.max_lat = self.austria_coordinates[2]
+            run.max_lon = self.austria_coordinates[3]
 
             run.anomalies = anomalies_methods[i][0]
             if anomalies_methods[i][0] == 'climatology':
@@ -1372,10 +1009,10 @@
         run_tcol.user = self.testuser
         run_tcol.interval_from = time_intervals_from
         run_tcol.interval_to = time_intervals_to
-        run_tcol.min_lat = self.hawaii_coordinates[0]
-        run_tcol.min_lon = self.hawaii_coordinates[1]
-        run_tcol.max_lat = self.hawaii_coordinates[2]
-        run_tcol.max_lon = self.hawaii_coordinates[3]
+        run_tcol.min_lat = self.austria_coordinates[0]
+        run_tcol.min_lon = self.austria_coordinates[1]
+        run_tcol.max_lat = self.austria_coordinates[2]
+        run_tcol.max_lon = self.austria_coordinates[3]
 
         run_tcol.anomalies = anomalies_methods[0][0]
         run_tcol.scaling_method = scaling_methods[0]
@@ -1389,10 +1026,10 @@
         run_filt.user = self.testuser
         run_filt.interval_from = time_intervals_from
         run_filt.interval_to = time_intervals_to
-        run_filt.min_lat = self.hawaii_coordinates[0]
-        run_filt.min_lon = self.hawaii_coordinates[1]
-        run_filt.max_lat = self.hawaii_coordinates[2]
-        run_filt.max_lon = self.hawaii_coordinates[3]
+        run_filt.min_lat = self.austria_coordinates[0]
+        run_filt.min_lon = self.austria_coordinates[1]
+        run_filt.max_lat = self.austria_coordinates[2]
+        run_filt.max_lon = self.austria_coordinates[3]
 
         run_filt.anomalies = anomalies_methods[0][0]
         run_filt.scaling_method = scaling_methods[0]
@@ -1404,14 +1041,12 @@
             config.filters.add(DataFilter.objects.get(name='FIL_ALL_VALID_RANGE'))
             if config.dataset.short_name == globals.ISMN:
                 config.filters.add(DataFilter.objects.get(name='FIL_ISMN_GOOD'))
-            if config.dataset.short_name == globals.C3S:
-                config.filters.add(DataFilter.objects.get(name='FIL_C3S_FLAG_0'))
             print('old one', config.dataset == globals.ISMN, config, config.filters.all())
 
-        pfilter = ParametrisedFilter(filter=DataFilter.objects.get(name='FIL_ISMN_NETWORKS'), parameters='SCAN', \
+        pfilter = ParametrisedFilter(filter=DataFilter.objects.get(name='FIL_ISMN_NETWORKS'), parameters='WEGENERNET', \
                                      dataset_config=run_filt.reference_configuration)
         pfilter.save()
-        pfilter = ParametrisedFilter(filter=DataFilter.objects.get(name="FIL_ISMN_DEPTH"), parameters="0.0,0.1", \
+        pfilter = ParametrisedFilter(filter=DataFilter.objects.get(name="FIL_ISMN_DEPTH"), parameters="0.0,0.2", \
                                      dataset_config=run_filt.reference_configuration)
         pfilter.save()
 
@@ -1423,10 +1058,10 @@
             run.user = self.testuser
             run.interval_from = time_intervals_from
             run.interval_to = time_intervals_to
-            run.min_lat = self.hawaii_coordinates[0]
-            run.min_lon = self.hawaii_coordinates[1]
-            run.max_lat = self.hawaii_coordinates[2]
-            run.max_lon = self.hawaii_coordinates[3]
+            run.min_lat = self.austria_coordinates[0]
+            run.min_lon = self.austria_coordinates[1]
+            run.max_lat = self.austria_coordinates[2]
+            run.max_lon = self.austria_coordinates[3]
 
             run.anomalies = anomalies_methods[i][0]
             if anomalies_methods[i][0] == 'climatology':
@@ -1460,10 +1095,10 @@
         assert not is_there_one['is_there_validation']
 
         # getting back to good coordinates
-        run.min_lat = self.hawaii_coordinates[0]
-        run.min_lon = self.hawaii_coordinates[1]
-        run.max_lat = self.hawaii_coordinates[2]
-        run.max_lon = self.hawaii_coordinates[3]
+        run.min_lat = self.austria_coordinates[0]
+        run.min_lon = self.austria_coordinates[1]
+        run.max_lat = self.austria_coordinates[2]
+        run.max_lon = self.austria_coordinates[3]
 
         run.save()
         is_there_one = _compare_validation_runs(run, published_runs, user)
@@ -1545,16 +1180,16 @@
             new_config.filters.add(DataFilter.objects.get(name='FIL_ALL_VALID_RANGE'))
             if new_config.dataset.short_name == globals.ISMN:
                 new_config.filters.add(DataFilter.objects.get(name='FIL_ISMN_GOOD'))
-            if new_config.dataset.short_name == globals.C3S:
-                new_config.filters.add(DataFilter.objects.get(name='FIL_C3S_FLAG_0'))
 
             new_config.save()
 
-        new_pfilter = ParametrisedFilter(filter=DataFilter.objects.get(name='FIL_ISMN_NETWORKS'), parameters='SCAN', \
+        new_pfilter = ParametrisedFilter(filter=DataFilter.objects.get(name='FIL_ISMN_NETWORKS'),
+                                         parameters='WEGENERNET', \
                                          dataset_config=run.reference_configuration)
         new_pfilter.save()
         # add filterring according to depth_range with the default values:
-        new_pfilter = ParametrisedFilter(filter=DataFilter.objects.get(name="FIL_ISMN_DEPTH"), parameters="0.0,0.1", \
+        new_pfilter = ParametrisedFilter(filter=DataFilter.objects.get(name="FIL_ISMN_DEPTH"),
+                                         parameters="0.0,0.2", \
                                          dataset_config=run.reference_configuration)
         new_pfilter.save()
         is_there_one = _compare_validation_runs(run, published_runs, user)
@@ -1564,11 +1199,10 @@
 
         # messing up with filters:
 
-        # adding filter for C3S
-        c3s_filter = DataFilter.objects.get(name='FIL_C3S_MODE_ASC')
+        cglsfilter = DataFilter.objects.get(name='FIL_ALL_VALID_RANGE')
         for new_config in run.dataset_configurations.all():
-            if new_config.dataset.short_name == globals.C3S:
-                new_config.filters.add(c3s_filter)
+            if new_config.dataset.short_name == globals.CGLS_CSAR_SSM1km:
+                new_config.filters.remove(cglsfilter)
                 new_config.save()
         is_there_one = _compare_validation_runs(run, published_runs, user)
 
@@ -1576,8 +1210,8 @@
 
         # getting back to the right settings
         for new_config in run.dataset_configurations.all():
-            if new_config.dataset.short_name == globals.C3S:
-                new_config.filters.remove(c3s_filter)
+            if new_config.dataset.short_name == globals.CGLS_CSAR_SSM1km:
+                new_config.filters.add(cglsfilter)
         is_there_one = _compare_validation_runs(run, published_runs, user)
         assert is_there_one['is_there_validation']
 
@@ -1602,7 +1236,7 @@
         # ... with networks
         for pf in ParametrisedFilter.objects.filter(dataset_config=run.reference_configuration):
             if DataFilter.objects.get(pk=pf.filter_id).name == 'FIL_ISMN_NETWORKS':
-                pf.parameters = 'SCAN,OZNET'
+                pf.parameters = 'WEGENERNET,COSMOS'
                 pf.save()
 
         is_there_one = _compare_validation_runs(run, published_runs, user)
@@ -1610,7 +1244,7 @@
 
         for pf in ParametrisedFilter.objects.filter(dataset_config=run.reference_configuration):
             if DataFilter.objects.get(pk=pf.filter_id).name == 'FIL_ISMN_NETWORKS':
-                pf.parameters = 'OZNET'
+                pf.parameters = 'COSMOS'
                 pf.save()
 
         is_there_one = _compare_validation_runs(run, published_runs, user)
@@ -1619,7 +1253,7 @@
         # restoring networks
         for pf in ParametrisedFilter.objects.filter(dataset_config=run.reference_configuration):
             if DataFilter.objects.get(pk=pf.filter_id).name == 'FIL_ISMN_NETWORKS':
-                pf.parameters = 'SCAN'
+                pf.parameters = 'WEGENERNET'
                 pf.save()
 
         is_there_one = _compare_validation_runs(run, published_runs, user)
@@ -1637,7 +1271,7 @@
         # restoring depths
         for pf in ParametrisedFilter.objects.filter(dataset_config=run.reference_configuration):
             if DataFilter.objects.get(pk=pf.filter_id).name == 'FIL_ISMN_DEPTH':
-                pf.parameters = '0.0,0.1'
+                pf.parameters = '0.0,0.2'
                 pf.save()
 
         is_there_one = _compare_validation_runs(run, published_runs, user)
@@ -1646,9 +1280,9 @@
         # adding a new dataset:
         data_c = DatasetConfiguration()
         data_c.validation = run
-        data_c.dataset = Dataset.objects.get(short_name='ASCAT')
-        data_c.version = DatasetVersion.objects.get(short_name='ASCAT_H113')
-        data_c.variable = DataVariable.objects.get(short_name='ASCAT_sm')
+        data_c.dataset = Dataset.objects.get(short_name='CGLS_CSAR_SSM1km')
+        data_c.version = DatasetVersion.objects.get(short_name='CGLS_CSAR_SSM1km_V1_1')
+        data_c.variable = DataVariable.objects.get(short_name='S1_SSM')
         data_c.save()
 
         is_there_one = _compare_validation_runs(run, published_runs, user)
@@ -1672,10 +1306,10 @@
         run_tcol.user = self.testuser
         run_tcol.interval_from = time_intervals_from
         run_tcol.interval_to = time_intervals_to
-        run_tcol.min_lat = self.hawaii_coordinates[0]
-        run_tcol.min_lon = self.hawaii_coordinates[1]
-        run_tcol.max_lat = self.hawaii_coordinates[2]
-        run_tcol.max_lon = self.hawaii_coordinates[3]
+        run_tcol.min_lat = self.austria_coordinates[0]
+        run_tcol.min_lon = self.austria_coordinates[1]
+        run_tcol.max_lat = self.austria_coordinates[2]
+        run_tcol.max_lon = self.austria_coordinates[3]
 
         run_tcol.anomalies = anomalies_methods[0][0]
         run_tcol.scaling_method = scaling_methods[0]
@@ -1710,14 +1344,13 @@
             if config == run.reference_configuration:
                 config.filters.add(DataFilter.objects.get(name='FIL_ISMN_GOOD'))
             else:
-                config.filters.add(DataFilter.objects.get(name='FIL_C3S_FLAG_0'))
                 config.filters.add(DataFilter.objects.get(name='FIL_ALL_VALID_RANGE'))
             config.save()
 
-        pfilter = ParametrisedFilter(filter=DataFilter.objects.get(name='FIL_ISMN_NETWORKS'), parameters='SCAN', \
-                                     dataset_config=run.reference_configuration)
-        pfilter.save()
-        pfilter = ParametrisedFilter(filter=DataFilter.objects.get(name="FIL_ISMN_DEPTH"), parameters="0.0,0.1", \
+        pfilter = ParametrisedFilter(filter=DataFilter.objects.get(name='FIL_ISMN_NETWORKS'), parameters='WEGENERNET', \
+                                     dataset_config=run.reference_configuration)
+        pfilter.save()
+        pfilter = ParametrisedFilter(filter=DataFilter.objects.get(name="FIL_ISMN_DEPTH"), parameters="0.0,0.2", \
                                      dataset_config=run.reference_configuration)
         pfilter.save()
         run_id = run.id
@@ -1749,9 +1382,9 @@
         assert not comparison['belongs_to_user']
         assert not comparison['is_published']
 
-        assert copied_run.total_points == 9
+        assert copied_run.total_points == 4
         assert copied_run.error_points == 0
-        assert copied_run.ok_points == 9
+        assert copied_run.ok_points == 4
         self.check_results(copied_run)
 
         # copying again, so to check CopiedValidations model
@@ -1784,4 +1417,3 @@
         copied_runs = CopiedValidations.objects.all()
         assert len(copied_runs) == 0
 
->>>>>>> 9e93ccf1
