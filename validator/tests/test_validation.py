--- conflicted
+++ resolved
@@ -335,18 +335,56 @@
         self.check_results(new_run)
         self.delete_run(new_run)
 
-<<<<<<< HEAD
     @pytest.mark.filterwarnings("ignore:No results for gpi:UserWarning") # ignore pytesmo warnings about missing results
     @pytest.mark.filterwarnings("ignore:read_ts is deprecated, please use read instead:DeprecationWarning") # ignore pytesmo warnings about read_ts
     def test_validation_tcol(self):
         run = self.generate_default_validation_triple_coll()
-=======
+        run.user = self.testuser
+
+        # run.scaling_ref = ValidationRun.SCALE_REF
+        run.scaling_method = ValidationRun.CDF_MATCH  # cdf matching causes an error for 1 gpi, use that to test error handling
+
+        run.interval_from = datetime(1978, 1, 1, tzinfo=UTC)
+        run.interval_to = datetime(2018, 12, 31, tzinfo=UTC)
+
+        run.save()
+
+        for config in run.dataset_configurations.all():
+            if config == run.reference_configuration:
+                config.filters.add(DataFilter.objects.get(name='FIL_ISMN_GOOD'))
+            else:
+                if config.dataset.short_name == 'C3S':
+                    config.filters.add(DataFilter.objects.get(name='FIL_C3S_FLAG_0'))
+                config.filters.add(DataFilter.objects.get(name='FIL_ALL_VALID_RANGE'))
+
+            config.save()
+
+        pfilter = ParametrisedFilter(filter=DataFilter.objects.get(name='FIL_ISMN_NETWORKS'), parameters='SCAN', \
+                                     dataset_config=run.reference_configuration)
+        pfilter.save()
+
+        # add filterring according to depth_range with the default values:
+        pfilter = ParametrisedFilter(filter=DataFilter.objects.get(name="FIL_ISMN_DEPTH"), parameters="0.0,0.1", \
+                                     dataset_config=run.reference_configuration)
+        pfilter.save()
+
+        run_id = run.id
+
+        ## run the validation
+        val.run_validation(run_id)
+        new_run = ValidationRun.objects.get(pk=run_id)
+
+        assert new_run.total_points == 9  # 9 ismn stations in hawaii testdata
+        assert new_run.error_points == 0
+        assert new_run.ok_points == 9
+
+        self.check_results(new_run, is_tcol_run=True)
+        self.delete_run(new_run)
 
     @pytest.mark.filterwarnings("ignore:No results for gpi:UserWarning") # ignore pytesmo warnings about missing results
     @pytest.mark.filterwarnings("ignore:read_ts is deprecated, please use read instead:DeprecationWarning") # ignore pytesmo warnings about read_ts
     def test_validation_empty_network(self):
         run = self.generate_default_validation()
->>>>>>> 1d5fa1d3
         run.user = self.testuser
 
         #run.scaling_ref = ValidationRun.SCALE_REF
@@ -361,42 +399,22 @@
             if config == run.reference_configuration:
                 config.filters.add(DataFilter.objects.get(name='FIL_ISMN_GOOD'))
             else:
-<<<<<<< HEAD
-                if config.dataset.short_name == 'C3S':
-                    config.filters.add(DataFilter.objects.get(name='FIL_C3S_FLAG_0'))
-=======
                 config.filters.add(DataFilter.objects.get(name='FIL_C3S_FLAG_0'))
->>>>>>> 1d5fa1d3
                 config.filters.add(DataFilter.objects.get(name='FIL_ALL_VALID_RANGE'))
 
             config.save()
 
-        pfilter = ParametrisedFilter(filter=DataFilter.objects.get(name='FIL_ISMN_NETWORKS'), parameters='SCAN',\
-                                     dataset_config=run.reference_configuration)
-        pfilter.save()
-<<<<<<< HEAD
-=======
+
         # add filterring according to depth_range with values which cause that there is no points anymore:
         pfilter = ParametrisedFilter(filter=DataFilter.objects.get(name="FIL_ISMN_DEPTH"), parameters="0.1,0.2", \
                                      dataset_config=run.reference_configuration)
         pfilter.save()
->>>>>>> 1d5fa1d3
 
         run_id = run.id
 
         ## run the validation
         val.run_validation(run_id)
-<<<<<<< HEAD
-
-        new_run = ValidationRun.objects.get(pk=run_id)
-
-        assert new_run.total_points == 9 # 9 ismn stations in hawaii testdata
-        assert new_run.error_points == 0
-        assert new_run.ok_points == 9
-
-        self.check_results(new_run, is_tcol_run=True)
-        self.delete_run(new_run)
-=======
+
         new_run = ValidationRun.objects.get(pk=run_id)
 
         assert new_run.total_points == 0
@@ -404,7 +422,6 @@
         assert new_run.ok_points == 0
 
 
->>>>>>> 1d5fa1d3
 
     @pytest.mark.filterwarnings("ignore:No results for gpi:UserWarning")
     @pytest.mark.filterwarnings("ignore:No data for:UserWarning")
