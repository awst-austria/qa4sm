from datetime import datetime, timedelta
import io
import json
import logging
from re import findall as regex_find
from time import sleep
import time
import zipfile

from dateutil import parser
from dateutil.tz import tzlocal
from django.contrib.auth import get_user_model
<<<<<<< HEAD
from validator.forms import PublishingForm
=======
>>>>>>> 9671c013
User = get_user_model()

from django.core import mail
from django.test.testcases import TransactionTestCase
from django.test.utils import override_settings
from django.urls.base import reverse
from django.conf import settings
import pytest
from pytz import UTC
from pytz import utc

<<<<<<< HEAD
=======
from valentina.settings import EMAIL_FROM
>>>>>>> 9671c013
from validator.forms.user_profile import UserProfileForm
from validator.models import ValidationRun
from validator.models.dataset import Dataset
from validator.models.filter import DataFilter
from validator.models.settings import Settings
from validator.models.variable import DataVariable
from validator.models.version import DatasetVersion
from validator.urls import urlpatterns
from validator.validation import globals
from os import path
import shutil
from validator.validation.globals import OUTPUT_FOLDER
from validator.validation import set_outfile, mkdir_if_not_exists

from django.utils.http import urlencode

class TestViews(TransactionTestCase):

    # This re-inits the database for every test, see
    # https://docs.djangoproject.com/en/2.0/topics/testing/overview/#test-case-serialized-rollback
    # It's necessary because the validation view closes the db connection
    # and then the following tests complain about the closed connection.
    # Apparently, re-initing the db creates a new connection every time, so
    # problem solved.
    serialized_rollback = True

    ## https://docs.djangoproject.com/en/2.2/topics/testing/tools/#simpletestcase
    databases = '__all__'
    allow_database_queries = True

    __logger = logging.getLogger(__name__)

    fixtures = ['variables', 'versions', 'datasets', 'filters']

    def setUp(self):
        self.__logger = logging.getLogger(__name__)

        settings = Settings.load()
        settings.maintenance_mode = False
        settings.save()

        self.credentials = {
            'username': 'testuser',
            'password': 'secret'}

        # second test user
        self.credentials2 = {
            'username': 'seconduser',
            'password': 'shush!',
            'email': 'forgetful@test.com'}

        try:
            self.testuser = User.objects.get(username=self.credentials['username'])
            self.testuser2 = User.objects.get(username=self.credentials2['username'])
        except User.DoesNotExist:
            self.testuser = User.objects.create_user(**self.credentials)
            self.testuser2 = User.objects.create_user(**self.credentials2)

        run_params = {
            'id': '67fc185b-5cd7-4caa-83f0-983e605ede5f',
            'user': self.testuser,
            'start_time': datetime.utcnow().replace(tzinfo=utc) - timedelta(hours=1),
            'end_time': datetime.utcnow().replace(tzinfo=utc),
            'total_points' : 30,
            'error_points' : 5,
        }
        ## Create a test validation run with a specific id so that it can
        ## be accessed via a URL containing that id
        self.testrun = ValidationRun.objects.create(**run_params)
        ## make sure the run's output file name is set:
        self.testrun.output_file.name = str(self.testrun.id) + '/foobar.nc'
        self.testrun.save()

        self.public_views = ['login', 'logout', 'home', 'published_results', 'signup', 'signup_complete', 'terms', 'datasets', 'alpha', 'help', 'about', 'password_reset', 'password_reset_done', 'password_reset_complete', 'user_profile_deactivated']
        self.parameter_views = ['result', 'ajax_get_dataset_options', 'password_reset_confirm','stop_validation']
        self.private_views = [p.name for p in urlpatterns if hasattr(p, 'name') and p.name is not None and p.name not in self.public_views and p.name not in self.parameter_views]

    ## Ensure that anonymous access is prevented for private pages
    def test_views_deny_anonymous(self):
        login_url = reverse('login')
        testurls = [ reverse(tv) for tv in self.private_views ]

        for url in testurls:
            self.__logger.info(url)
            response = self.client.get(url, follow=True)
            self.assertRedirects(response, '{}?next={}'.format(login_url, url), msg_prefix=url)
            response = self.client.post(url, follow=True)
            self.assertRedirects(response, '{}?next={}'.format(login_url, url), msg_prefix=url)

    ## Check that with valid credentials (set in setUp), access is possible
    def test_views_login(self):
        testurls = [ reverse(tv) for tv in self.private_views ]

        for url in testurls:
            self.client.login(**self.credentials)
            response = self.client.get(url)
            self.assertEqual(response.status_code, 200)

    ## Check that the publicly available views are publicly available anonymously
    def test_public_views(self):
        for pv in self.public_views:
            url = reverse(pv)
            self.__logger.debug("Testing {}".format(url))
            response = self.client.get(url, follow=True)
            self.assertEqual(response.status_code, 200)

    ## Check the results view (with parameter URL)
    def test_result_view(self):
        url = reverse('result', kwargs={'result_uuid': self.testrun.id})
        self.client.login(**self.credentials)
        response = self.client.get(url)
        self.assertEqual(response.status_code, 200)

    def test_change_result_expiry(self):
        url = reverse('result', kwargs={'result_uuid': self.testrun.id})

        ## only owners should be able to change validations
        self.client.login(**self.credentials2)
        response = self.client.patch(url, 'extend=true',  content_type='application/x-www-form-urlencoded;')
        self.assertEqual(response.status_code, 403)

        ## try out normal expiry extension
        self.client.login(**self.credentials)
        response = self.client.patch(url, 'extend=true', content_type='application/x-www-form-urlencoded;')
        self.assertEqual(response.status_code, 200)
        new_expiry_date = parser.parse(response.content)
        self.assertTrue(new_expiry_date is not None)
        assert ValidationRun.objects.get(pk=self.testrun.id).expiry_date == new_expiry_date

        ## invalid expiry extension
        self.client.login(**self.credentials)
        response = self.client.patch(url, 'extend=false', content_type='application/x-www-form-urlencoded;')
        self.assertEqual(response.status_code, 400)
        assert ValidationRun.objects.get(pk=self.testrun.id).expiry_date == new_expiry_date

        ## valid archiving
        self.client.login(**self.credentials)
        response = self.client.patch(url, 'archive=true', content_type='application/x-www-form-urlencoded;')
        self.assertEqual(response.status_code, 200)
        assert ValidationRun.objects.get(pk=self.testrun.id).expiry_date is None

        ## valid un-archiving
        self.client.login(**self.credentials)
        response = self.client.patch(url, 'archive=false', content_type='application/x-www-form-urlencoded;')
        self.assertEqual(response.status_code, 200)
        assert ValidationRun.objects.get(pk=self.testrun.id).expiry_date is not None

        ## invalid archiving
        self.client.login(**self.credentials)
        response = self.client.patch(url, 'archive=asdf', content_type='application/x-www-form-urlencoded;')
        self.assertEqual(response.status_code, 400)
        assert ValidationRun.objects.get(pk=self.testrun.id).expiry_date is not None

        ## completely invalid parameter
        self.client.login(**self.credentials)
        response = self.client.patch(url, 'levelup=1up', content_type='application/x-www-form-urlencoded;')
        self.assertEqual(response.status_code, 400)
        assert ValidationRun.objects.get(pk=self.testrun.id).expiry_date is not None

<<<<<<< HEAD
    @override_settings(DOI_REGISTRATION_URL = "https://sandbox.zenodo.org/api/deposit/depositions")
    def test_result_publishing(self):
        infile = 'testdata/output_data/c3s_era5land.nc'

        url = reverse('result', kwargs={'result_uuid': self.testrun.id})

        # use the publishing form to convert the validation metadata to a dict
        metadata = PublishingForm()._formdata_from_validation(self.testrun)

        ## only owners should be able to change validations
        self.client.login(**self.credentials2)
        response = self.client.patch(url, urlencode(metadata))
        self.assertEqual(response.status_code, 403)

        self.client.login(**self.credentials)

        # shouldn't work because of incorrect parameter
        metadata['publish'] = 'asdf'
        response = self.client.patch(url, urlencode(metadata))
        self.__logger.debug("{} {}".format(response.status_code, response.content))
        self.assertEqual(response.status_code, 400)
        self.assertTrue(response.content is not None)

        metadata['publish'] = 'true'

        # shouldn't work because input metadata is not valid
        orig_orcid = metadata['orcid']
        metadata['orcid'] = 'this is no orcid'
        orig_keywords = metadata['keywords']
        metadata['keywords'] = metadata['keywords'].replace('qa4sm', '')
        response = self.client.patch(url, urlencode(metadata))
        self.__logger.debug("{} {}".format(response.status_code, response.content))
        self.assertEqual(response.status_code, 420)
        self.assertTrue(response.content is not None)

        metadata['orcid'] = orig_orcid
        metadata['keywords'] = orig_keywords

        # remove file path from validation
        self.testrun.output_file = None
        self.testrun.save()
        self.testrun = ValidationRun.objects.get(pk=self.testrun.id) # reload

        # shouldn't work because of missing file path in validation
        response = self.client.patch(url, urlencode(metadata))
        self.__logger.debug("{} {}".format(response.status_code, response.content))
        self.assertEqual(response.status_code, 400)
        self.assertTrue(response.content is not None)

        ## set valid output file for validation
        run_dir = path.join(OUTPUT_FOLDER, str(self.testrun.id))
        mkdir_if_not_exists(run_dir)
        shutil.copy(infile, path.join(run_dir, 'results.nc'))
        set_outfile(self.testrun, run_dir)
        self.testrun.save()
        self.testrun = ValidationRun.objects.get(pk=self.testrun.id) # reload

        ## simulate that publishing is already in progress
        self.testrun.publishing_in_progress = True
        self.testrun.save()
        self.testrun = ValidationRun.objects.get(pk=self.testrun.id) # reload
        response = self.client.patch(url, urlencode(metadata))
        self.__logger.debug("{} {}".format(response.status_code, response.content))
        self.assertEqual(response.status_code, 400)
        self.assertTrue(response.content is not None)

        ## remove in progress flag
        self.testrun.publishing_in_progress = False
        self.testrun.save()

        # should work now
        response = self.client.patch(url, urlencode(metadata))
        self.__logger.debug("{} {}".format(response.status_code, response.content))
        self.assertEqual(response.status_code, 200)
        self.assertTrue(response.content is not None)

=======
>>>>>>> 9671c013
    def test_delete_result(self):
        # create result to delete:
        run = ValidationRun()
        run.user = self.testuser
        run.start_time = datetime.now(tzlocal())
        run.interval_from = datetime(1978, 1, 1, tzinfo=UTC)
        run.interval_to = datetime(2018, 1, 1, tzinfo=UTC)
        run.save()
        result_id=str(run.id)

        assert result_id, "Error saving the test validation run."

        url = reverse('result', kwargs={'result_uuid': result_id})

        # try deleting other user's result - should be blocked
        self.client.login(**self.credentials2)
        response = self.client.delete(url)
        self.assertEqual(response.status_code, 403)

        # log in as owner of result
        self.client.login(**self.credentials)

        # try deleting a result that already has a DOI, should be blocked
        run.doi = '10.1000/182'
        run.save()
        response = self.client.delete(url)
        self.assertEqual(response.status_code, 405)

        # remove DOI again
        run.doi = ''
        run.save()

        # try to delete own result, should succeed
        response = self.client.delete(url)
        self.assertEqual(response.status_code, 200)

        assert not ValidationRun.objects.filter(pk=result_id).exists(), "Validation run didn't get deleted."

    def test_my_results_view(self):
        url = reverse('myruns')
        self.client.login(**self.credentials)
        for i in range(-1, 10):
            response = self.client.get(url, {'page': i})
            self.assertEqual(response.status_code, 200)

        response = self.client.get(url, {'page': 'first'})
        self.assertEqual(response.status_code, 200)

    def test_ajax_get_dataset_options_view(self):
        url = reverse('ajax_get_dataset_options')
        self.client.login(**self.credentials)
        response = self.client.get(url, {'dataset_id': Dataset.objects.get(short_name=globals.GLDAS).id, 'filter_widget_id': 'id_datasets-0-filters', 'param_filter_widget_id': 'id_datasets-0-paramfilters'})
        self.assertEqual(response.status_code, 200)
        return_data = json.loads(response.content)
        assert return_data['versions']
        assert return_data['variables']
        assert return_data['filters']

        response = self.client.get(url, {'dataset_id': ''})
        self.assertEqual(response.status_code, 400)

    ## Submit a validation with minimum parameters set
    def test_submit_validation_min(self):
        url = reverse('validation')
        self.client.login(**self.credentials)
        validation_params = {
            'datasets-TOTAL_FORMS': 1,
            'datasets-INITIAL_FORMS': 1,
            'datasets-MIN_NUM_FORMS': 1,
            'datasets-MAX_NUM_FORMS': 5,
            'datasets-0-dataset': Dataset.objects.get(short_name=globals.C3S).id,
            'datasets-0-version': DatasetVersion.objects.get(short_name=globals.C3S_V201706).id,
            'datasets-0-variable': DataVariable.objects.get(short_name=globals.C3S_sm).id,
            'ref-dataset': Dataset.objects.get(short_name=globals.ISMN).id,
            'ref-version': DatasetVersion.objects.get(short_name=globals.ISMN_V20180712_MINI).id,
            'ref-variable': DataVariable.objects.get(short_name=globals.ISMN_soil_moisture).id,
            'scaling_method': ValidationRun.MEAN_STD,
            'scaling_ref': ValidationRun.SCALE_TO_DATA,
        }
        result = self.client.post(url, validation_params)
        self.assertEqual(result.status_code, 302)
        self.assertTrue(result.url.startswith('/result/'))

    ## Submit a validation with all possible parameters set
    def test_submit_validation_max(self):
        test_datasets = [Dataset.objects.get(short_name=globals.C3S),
                         Dataset.objects.get(short_name=globals.ASCAT),
                         Dataset.objects.get(short_name=globals.SMAP),
                         Dataset.objects.get(short_name=globals.C3S),
                         Dataset.objects.get(short_name=globals.ASCAT),]

        url = reverse('validation')
        self.client.login(**self.credentials)

        # make me one with everything
        validation_params = {
            'datasets-TOTAL_FORMS': len(test_datasets),
            'datasets-INITIAL_FORMS': 1,
            'datasets-MIN_NUM_FORMS': 1,
            'datasets-MAX_NUM_FORMS': 5,

            'ref-dataset': Dataset.objects.get(short_name=globals.ISMN).id,
            'ref-version': DatasetVersion.objects.get(short_name=globals.ISMN_V20180712_MINI).id,
            'ref-variable': DataVariable.objects.get(short_name=globals.ISMN_soil_moisture).id,
            'ref-filter_dataset': True,
            'ref_filters': DataFilter.objects.get(name='FIL_ALL_VALID_RANGE').id,
            'ref_filters': DataFilter.objects.get(name='FIL_ISMN_GOOD').id,

            'anomalies' : ValidationRun.CLIMATOLOGY,
            'anomalies_from' : '1978',
            'anomalies_to' : '1998',

            'min_lat' : '20.07094414427701',
            'min_lon' : '-134.82421875000003',
            'max_lat' : '51.47764573196917',
            'max_lon' : '-57.83203125000001',

            'interval_from': datetime(1978,1,1),
            'interval_to': datetime(1998,1,1),

            'scaling_method': ValidationRun.MEAN_STD,
            'scaling_ref': ValidationRun.SCALE_TO_REF,
            'name_tag': 'unit test tag so that I can remember my validation',
        }

        # put in as many datasets as possible
        for ds_no, test_ds in enumerate(test_datasets, start=0):
            ds_dict = {
                'datasets-' + str(ds_no) + '-dataset': test_ds.id,
                'datasets-' + str(ds_no) + '-version': test_ds.versions.first().id,
                'datasets-' + str(ds_no) + '-variable': test_ds.variables.first().id,
                'datasets-' + str(ds_no) + '-filter_dataset': True,
                'datasets-' + str(ds_no) + '-filters': test_ds.filters.last().id,
                }
            validation_params.update(ds_dict)

        result = self.client.post(url, validation_params)
        self.assertEqual(result.status_code, 302)
        self.assertTrue(result.url.startswith('/result/'))

    ## submit a validation with invalid parameters
    def test_submit_validation_invalid(self):
        url = reverse('validation')
        self.client.login(**self.credentials)

        # with only one parameter, we'll get complaints about the missing formset management hidden inputs
        # see https://docs.djangoproject.com/en/2.2/topics/forms/formsets/#understanding-the-managementform
        validation_params = {'scaling_method': 'doesnt exist'}
        result = self.client.post(url, validation_params)
        self.assertEqual(result.status_code, 400)

        ## with a wrong number of dataset configuration forms, we should get an error in the form
        for totalnum in [10, 0]:
            validation_params = {
                'datasets-TOTAL_FORMS': totalnum,
                'datasets-INITIAL_FORMS': 1,
                'datasets-MIN_NUM_FORMS': 1,
                'datasets-MAX_NUM_FORMS': 1000,
                'scaling_method': 'doesnt exist',
            }
            result = self.client.post(url, validation_params)
            self.assertEqual(result.status_code, 200)
            assert result.context['dc_formset']._non_form_errors

    def test_submit_validation_and_cancel(self):
        start_url = reverse('validation')
        self.client.login(**self.credentials)
        validation_params = {
            'datasets-TOTAL_FORMS': 1,
            'datasets-INITIAL_FORMS': 1,
            'datasets-MIN_NUM_FORMS': 1,
            'datasets-MAX_NUM_FORMS': 5,
            'datasets-0-dataset': Dataset.objects.get(short_name=globals.C3S).id,
            'datasets-0-version': DatasetVersion.objects.get(short_name=globals.C3S_V201706).id,
            'datasets-0-variable': DataVariable.objects.get(short_name=globals.C3S_sm).id,
            'ref-dataset': Dataset.objects.get(short_name=globals.GLDAS).id,
            'ref-version': DatasetVersion.objects.get(short_name=globals.GLDAS_NOAH025_3H_2_1).id,
            'ref-variable': DataVariable.objects.get(short_name=globals.GLDAS_SoilMoi0_10cm_inst).id,
            'min_lat' : '18.39665',
            'min_lon' : '-161.08154',
            'max_lat' : '22.91482',
            'max_lon' : '-153.91845',
            'scaling_method': ValidationRun.MEAN_STD,
            'scaling_ref': ValidationRun.SCALE_TO_DATA,
        }

        ## start our validation
        result = self.client.post(start_url, validation_params)
        self.assertEqual(result.status_code, 302)

        validation_url = result.url

        match = regex_find('/(result)/(.*)/', result.url)
        assert match
        assert match[0]
        assert match[0][0] == 'result'
        assert match[0][1]

        # let it run a little bit
        time.sleep(1)

        # now let's try out cancelling the validation in it's various forms...
        result_id = match[0][1]
        cancel_url = reverse('stop_validation', kwargs={'result_uuid': result_id})

        # check that the cancel url does something even if we're not DELETEing
        self.client.login(**self.credentials2)
        result = self.client.get(cancel_url)

        # check that nobody but the owner can cancel the validation
        result = self.client.delete(cancel_url)
        self.assertEqual(result.status_code, 403)

        # check that the owner can cancel it
        self.client.login(**self.credentials)
        result = self.client.delete(cancel_url)
        self.assertEqual(result.status_code, 200)

        ## let it settle down
        time.sleep(1)

        # after cancelling, we still get a result for the validation and the cancelled status is indicated
        result = self.client.get(validation_url)
        self.assertEqual(result.status_code, 200)
        cancelled_val = result.context['val']
        self.__logger.info("Progress {}, end time: {}".format(cancelled_val.progress, cancelled_val.end_time))
        assert cancelled_val.progress <= 0

    ## Stress test the server!
    @pytest.mark.long_running
    def no_test_submit_lots_of_validations(self): # deactivate the test until we found out what makes it hang
        N = 10
        timeout = 300 # seconds
        wait_time = 5 # seconds

        url = reverse('validation')
        self.client.login(**self.credentials)

        validation_params = {
            'data_dataset': Dataset.objects.get(short_name=globals.C3S).id,
            'data_version': DatasetVersion.objects.get(short_name=globals.C3S_V201706).id,
            'data_variable': DataVariable.objects.get(short_name=globals.C3S_sm).id,
            'ref_dataset': Dataset.objects.get(short_name=globals.ISMN).id,
            'ref_version': DatasetVersion.objects.get(short_name=globals.ISMN_V20180712_MINI).id,
            'ref_variable': DataVariable.objects.get(short_name=globals.ISMN_soil_moisture).id,
            #'scaling_ref': ValidationRun.SCALE_REF,
            'scaling_method': ValidationRun.MEAN_STD,
            'filter_data': True,
            'data_filters': DataFilter.objects.get(name='FIL_ALL_VALID_RANGE').id,
            'data_filters': DataFilter.objects.get(name='FIL_C3S_FLAG_0').id,
            'filter_ref': True,
            'ref_filters': DataFilter.objects.get(name='FIL_ALL_VALID_RANGE').id,
            'ref_filters': DataFilter.objects.get(name='FIL_ISMN_GOOD').id,
        }

        result_urls = {}

        self.__logger.info('Starting {} validations from the view...'.format(N))

        ## start lots of validations
        for idx in range(N):
            result = self.client.post(url, validation_params)
            self.assertEqual(result.status_code, 302)

            ## make sure we're redirected to a results page and remember which
            match = regex_find('/(result)/(.*)/', result.url)
            assert match
            assert match[0]
            assert match[0][0] == 'result'
            assert match[0][1]
            result_urls[match[0][1]] = result.url

        ## wait until the validations are finished
        finished_jobs = 0
        runtime = 0
        while finished_jobs < N:
            assert runtime <= timeout, 'Validations are taking too long.'
            self.__logger.info("Validations not finished yet... ({} done)".format(finished_jobs))
            finished_jobs = 0
            # wait a bit and keep track of time
            sleep(wait_time)
            runtime += wait_time
            for uuid, url in result_urls.items():
                validation_run = ValidationRun.objects.get(pk=uuid)
                if validation_run.end_time:
                    finished_jobs += 1

        self.__logger.info("Validations finished now!")

        ## now check the results views for all validations
        for uuid, url in result_urls.items():
            result = self.client.get(url, follow=True)
            self.assertEqual(result.status_code, 200)

            content = result.content.decode('utf-8')

            # make sure there are the expected html elements for a successful validation
            assert content.find('id="result_summary"'), 'No summary'
            assert content.find('id="id_graph_box"'), 'No graphs'
            assert content.find('id="netcdf_box"'), 'No NetCDF download'

            # find the links to the graphs zip and netcdf file
            netcdf_match = regex_find("href='([^']*.nc)'", content)
            zip_match = regex_find("href='([^']*.zip)'", content)
            assert netcdf_match[0], 'No netcdf link found'
            assert zip_match[0], 'No graphs zip link found'

            # check that we can download the graphs zip and netcdf file
            zip_result = self.client.get(zip_match[0], follow=True)
            netcdf_result = self.client.get(netcdf_match[0], follow=True)
            assert zip_result
            assert netcdf_result
            assert zip_result.get('Content-Type') == 'application/zip', 'Wrong mimetype for zip'
            assert netcdf_result.get('Content-Type') == 'application/x-netcdf', 'Wrong mimetype for netcdf'

            # check contents of zipfile
            zip_content = io.BytesIO(b"".join(zip_result.streaming_content))
            zip_file = zipfile.ZipFile(zip_content, 'r')
            self.assertIsNone(zip_file.testzip(), 'Graph zipfile is corrupt')
            assert len(zip_file.namelist()) > 0, 'Nothing in the zipfile'

            # check netcdf file
            netcdf_stream = io.BytesIO(b"".join(netcdf_result.streaming_content))
            assert netcdf_stream, 'netcdf file corrupt'

    def test_access_to_results(self):
        self.client.login(**self.credentials2)

        # try to access other test users result
        url = reverse('result', kwargs={'result_uuid': self.testrun.id})
        response = self.client.get(url)

        # we should be able to see it
        self.assertEqual(response.status_code, 200)

    ## try signing up a new user with all fields given
    def test_signup_new_user_full(self):
        url = reverse('signup')
        user_info = {'username': 'chuck_norris',
            'password1': 'Fae6eij7NuoY5Fa1thii',
            'password2': 'Fae6eij7NuoY5Fa1thii',
            'email': 'chuck@norris.com',
            'first_name': 'Chuck',
            'last_name': 'Norris',
            'organisation': 'Texas Rangers',
            'country': 'US',
            'orcid': '0000-0002-1825-0097',
            'terms_consent': True,
            }
        result = self.client.post(url, user_info)
        self.assertEqual(result.status_code, 302)
        self.assertRedirects(result, reverse('signup_complete'))

    ## try signing up a new user and giving only the required fields
    def test_signup_new_user_minimal(self):
        url = reverse('signup')
        user_info = {
            'username': 'chuck_norris',
            'password1': 'Fae6eij7NuoY5Fa1thii',
            'password2': 'Fae6eij7NuoY5Fa1thii',
            'email': 'chuck@norris.com',
            'terms_consent': True,
            }
        result = self.client.post(url, user_info)
        self.assertEqual(result.status_code, 302)
        self.assertRedirects(result, reverse('signup_complete'))

    ## make sure the user has to check the terms consent box
    def test_signup_new_user_no_consent(self):
        url = reverse('signup')
        user_info = {
            'username': 'chuck_norris',
            'password1': 'Fae6eij7NuoY5Fa1thii',
            'password2': 'Fae6eij7NuoY5Fa1thii',
            'email': 'chuck@norris.com',
            'terms_consent': False,
            }
        result = self.client.post(url, user_info)
        self.assertEqual(result.status_code, 200)

    def test_update_user_profile(self):
        self.client.login(**self.credentials)

        url = reverse('user_profile')
        user_info = {
            'username': self.credentials['username'],
            'email': 'chuck@norris.com',
            'country':'AT',
            'orcid': '0000-0002-1825-0097',
            'last_name':'Chuck',
            'first_name':'Norris',
            'organisation':'Texas Rangers',
            }
        result = self.client.post(url, user_info)
        self.assertEqual(result.status_code, 302)
        self.assertRedirects(result, reverse('user_profile_updated'))

    def test_update_user_profile_fail(self):
        self.client.login(**self.credentials)

        url = reverse('user_profile')
        user_info = {
            'username': self.credentials['username'], ## this is too little info, should fail
            }
        result = self.client.post(url, user_info)
        self.assertEqual(result.status_code, 200)

    def test_user_profile_form_validation(self):
        form_data = {'username':'john_doe',
                     'password1':'asd12N83poLL',
                     'password2':'asd12N83poLL',
                     'country':'AT',
                     'last_name':'Doe',
                     'first_name':'John',
                     'organisation':'????',
                     'email':'john@nowhere.com',
                     'orcid':'0000-0002-1825-0097',
                     }
        form = UserProfileForm(initial={ 'username': 'john_doe', }, data=form_data)
        self.assertTrue(form.is_valid()) # should pass

        form_data = { 'email':'john@nowhere.com' }
        form = UserProfileForm(initial={ 'username': 'john_doe', }, data=form_data)
        self.assertTrue(form.is_valid()) # should pass

        form_data = { 'username':'john_doe' }
        form = UserProfileForm(initial={ 'username': 'john_doe', }, data=form_data)
        self.assertFalse(form.is_valid()) # should fail because of the missing e-mail field

        form_data = {'username':'john_doe',
                     'password1':'asd12N83poLL',
                     'password2':'asd12N83poLL',
                     'email':'john@nowhere.com'
                     }
        form = UserProfileForm(initial={ 'username': 'john_doe', }, data=form_data)
        self.assertTrue(form.is_valid()) # should pass

        form_data = {'username':'john_doe',
                     'password1':'asd12N83poLL',
                     'password2':'asd12N8',
                     'email':'john@nowhere.com'
                     }
        form = UserProfileForm(initial={ 'username': 'john_doe', }, data=form_data)
        self.assertFalse(form.is_valid()) # should fail because passwords don't match


    def test_deactivate_user_profile(self):
        url = reverse('user_profile')
        credentials = {
            'username': 'to_be_deactivated',
            'password': 'secret'}
        to_be_deactivated=User.objects.create_user(**credentials)
        to_be_deactivated.is_active = True
        to_be_deactivated.save()
        self.client.login(**credentials)
        result = self.client.delete(url)
        to_be_deactivated.refresh_from_db()
        self.assertEqual(to_be_deactivated.is_active,False)
        self.assertEqual(result.status_code, 200)
        login_success=self.client.login(**credentials)
        assert not login_success

    ## simulate workflow for password reset
    def test_password_reset(self):
        ## pattern to get the password reset link from the email
        reset_url_pattern = reverse('password_reset_confirm', kwargs={'uidb64': 'DUMMY', 'token': 'DUMMY'})
        reset_url_pattern = reset_url_pattern.replace('DUMMY', '([^/]+)')

        orig_password = self.credentials2['password']

        ## go to the password reset page
        url = reverse('password_reset')
        response = self.client.get(url, follow=True)
        self.assertEqual(response.status_code, 200)

        ## send it the user's email
        response = self.client.post(url, {'email': self.credentials2['email'], })
        self.assertRedirects(response, reverse('password_reset_done'))

        ## make sure the right email got sent with correct details
        sent_mail = mail.outbox[0]  # @UndefinedVariable
        assert sent_mail
        assert sent_mail.subject
        assert sent_mail.body
        assert sent_mail.from_email == settings.EMAIL_FROM
        assert self.credentials2['email'] in sent_mail.to
        assert self.credentials2['username'] in sent_mail.body

        ## check that the email contains a confirmation link with userid and token
        urls = regex_find(r'http[s]?://(?:[a-zA-Z]|[0-9]|[$-_@.&+]|[!*\(\),]|(?:%[0-9a-fA-F][0-9a-fA-F]))+', sent_mail.body)
        userid = None
        token = None
        for u in urls:
            rmatch = regex_find(reset_url_pattern, u)
            if rmatch:
                userid = rmatch[0][0]
                token = rmatch[0][1]

        assert userid
        assert token

        ## now try to use the link in the email several times - should only be successful the first time
        for i in range(1, 3):
            ## go to the confirmation link given in the email
            url = reverse('password_reset_confirm', kwargs={'uidb64': userid, 'token': token})
            response = self.client.get(url)

            ## first time
            if i == 1:
                self.assertEqual(response.status_code, 302)
                ## follow redirect and enter new password - we should be redirected to password_reset_complete
                url = response.url
                self.credentials2['password'] = '1superPassword!!'
                response = self.client.post(url, {'new_password1': self.credentials2['password'], 'new_password2': self.credentials2['password'],})
                self.assertRedirects(response, reverse('password_reset_complete'))
            ## second time
            else:
                ## no redirect and message that reset wasn't successful
                self.assertEqual(response.status_code, 200)
                assert response.context['title'] == 'Password reset unsuccessful'

        ## make sure we can log in with the new password
        login_success = self.client.login(**self.credentials2)
        assert login_success

        ## make sure we can't log in with the old password
        login_success = self.client.login(**{'username': self.credentials2['username'], 'password': orig_password })
        assert not login_success<|MERGE_RESOLUTION|>--- conflicted
+++ resolved
@@ -10,10 +10,7 @@
 from dateutil import parser
 from dateutil.tz import tzlocal
 from django.contrib.auth import get_user_model
-<<<<<<< HEAD
 from validator.forms import PublishingForm
-=======
->>>>>>> 9671c013
 User = get_user_model()
 
 from django.core import mail
@@ -25,10 +22,6 @@
 from pytz import UTC
 from pytz import utc
 
-<<<<<<< HEAD
-=======
-from valentina.settings import EMAIL_FROM
->>>>>>> 9671c013
 from validator.forms.user_profile import UserProfileForm
 from validator.models import ValidationRun
 from validator.models.dataset import Dataset
@@ -188,7 +181,6 @@
         self.assertEqual(response.status_code, 400)
         assert ValidationRun.objects.get(pk=self.testrun.id).expiry_date is not None
 
-<<<<<<< HEAD
     @override_settings(DOI_REGISTRATION_URL = "https://sandbox.zenodo.org/api/deposit/depositions")
     def test_result_publishing(self):
         infile = 'testdata/output_data/c3s_era5land.nc'
@@ -265,8 +257,6 @@
         self.assertEqual(response.status_code, 200)
         self.assertTrue(response.content is not None)
 
-=======
->>>>>>> 9671c013
     def test_delete_result(self):
         # create result to delete:
         run = ValidationRun()
@@ -605,7 +595,8 @@
     ## try signing up a new user with all fields given
     def test_signup_new_user_full(self):
         url = reverse('signup')
-        user_info = {'username': 'chuck_norris',
+        user_info = {
+            'username': 'chuck_norris',
             'password1': 'Fae6eij7NuoY5Fa1thii',
             'password2': 'Fae6eij7NuoY5Fa1thii',
             'email': 'chuck@norris.com',
