--- conflicted
+++ resolved
@@ -186,11 +186,7 @@
         self.assertEqual(response.status_code, 400)
         assert ValidationRun.objects.get(pk=self.testrun.id).expiry_date is not None
 
-<<<<<<< HEAD
-    #@pytest.mark.skipif(not 'DOI_ACCESS_TOKEN_ENV' in os.environ, reason="No access token set in global variables")
-=======
     @pytest.mark.skipif(not 'DOI_ACCESS_TOKEN_ENV' in os.environ, reason="No access token set in global variables")
->>>>>>> 7f1ab7aa
     @override_settings(DOI_REGISTRATION_URL="https://sandbox.zenodo.org/api/deposit/depositions")
     def test_result_publishing(self):
         infile = 'testdata/output_data/c3s_era5land.nc'
