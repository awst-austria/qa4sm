--- conflicted
+++ resolved
@@ -1,21 +1,16 @@
 from datetime import datetime
-from django.core.management import call_command
+
 from django.core.exceptions import ValidationError
 from django.test import TestCase
 import pytest
 
-from validator.models import CeleryTask
 from validator.models import DataFilter
 from validator.models import DataVariable
 from validator.models import Dataset
+from validator.models import DatasetConfiguration
 from validator.models import DatasetVersion
 from validator.models import Settings
-<<<<<<< HEAD
-from validator.models.dataset_configuration import DatasetConfiguration
-
-=======
 from validator.models import ValidationRun
->>>>>>> d27324a2
 
 
 class TestModels(TestCase):
@@ -152,10 +147,4 @@
         # delete should have no effect
         settings.delete()
         settings = Settings.load()
-        assert settings
-
-    def test_celery_task_str(self):
-        task = CeleryTask()
-        task_str = str(task)
-        print(task_str)
-        assert task_str is not None+        assert settings