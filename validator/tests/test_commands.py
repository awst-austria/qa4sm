--- conflicted
+++ resolved
@@ -265,8 +265,6 @@
             call_command('getdatasetpaths', *args, **opts)
 
     def test_generateismnlist(self):
-<<<<<<< HEAD
-        # with TemporaryDirectory() as out_path:
         args = []
         opts = {}
         call_command('generateismnlist', *args, **opts)
@@ -277,13 +275,3 @@
         call_command('generateismnlist', *args, '-s', 'ISMN_V20191211')
         df = pd.read_csv(out_path)
         assert not df.empty
-=======
-        with TemporaryDirectory() as out_path:
-            call_command('generateismnlist', out_path)
-            df = pd.read_csv(out_path + '/ismn_station_list.csv')
-            assert not df.empty
-            os.remove(out_path + '/ismn_station_list.csv')
-            call_command('generateismnlist', out_path, '-s', 'ISMN_V20191211')
-            df = pd.read_csv(out_path + '/ismn_station_list.csv')
-            assert not df.empty
->>>>>>> 82c99099
