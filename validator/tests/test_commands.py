--- conflicted
+++ resolved
@@ -4,43 +4,27 @@
 
 from datetime import datetime, timedelta
 import logging
-<<<<<<< HEAD
+from unittest.mock import patch
 
 from dateutil.tz.tz import tzlocal
 from django.conf import settings
-from django.contrib.auth import get_user_model
-User = get_user_model()
-
-=======
-from unittest.mock import patch
-
-from dateutil.tz.tz import tzlocal
->>>>>>> 9671c013
 from django.core.management import call_command
 from django.test import TestCase
 from django.utils import timezone
 
-<<<<<<< HEAD
-from validator.models import ValidationRun
-=======
-from valentina.settings import VALIDATION_EXPIRY_DAYS, VALIDATION_EXPIRY_WARNING_DAYS
 from validator.models import Dataset
 from validator.models import ValidationRun
 from validator.tests.testutils import set_dataset_paths
 
 from django.contrib.auth import get_user_model
 User = get_user_model()
->>>>>>> 9671c013
 
 
 # See https://stackoverflow.com/a/6513372/
 class TestCommands(TestCase):
 
-<<<<<<< HEAD
-=======
     fixtures = ['variables', 'versions', 'datasets', 'filters']
 
->>>>>>> 9671c013
     __logger = logging.getLogger(__name__)
 
     def setUp(self):
@@ -56,10 +40,7 @@
             self.testuser = User.objects.get(username=user_data['username'])
         except User.DoesNotExist:
             self.testuser = User.objects.create_user(**user_data)
-<<<<<<< HEAD
-=======
         set_dataset_paths()
->>>>>>> 9671c013
 
     def test_abortrunningvalidations(self):
         # make sure we don't have real running validations
@@ -94,11 +75,7 @@
 
         ## unexpired validation
         run1 = ValidationRun()
-<<<<<<< HEAD
         run1.start_time = timezone.now() - timedelta(days=settings.VALIDATION_EXPIRY_DAYS * 4)
-=======
-        run1.start_time = timezone.now() - timedelta(days=VALIDATION_EXPIRY_DAYS * 4)
->>>>>>> 9671c013
         run1.end_time = timezone.now()
         run1.user = self.testuser
         run1.save()
@@ -106,52 +83,32 @@
 
         ## 20% of warning period has passed
         run2 = ValidationRun()
-<<<<<<< HEAD
         run2.start_time = timezone.now() - timedelta(days=settings.VALIDATION_EXPIRY_DAYS * 4)
         run2.end_time = timezone.now() - timedelta(days=settings.VALIDATION_EXPIRY_DAYS - settings.VALIDATION_EXPIRY_WARNING_DAYS * 0.8)
-=======
-        run2.start_time = timezone.now() - timedelta(days=VALIDATION_EXPIRY_DAYS * 4)
-        run2.end_time = timezone.now() - timedelta(days=VALIDATION_EXPIRY_DAYS - VALIDATION_EXPIRY_WARNING_DAYS * 0.8)
->>>>>>> 9671c013
         run2.user = self.testuser
         run2.save()
         runid2 = run2.id
 
         ## 80% of warning period has passed
         run3 = ValidationRun()
-<<<<<<< HEAD
         run3.start_time = timezone.now() - timedelta(days=settings.VALIDATION_EXPIRY_DAYS * 4)
         run3.end_time = timezone.now() - timedelta(days=settings.VALIDATION_EXPIRY_DAYS - settings.VALIDATION_EXPIRY_WARNING_DAYS * 0.2)
-=======
-        run3.start_time = timezone.now() - timedelta(days=VALIDATION_EXPIRY_DAYS * 4)
-        run3.end_time = timezone.now() - timedelta(days=VALIDATION_EXPIRY_DAYS - VALIDATION_EXPIRY_WARNING_DAYS * 0.2)
->>>>>>> 9671c013
         run3.user = self.testuser
         run3.save()
         runid3 = run3.id
 
         ## just expired validation
         run4 = ValidationRun()
-<<<<<<< HEAD
         run4.start_time = timezone.now() - timedelta(days=settings.VALIDATION_EXPIRY_DAYS * 4)
         run4.end_time = timezone.now() - timedelta(days=settings.VALIDATION_EXPIRY_DAYS)
-=======
-        run4.start_time = timezone.now() - timedelta(days=VALIDATION_EXPIRY_DAYS * 4)
-        run4.end_time = timezone.now() - timedelta(days=VALIDATION_EXPIRY_DAYS)
->>>>>>> 9671c013
         run4.user = self.testuser
         run4.save()
         runid4 = run4.id
 
         ## long expired validation
         run5 = ValidationRun()
-<<<<<<< HEAD
         run5.start_time = timezone.now() - timedelta(days=settings.VALIDATION_EXPIRY_DAYS * 4)
         run5.end_time = timezone.now() - timedelta(days=settings.VALIDATION_EXPIRY_DAYS * 2)
-=======
-        run5.start_time = timezone.now() - timedelta(days=VALIDATION_EXPIRY_DAYS * 4)
-        run5.end_time = timezone.now() - timedelta(days=VALIDATION_EXPIRY_DAYS * 2)
->>>>>>> 9671c013
         run5.user = self.testuser
         run5.save()
         runid5 = run5.id
@@ -200,9 +157,6 @@
 
         ## the two expired validations should be have been deleted now
         ended_vals3 = ValidationRun.objects.filter(end_time__isnull=False).count()
-<<<<<<< HEAD
-        assert ended_vals + 3 == ended_vals3
-=======
         assert ended_vals + 3 == ended_vals3
 
     def test_setdatasetpaths(self):
@@ -278,5 +232,4 @@
         for counter, dataset in enumerate(Dataset.objects.all().order_by('id')):
             self.__logger.debug('checking path second time for ' + dataset.short_name)
             assert new_test_path2 in dataset.storage_path
-            assert dataset.short_name in dataset.storage_path
->>>>>>> 9671c013
+            assert dataset.short_name in dataset.storage_path