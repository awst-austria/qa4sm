--- conflicted
+++ resolved
@@ -114,11 +114,7 @@
     return run
 
 
-<<<<<<< HEAD
-def generate_ismn_nonref_validation():
-=======
 def generate_ismn_upscaling_validation():
->>>>>>> 69eddafc
     """Generate a validation where ISMN is used as non-reference"""
     run = ValidationRun()
     run.start_time = datetime.now(tzlocal())
