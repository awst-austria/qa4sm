--- conflicted
+++ resolved
@@ -226,11 +226,8 @@
 
     return run
 
-<<<<<<< HEAD
+
 # #----------------------------------vals for the intra-annual metrics-------------------------------
-=======
-#----------------------------------vals for the intra-annual metrics-------------------------------
->>>>>>> 0b4f4a00
 
 def generate_default_seasonal_validation():
     run = generate_default_validation()
@@ -261,8 +258,6 @@
     run.intra_annual_type = 'Seasonal'
     run.intra_annual_overlap = 20
 
-<<<<<<< HEAD
-=======
     run.save()
 
     return run
@@ -397,7 +392,6 @@
     run.intra_annual_type = 'Seasonal'
     run.intra_annual_overlap = 20
 
->>>>>>> 0b4f4a00
     run.save()
 
     return run