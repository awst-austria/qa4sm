--- conflicted
+++ resolved
@@ -13,13 +13,8 @@
 frontend qa4sm
     bind *:80
     mode tcp
-<<<<<<< HEAD
-    use_backend django if { url_beg /old }
-    default_backend ui
-=======
     use_backend ui if { url_beg / }
     default_backend django
->>>>>>> 8766d6ab
 
 backend django
   server django web:80
