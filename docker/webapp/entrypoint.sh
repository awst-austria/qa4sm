--- conflicted
+++ resolved
@@ -11,11 +11,7 @@
 python $APP_DIR/manage.py collectstatic --noinput
 
 # generate ISMN geojson files if they don't exist
-<<<<<<< HEAD
-QA4SM_DATA_FOLDER="${QA4SM_DATA_FOLDER%/}"
-=======
->>>>>>> 8abbc008
-DATA_FOLDER="$QA4SM_DATA_FOLDER/ISMN"
+DATA_FOLDER="${QA4SM_DATA_FOLDER}ISMN"
 for dir in "$DATA_FOLDER"/*/; do
     # Check if the directory name contains "ISMN"
     if [[ $dir == *"ISMN"* ]]; then
