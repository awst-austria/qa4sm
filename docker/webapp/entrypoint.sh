--- conflicted
+++ resolved
@@ -14,12 +14,11 @@
 git config --global --add safe.directory $APP_DIR
 git config --global --add safe.directory "$APP_DIR/validator/fixtures"
 
-<<<<<<< HEAD
 git submodule update --init --recursive  validator/fixtures
-=======
-git submodule sync validator/fixtures
-git submodule update --init --remote validator/fixtures
->>>>>>> 8b561dae
+cd "validator/fixtures"
+git checkout main
+
+cd $APP_DIR
 
 # generate ISMN geojson files if they don't exist
 DATA_FOLDER="/var/lib/qa4sm-web-val/valentina/data/ISMN"
