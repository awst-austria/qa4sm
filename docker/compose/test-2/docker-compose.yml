version: "3.9"
services:
  qa4sm-db:
    image: "postgres:17"
    restart: always
    environment:
      POSTGRES_PASSWORD: "${POSTGRES_PASSWORD}"
    volumes:
      - type: bind
        source: "${QA4SM_WORKSPACE}db/log"
        target: /var/log
      - type: bind
        source: "${QA4SM_WORKSPACE}db/data"
        target: /var/lib/postgresql/data
        
  qa4sm-redis:
    image: "redis:alpine"
    restart: always
  
  qa4sm-rabbitmq:
    image: "rabbitmq"
    restart: always

  web:
    image: "awst/qa4sm:latest-2"
    restart: always
    environment:
      POSTGRES_PASSWORD: "${POSTGRES_PASSWORD}"
      PGPASSWORD: "${POSTGRES_PASSWORD}"
      QA4SM_DB_NAME: "${QA4SM_DB_NAME}"
      QA4SM_DB_USER: "${QA4SM_DB_USER}"
      QA4SM_DB_PASSWORD: "${QA4SM_DB_PASSWORD}"
      QA4SM_DB_HOST: "${QA4SM_DB_HOST}"
<<<<<<< HEAD
=======
      QA4SM_INSTANCE: "${QA4SM_INSTANCE}"

>>>>>>> 6ddf6b67
    volumes:
      - type: bind
        source: "${QA4SM_WORKSPACE}webapp/log"
        target: /var/log
      - type: bind
        source: "${QA4SM_WORKSPACE}webapp/output"
        target: /var/lib/qa4sm-web-val/valentina/output
      - type: bind
        source: "${QA4SM_WORKSPACE}webapp/settings/settings_conf.py"
        target: /var/lib/qa4sm-web-val/valentina/valentina/settings_conf.py
      - type: bind
        source: "${QA4SM_DATA_FOLDER}"
        target: /var/lib/qa4sm-web-val/valentina/data
      - type: bind
        source: "${QA4SM_WORKSPACE}webapp/user_data"
        target: /var/lib/qa4sm-web-val/valentina/data/user_data
      - type: bind
        source: "${QA4SM_WORKSPACE}webapp/cronjob-scripts"
        target: /var/lib/qa4sm-web-val/valentina/cronjob-scripts
  proxy:
    image: "awst/qa4sm-proxy:latest-2"
    restart: always
    ports:
      - "8083:80"
  ui:
    image: "awst/qa4sm-ui:latest-2"
    restart: always

  worker-1:
    image: "awst/qa4sm-worker:latest-2"
    restart: always
    environment:
      QA4SM_DB_HOST: "${QA4SM_DB_HOST}"
      QA4SM_CELERY_WORKERS: "${QA4SM_WORKER_THREAD_PER_NODE}"
      QA4SM_INSTANCE: "${QA4SM_INSTANCE}"
    volumes:
      - type: bind
        source: "${QA4SM_WORKSPACE}celery-w1/log"
        target: /var/log
      - type: bind
        source: ${QA4SM_WORKSPACE}webapp/settings/settings_conf.py
        target: /var/lib/qa4sm-web-val/valentina/valentina/settings_conf.py
      - type: bind
        source: "${QA4SM_DATA_FOLDER}"
        target: /var/lib/qa4sm-web-val/valentina/data
      - type: bind
        source: "${QA4SM_WORKSPACE}webapp/user_data"
        target: /var/lib/qa4sm-web-val/valentina/data/user_data
      - type: bind
        source: "${QA4SM_USERMANUAL_FOLDER}"
        target: /var/lib/qa4sm-web-val/valentina/docs
    deploy:
      resources:
        limits:
          memory: 100G<|MERGE_RESOLUTION|>--- conflicted
+++ resolved
@@ -31,11 +31,8 @@
       QA4SM_DB_USER: "${QA4SM_DB_USER}"
       QA4SM_DB_PASSWORD: "${QA4SM_DB_PASSWORD}"
       QA4SM_DB_HOST: "${QA4SM_DB_HOST}"
-<<<<<<< HEAD
-=======
       QA4SM_INSTANCE: "${QA4SM_INSTANCE}"
 
->>>>>>> 6ddf6b67
     volumes:
       - type: bind
         source: "${QA4SM_WORKSPACE}webapp/log"
