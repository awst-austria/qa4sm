--- conflicted
+++ resolved
@@ -2,7 +2,6 @@
 services:      
   qa4sm-db:
     image: "postgres:10"
-    restart: always
     environment:
       POSTGRES_PASSWORD: "${POSTGRES_PASSWORD}"
     volumes:
@@ -15,19 +14,12 @@
         
   qa4sm-redis:
     image: "redis:alpine"
-    restart: always
   
   qa4sm-rabbitmq:
     image: "rabbitmq"
-    restart: always
 
   web:
-<<<<<<< HEAD
-    image: "awst/qa4sm:1.8.1"
-    restart: always
-=======
     image: "awst/qa4sm:1.8.2"
->>>>>>> 0331f50a
     environment:
       POSTGRES_PASSWORD: "${POSTGRES_PASSWORD}"
       PGPASSWORD: "${POSTGRES_PASSWORD}"
@@ -51,21 +43,11 @@
         target: /var/lib/qa4sm-web-val/valentina/data
 
   proxy:
-<<<<<<< HEAD
-    image: "awst/qa4sm-proxy:1.8.1"
-    restart: always
-    ports:
-      - "8080:80"
-  worker-1:
-    image: "awst/qa4sm-worker:1.8.1"
-    restart: always
-=======
     image: "awst/qa4sm-proxy:1.8.2"
     ports:
       - "8080:80"
   worker-1:
     image: "awst/qa4sm-worker:1.8.2"
->>>>>>> 0331f50a
     environment:
       QA4SM_DB_HOST: "${QA4SM_DB_HOST}"
       QA4SM_CELERY_WORKERS: "${QA4SM_WORKER_THREAD_PER_NODE}"
