--- conflicted
+++ resolved
@@ -16,21 +16,13 @@
   qa4sm-redis:
     image: "redis:alpine"
     restart: always
-<<<<<<< HEAD
-  
-=======
 
->>>>>>> f65262dd
   qa4sm-rabbitmq:
     image: "rabbitmq"
     restart: always
 
   web:
-<<<<<<< HEAD
-    image: "awst/qa4sm:2.0.3.5"
-=======
     image: "awst/qa4sm:2.1.0"
->>>>>>> f65262dd
     restart: always
     environment:
       POSTGRES_PASSWORD: "${POSTGRES_PASSWORD}"
@@ -55,28 +47,16 @@
         target: /var/lib/qa4sm-web-val/valentina/data
 
   proxy:
-<<<<<<< HEAD
-    image: "awst/qa4sm-proxy:2.0.3.5"
-=======
     image: "awst/qa4sm-proxy:2.1.0"
->>>>>>> f65262dd
     restart: always
     ports:
       - "8080:80"
   ui:
-<<<<<<< HEAD
-    image: "awst/qa4sm-ui:2.0.3.5"
-    restart: always
-
-  worker-1:
-    image: "awst/qa4sm-worker:2.0.3.5"
-=======
     image: "awst/qa4sm-ui:2.1.0"
     restart: always
 
   worker-1:
     image: "awst/qa4sm-worker:2.1.0"
->>>>>>> f65262dd
     restart: always
     environment:
       QA4SM_DB_HOST: "${QA4SM_DB_HOST}"
