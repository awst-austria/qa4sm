--- conflicted
+++ resolved
@@ -14,12 +14,6 @@
 fi
 
 cd $APP_DIR
-<<<<<<< HEAD
-git submodule update --init --recursive  validator/fixtures
-git config --global --add safe.directory "$APP_DIR/validator/fixtures"
-cd "validator/fixtures"
-git checkout main
-=======
 git submodule update --init --remote  validator/fixtures
 git config --global --add safe.directory "$APP_DIR/validator/fixtures"
 
@@ -28,7 +22,6 @@
     git fetch origin
     git switch test-branch || git checkout -b test-branch origin/test-branch
 fi
->>>>>>> 9beb8a83
 
 cd $APP_DIR
 chown www-data:www-data -R "$APP_DIR/validator/fixtures"
