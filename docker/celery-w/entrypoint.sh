#!/bin/bash
set -e
set -x
APP_DIR="/var/lib/qa4sm-web-val/valentina"
export C_FORCE_ROOT="true"

. /opt/miniconda/etc/profile.d/conda.sh
conda activate /var/lib/qa4sm-web-val/virtenv
if [ ! -d "run_celery" ]; then
  mkdir run_celery
  touch run_celery/celery.state.dat
fi

cd $APP_DIR
<<<<<<< HEAD
git submodule update --init --recursive  validator/fixtures
=======

git submodule sync validator/fixtures
git submodule update --init --remote validator/fixtures
>>>>>>> 8b561dae

if [ ! -d "/var/log/valentina" ]; then
  mkdir /var/log/valentina
fi
MKL_NUM_THREADS=1 OMP_NUM_THREADS=1 MKL_DYNAMIC=FALSE OPENBLAS_NUM_THREADS=1 celery -A valentina worker --max-tasks-per-child=1 --concurrency=$QA4SM_CELERY_WORKERS -l INFO --time-limit=16000 --prefetch-multiplier=1<|MERGE_RESOLUTION|>--- conflicted
+++ resolved
@@ -12,13 +12,11 @@
 fi
 
 cd $APP_DIR
-<<<<<<< HEAD
 git submodule update --init --recursive  validator/fixtures
-=======
+cd "validator/fixtures"
+git checkout main
 
-git submodule sync validator/fixtures
-git submodule update --init --remote validator/fixtures
->>>>>>> 8b561dae
+cd $APP_DIR
 
 if [ ! -d "/var/log/valentina" ]; then
   mkdir /var/log/valentina
