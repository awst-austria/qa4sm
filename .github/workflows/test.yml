--- conflicted
+++ resolved
@@ -17,11 +17,7 @@
   build:
     env:
       DOI_ACCESS_TOKEN_ENV: ${{ secrets.DOI_ACCESS_TOKEN_ENV }}
-<<<<<<< HEAD
-      PIP_USE_PEP517: "1"
-=======
       PIP_USE_PEP517: 1
->>>>>>> 628a7463
     name: Build py${{ matrix.python-version }} @ ${{ matrix.os }} 🐍
     runs-on: ${{ matrix.os }}
     defaults:
