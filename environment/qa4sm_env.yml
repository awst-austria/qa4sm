--- conflicted
+++ resolved
@@ -175,19 +175,13 @@
     - ecmwf-models==0.7
     - esa-cci-sm==0.1.1
     - gldas==0.6.1
-<<<<<<< HEAD
-    - h5netcdf
-    - h5py==3.1.0
-    - ismn==1.0.1
-=======
     - h5netcdf==0.11.0
     - h5py==3.1.0
     - idna==3.2
     - inflection==0.5.1
-    - git+https://github.com/awst-austria/ismn.git
+    - ismn==1.1.0
     - itypes==1.2.0
     - jinja2==3.0.1
->>>>>>> e52e64e3
     - kombu==4.6.11
     - llvmlite==0.36.0
     - lxml==4.6.3
@@ -201,17 +195,10 @@
     - pygeobase==0.4.0
     - pygeogrids==0.4.1
     - pynetcf==0.2.2
-<<<<<<< HEAD
-    - pytesmo==0.11.3
-    - pytest-cov==2.10.1
-    - pytest-django==4.1.0
-    - pytest-mpl==0.12
-=======
     - pytesmo==0.12.0
     - pytest-cov==2.12.1
     - pytest-django==4.4.0
     - pytest-mpl==0.13
->>>>>>> e52e64e3
     - qa4sm-reader==0.5
     - redis==3.5.3
     - repurpose==0.8
