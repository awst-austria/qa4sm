--- conflicted
+++ resolved
@@ -71,11 +71,7 @@
 export PATH="$MINICONDA_PATH/bin:$PATH"
 
 # echo "Creating python virtual environment in $PYTHON_ENV_DIR"
-<<<<<<< HEAD
-conda create --yes --prefix $PYTHON_ENV_DIR -c conda-forge python=3.8 numpy scipy pandas cython pytest pip matplotlib pyproj django pyresample pygrib cartopy xarray
-=======
 conda create --yes --prefix $PYTHON_ENV_DIR -c conda-forge python=3.8 numpy scipy pandas cython pytest pip matplotlib pyproj django pyresample pygrib cartopy xarray dask
->>>>>>> 92eb2a92
 source activate $PYTHON_ENV_DIR
 
 pip uninstall --yes shapely
@@ -94,7 +90,7 @@
 pip install psycopg2-binary
 pip install pytest-cov
 pip install pytest-mpl
-pip install celery
+pip install celery==4.1.1
 pip install celery[redis]
 pip install gldas
 pip install smap-io
@@ -105,10 +101,7 @@
 pip install ismn
 pip install requests
 pip install qa4sm-reader>=0.3.4
-<<<<<<< HEAD
-=======
 pip install qa4sm-preprocessing
->>>>>>> 92eb2a92
 pip install djangorestframework
 
 cd $TEMP_DIR
