#!/bin/bash

# Script that creates the conda/python environment for the web validation service and
# installs the service.
#
#Celery requires RabbitMQ and Redis installed locally. Since the Reddis package in the
# debain repository seems to be broken, Redis and RabitMQ has to be installed manually.

# install paths for miniconda and the app itself:
if [ "x$INSTALL_DIR" == "x" ]; then
    INSTALL_DIR="/var/lib/qa4sm-web-val"
fi
if [ "x$MINICONDA_PATH" == "x" ]; then
    MINICONDA_PATH="/opt/miniconda"
fi
if [ "x$TOOL_DIR" == "x" ]; then
    TOOL_DIR="/opt/tools"
fi
if [ "x$PYTHON_ENV_DIR" == "x" ]; then
    PYTHON_ENV_DIR="/var/lib/qa4sm-conda"
fi
if [ "x$VALENTINA_BRANCH" == "x" ]; then
    VALENTINA_BRANCH="master"
fi

# dir this script is in
THIS_SCRIPT_DIR="$( cd "$( dirname "${BASH_SOURCE[0]}" )" >/dev/null && pwd )"

echo "$INSTALL_DIR, $MINICONDA_PATH, $TOOL_DIR, $PYTHON_ENV_DIR, $THIS_SCRIPT_DIR"

# external software
MINICONDA_URL="https://repo.continuum.io/miniconda/Miniconda3-latest-Linux-x86_64.sh"

MINICONDA_PKG="$TOOL_DIR/miniconda.sh"

# tmp dir structure
TMP_BASE_DIR="/tmp/"
TEMP_DIR=$(mktemp -d -p $TMP_BASE_DIR -t "web-val.XXXXXXXX")
chmod 700 $TEMP_DIR
echo "Tmp dir: $TEMP_DIR"

# clean up
if [[ -e "$INSTALL_DIR" ]]; then
    rm -Rf "$INSTALL_DIR"
fi
if [[ -e "$PYTHON_ENV_DIR" ]]; then
    rm -Rf "$PYTHON_ENV_DIR"
fi

mkdir "$INSTALL_DIR"

#Install conda and create virtual env.
echo "Downloading miniconda installer"
# download only if newer than existing
if [ -e "$MINICONDA_PKG" ]; then
    ZFLAG="-z $MINICONDA_PKG"
else
    ZFLAG=""
fi
CONDA_HTTP_CODE=$(curl -L -s -w "%{http_code}" -o $MINICONDA_PKG $ZFLAG $MINICONDA_URL)
echo "$CONDA_HTTP_CODE"

# only install if new conda version
if [ "$CONDA_HTTP_CODE" != "304" ]; then
    echo "Installing miniconda"
    if [[ -e $MINICONDA_PATH ]]; then
        rm -Rf $MINICONDA_PATH
    fi
    bash $MINICONDA_PKG -b -p $MINICONDA_PATH
fi
export PATH="$MINICONDA_PATH/bin:$PATH"

# echo "Creating python virtual environment in $PYTHON_ENV_DIR"
conda create --yes --prefix $PYTHON_ENV_DIR -c conda-forge python=3.6 geopandas numpy scipy cython matplotlib django pyresample pygrib cartopy xarray pip pytest==5.4.3
source activate $PYTHON_ENV_DIR

pip uninstall --yes shapely
pip install --no-binary :all: shapely
pip install sqlparse
pip install pynetcf
pip install ascat
pip install c3s_sm
pip install esa_cci_sm
pip install smos
pip install ecmwf_models
pip install coverage
pip install pygeogrids
pip install pytest-django
pip install django-widget-tweaks
pip install psycopg2-binary
pip install pytest-cov
pip install pytest-mpl
pip install celery==4.1.1
pip install celery[redis]
pip install gldas
pip install smap-io
pip install django-countries
pip install seaborn
pip install --upgrade --force-reinstall netcdf4
pip install pytesmo
pip install ismn
pip install requests
<<<<<<< HEAD
pip install Equi7Grid
pip install pytileproj
pip install git+https://github.com/TUW-GEO/veranda.git ## no public release yet...
pip install geopathfinder
pip install qa4sm-reader>=0.3.3
=======
pip install qa4sm-reader>=0.3.4
>>>>>>> 86122c6e

cd $TEMP_DIR

#Clone the  web validation service repo
echo "Checking out code from branch $VALENTINA_BRANCH to $INSTALL_DIR"
git clone -b $VALENTINA_BRANCH --single-branch https://github.com/awst-austria/qa4sm.git "$INSTALL_DIR"

# clean up
rm -Rf $TEMP_DIR

echo "Installation ready in $INSTALL_DIR"<|MERGE_RESOLUTION|>--- conflicted
+++ resolved
@@ -100,15 +100,11 @@
 pip install pytesmo
 pip install ismn
 pip install requests
-<<<<<<< HEAD
 pip install Equi7Grid
 pip install pytileproj
 pip install git+https://github.com/TUW-GEO/veranda.git ## no public release yet...
 pip install geopathfinder
-pip install qa4sm-reader>=0.3.3
-=======
-pip install qa4sm-reader>=0.3.4
->>>>>>> 86122c6e
+pip install qa4sm-reader
 
 cd $TEMP_DIR
 
