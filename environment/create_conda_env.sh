--- conflicted
+++ resolved
@@ -100,11 +100,7 @@
 pip install pytesmo>=0.14.0
 pip install ismn
 pip install requests
-<<<<<<< HEAD
-pip install qa4sm-reader>=0.7.1
-=======
 pip install qa4sm-reader>=0.7.4
->>>>>>> f65262dd
 pip install qa4sm-preprocessing
 pip install djangorestframework
 pip install django_rest_passwordreset
