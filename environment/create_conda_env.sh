--- conflicted
+++ resolved
@@ -71,11 +71,7 @@
 export PATH="$MINICONDA_PATH/bin:$PATH"
 
 # echo "Creating python virtual environment in $PYTHON_ENV_DIR"
-<<<<<<< HEAD
-conda create --yes --prefix $PYTHON_ENV_DIR -c conda-forge python=3.8 numpy scipy pandas cython pytest pip matplotlib pyproj django pyresample pygrib cartopy xarray dask
-=======
 conda create --yes --prefix $PYTHON_ENV_DIR -c conda-forge python=3.8 numpy scipy pandas cython pytest pip matplotlib pyproj django=3.2 pyresample pygrib cartopy xarray dask
->>>>>>> 69eddafc
 source activate $PYTHON_ENV_DIR
 
 pip uninstall --yes shapely
@@ -104,11 +100,7 @@
 pip install pytesmo
 pip install ismn
 pip install requests
-<<<<<<< HEAD
-pip install qa4sm-reader>=0.3.4
-=======
 pip install qa4sm-reader
->>>>>>> 69eddafc
 pip install qa4sm-preprocessing
 pip install djangorestframework
 pip install django_rest_passwordreset
