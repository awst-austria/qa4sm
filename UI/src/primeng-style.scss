@charset "UTF-8";
@import "style.variables.scss";


$font-dialog-header: 1.25rem;
$panel-header-padding: 0rem 0.5rem;
$accordion-header-padding: 0.5rem 0.5rem;

:root {
  --surface-a: #ffffff;
  --surface-b: $base-color;
  --surface-c: #e9ecef;
  --surface-d: #dee2e6;
  --surface-e: #ffffff;
  --surface-f: #ffffff;
  --text-color: #212529;
  --text-color-secondary: #6c757d;
  --primary-color: #007bff;
  --primary-color-text: #ffffff;
  --font-family: -apple-system, BlinkMacSystemFont, Segoe UI, Roboto, Helvetica, Arial, sans-serif, Apple Color Emoji, Segoe UI Emoji, Segoe UI Symbol;
}

* {
  box-sizing: border-box;
}

.p-component {
  font-family: -apple-system, BlinkMacSystemFont, "Segoe UI", Roboto, Helvetica, Arial, sans-serif, "Apple Color Emoji", "Segoe UI Emoji", "Segoe UI Symbol";
  font-size: 1rem;
  font-weight: normal;
}

.p-component-overlay {
  background-color: rgba(0, 0, 0, 0.4);
  transition-duration: 0.15s;
}

.p-disabled, .p-component:disabled {
  opacity: 0.65;
}

.p-error {
  color: #dc3545;
}

.p-text-secondary {
  color: #6c757d;
}

.pi {
  font-size: 1rem;
}

.p-link {
  font-size: 1rem;
  font-family: -apple-system, BlinkMacSystemFont, "Segoe UI", Roboto, Helvetica, Arial, sans-serif, "Apple Color Emoji", "Segoe UI Emoji", "Segoe UI Symbol";
  border-radius: 4px;
}

.p-link:focus {
  outline: 0 none;
  outline-offset: 0;
  box-shadow: 0 0 0 0.2rem rgba(38, 143, 255, 0.5);
}

.p-autocomplete .p-autocomplete-loader {
  right: 0.75rem;
}

.p-autocomplete.p-autocomplete-dd .p-autocomplete-loader {
  right: 3.107rem;
}

.p-autocomplete .p-autocomplete-multiple-container {
  padding: 0.25rem 0.75rem;
}

.p-autocomplete .p-autocomplete-multiple-container:not(.p-disabled):hover {
  border-color: #ced4da;
}

.p-autocomplete .p-autocomplete-multiple-container:not(.p-disabled).p-focus {
  outline: 0 none;
  outline-offset: 0;
  box-shadow: 0 0 0 0.2rem rgba(38, 143, 255, 0.5);
  border-color: #007bff;
}

.p-autocomplete .p-autocomplete-multiple-container .p-autocomplete-input-token {
  padding: 0.25rem 0;
}

.p-autocomplete .p-autocomplete-multiple-container .p-autocomplete-input-token input {
  font-family: -apple-system, BlinkMacSystemFont, "Segoe UI", Roboto, Helvetica, Arial, sans-serif, "Apple Color Emoji", "Segoe UI Emoji", "Segoe UI Symbol";
  font-size: 1rem;
  color: #212529;
  padding: 0;
  margin: 0;
}

.p-autocomplete .p-autocomplete-multiple-container .p-autocomplete-token {
  padding: 0.25rem 0.75rem;
  margin-right: 0.5rem;
  background: #007bff;
  color: #ffffff;
  border-radius: 4px;
}

.p-autocomplete .p-autocomplete-multiple-container .p-autocomplete-token .p-autocomplete-token-icon {
  margin-left: 0.5rem;
}

p-autocomplete.ng-dirty.ng-invalid > .p-autocomplete > .p-inputtext {
  border-color: #dc3545;
}

.p-autocomplete-panel {
  background: #ffffff;
  color: #212529;
  border: 1px solid rgba(0, 0, 0, 0.15);
  border-radius: 4px;
  box-shadow: none;
}

.p-autocomplete-panel .p-autocomplete-items {
  padding: 0.5rem 0;
}

.p-autocomplete-panel .p-autocomplete-items .p-autocomplete-item {
  margin: 0;
  padding: 0.5rem 1.5rem;
  border: 0 none;
  color: #212529;
  background: transparent;
  transition: box-shadow 0.15s;
  border-radius: 0;
}

.p-autocomplete-panel .p-autocomplete-items .p-autocomplete-item:hover {
  color: #212529;
  background: #e9ecef;
}

.p-autocomplete-panel .p-autocomplete-items .p-autocomplete-item.p-highlight {
  color: #ffffff;
  background: #007bff;
}

.p-autocomplete-panel .p-autocomplete-items .p-autocomplete-item-group {
  margin: 0;
  padding: 0.75rem 1rem;
  color: #212529;
  background: #ffffff;
  font-weight: 600;
}

p-calendar.ng-dirty.ng-invalid > .p-calendar > .p-inputtext {
  border-color: #dc3545;
}

.p-datepicker {
  padding: 0;
  background: #ffffff;
  color: #212529;
  border: 1px solid #ced4da;
  border-radius: 4px;
}

.p-datepicker:not(.p-datepicker-inline) {
  background: #ffffff;
  border: 1px solid rgba(0, 0, 0, 0.15);
  box-shadow: none;
}

.p-datepicker:not(.p-datepicker-inline) .p-datepicker-header {
  background: #efefef;
}

.p-datepicker .p-datepicker-header {
  padding: 0.5rem;
  color: #212529;
  background: #ffffff;
  font-weight: 600;
  margin: 0;
  border-bottom: 1px solid #dee2e6;
  border-top-right-radius: 4px;
  border-top-left-radius: 4px;
}

.p-datepicker .p-datepicker-header .p-datepicker-prev,
.p-datepicker .p-datepicker-header .p-datepicker-next {
  width: 2rem;
  height: 2rem;
  color: #6c757d;
  border: 0 none;
  background: transparent;
  border-radius: 50%;
  transition: box-shadow 0.15s;
}

.p-datepicker .p-datepicker-header .p-datepicker-prev:enabled:hover,
.p-datepicker .p-datepicker-header .p-datepicker-next:enabled:hover {
  color: #495057;
  border-color: transparent;
  background: transparent;
}

.p-datepicker .p-datepicker-header .p-datepicker-prev:focus,
.p-datepicker .p-datepicker-header .p-datepicker-next:focus {
  outline: 0 none;
  outline-offset: 0;
  box-shadow: 0 0 0 0.2rem rgba(38, 143, 255, 0.5);
}

.p-datepicker .p-datepicker-header .p-datepicker-title {
  line-height: 2rem;
}

.p-datepicker .p-datepicker-header .p-datepicker-title select {
  transition: background-color 0.15s, border-color 0.15s, box-shadow 0.15s;
}

.p-datepicker .p-datepicker-header .p-datepicker-title select:focus {
  outline: 0 none;
  outline-offset: 0;
  box-shadow: 0 0 0 0.2rem rgba(38, 143, 255, 0.5);
  border-color: #007bff;
}

.p-datepicker .p-datepicker-header .p-datepicker-title .p-datepicker-month {
  margin-right: 0.5rem;
}

.p-datepicker table {
  font-size: 1rem;
  margin: 0.5rem 0;
}

.p-datepicker table th {
  padding: 0.5rem;
}

.p-datepicker table th > span {
  width: 2.5rem;
  height: 2.5rem;
}

.p-datepicker table td {
  padding: 0.5rem;
}

.p-datepicker table td > span {
  width: 2.5rem;
  height: 2.5rem;
  border-radius: 4px;
  transition: box-shadow 0.15s;
  border: 1px solid transparent;
}

.p-datepicker table td > span.p-highlight {
  color: #ffffff;
  background: #007bff;
}

.p-datepicker table td > span:focus {
  outline: 0 none;
  outline-offset: 0;
  box-shadow: 0 0 0 0.2rem rgba(38, 143, 255, 0.5);
}

.p-datepicker table td.p-datepicker-today > span {
  background: #ced4da;
  color: #212529;
  border-color: transparent;
}

.p-datepicker table td.p-datepicker-today > span.p-highlight {
  color: #ffffff;
  background: #007bff;
}

.p-datepicker .p-datepicker-buttonbar {
  padding: 1rem 0;
  border-top: 1px solid #dee2e6;
}

.p-datepicker .p-datepicker-buttonbar .p-button {
  width: auto;
}

.p-datepicker .p-timepicker {
  border-top: 1px solid #dee2e6;
  padding: 0.5rem;
}

.p-datepicker .p-timepicker button {
  width: 2rem;
  height: 2rem;
  color: #6c757d;
  border: 0 none;
  background: transparent;
  border-radius: 50%;
  transition: box-shadow 0.15s;
}

.p-datepicker .p-timepicker button:enabled:hover {
  color: #495057;
  border-color: transparent;
  background: transparent;
}

.p-datepicker .p-timepicker button:focus {
  outline: 0 none;
  outline-offset: 0;
  box-shadow: 0 0 0 0.2rem rgba(38, 143, 255, 0.5);
}

.p-datepicker .p-timepicker button:last-child {
  margin-top: 0.2em;
}

.p-datepicker .p-timepicker span {
  font-size: 1.25rem;
}

.p-datepicker .p-timepicker > div {
  padding: 0 0.5rem;
}

.p-datepicker.p-datepicker-timeonly .p-timepicker {
  border-top: 0 none;
}

.p-datepicker .p-monthpicker {
  margin: 0.5rem 0;
}

.p-datepicker .p-monthpicker .p-monthpicker-month {
  padding: 0.5rem;
  transition: box-shadow 0.15s;
  border-radius: 4px;
}

.p-datepicker .p-monthpicker .p-monthpicker-month.p-highlight {
  color: #ffffff;
  background: #007bff;
}

.p-datepicker.p-datepicker-multiple-month .p-datepicker-group {
  border-right: 1px solid #dee2e6;
  padding-right: 0;
  padding-left: 0;
  padding-top: 0;
  padding-bottom: 0;
}

.p-datepicker.p-datepicker-multiple-month .p-datepicker-group:first-child {
  padding-left: 0;
}

.p-datepicker.p-datepicker-multiple-month .p-datepicker-group:last-child {
  padding-right: 0;
  border-right: 0 none;
}

.p-datepicker:not(.p-disabled) table td span:not(.p-highlight):not(.p-disabled):hover {
  background: #e9ecef;
}

.p-datepicker:not(.p-disabled) table td span:not(.p-highlight):not(.p-disabled):focus {
  outline: 0 none;
  outline-offset: 0;
  box-shadow: 0 0 0 0.2rem rgba(38, 143, 255, 0.5);
}

.p-datepicker:not(.p-disabled) .p-monthpicker .p-monthpicker-month:not(.p-highlight):not(.p-disabled):hover {
  background: #e9ecef;
}

.p-datepicker:not(.p-disabled) .p-monthpicker .p-monthpicker-month:not(.p-highlight):not(.p-disabled):focus {
  outline: 0 none;
  outline-offset: 0;
  box-shadow: 0 0 0 0.2rem rgba(38, 143, 255, 0.5);
}

@media screen and (max-width: 769px) {
  .p-datepicker table th, .p-datepicker table td {
    padding: 0;
  }
}

.p-cascadeselect {
  background: #ffffff;
  border: 1px solid #ced4da;
  transition: background-color 0.15s, border-color 0.15s, box-shadow 0.15s;
  border-radius: 4px;
}

.p-cascadeselect:not(.p-disabled):hover {
  border-color: #ced4da;
}

.p-cascadeselect:not(.p-disabled).p-focus {
  outline: 0 none;
  outline-offset: 0;
  box-shadow: 0 0 0 0.2rem rgba(38, 143, 255, 0.5);
  border-color: #007bff;
}

.p-cascadeselect .p-cascadeselect-label {
  background: transparent;
  border: 0 none;
  padding: 0.5rem 0.75rem;
}

.p-cascadeselect .p-cascadeselect-label.p-placeholder {
  color: #6c757d;
}

.p-cascadeselect .p-cascadeselect-label:enabled:focus {
  outline: 0 none;
  box-shadow: none;
}

.p-cascadeselect .p-cascadeselect-trigger {
  background: transparent;
  color: #495057;
  width: 2.357rem;
  border-top-right-radius: 4px;
  border-bottom-right-radius: 4px;
}

.p-cascadeselect-panel {
  background: #ffffff;
  color: #212529;
  border: 1px solid rgba(0, 0, 0, 0.15);
  border-radius: 4px;
  box-shadow: none;
}

.p-cascadeselect-panel .p-cascadeselect-items {
  padding: 0.5rem 0;
}

.p-cascadeselect-panel .p-cascadeselect-items .p-cascadeselect-item {
  margin: 0;
  border: 0 none;
  color: #212529;
  background: transparent;
  transition: box-shadow 0.15s;
  border-radius: 0;
}

.p-cascadeselect-panel .p-cascadeselect-items .p-cascadeselect-item .p-cascadeselect-item-content {
  padding: 0.5rem 1.5rem;
}

.p-cascadeselect-panel .p-cascadeselect-items .p-cascadeselect-item .p-cascadeselect-item-content:focus {
  outline: 0 none;
  outline-offset: 0;
  box-shadow: inset 0 0 0 0.15rem rgba(38, 143, 255, 0.5);
}

.p-cascadeselect-panel .p-cascadeselect-items .p-cascadeselect-item.p-highlight {
  color: #ffffff;
  background: #007bff;
}

.p-cascadeselect-panel .p-cascadeselect-items .p-cascadeselect-item:not(.p-highlight):not(.p-disabled):hover {
  color: #212529;
  background: #e9ecef;
}

.p-cascadeselect-panel .p-cascadeselect-items .p-cascadeselect-item .p-cascadeselect-group-icon {
  font-size: 0.875rem;
}

p-cascadeselect.ng-dirty.ng-invalid > .p-cascadeselect {
  border-color: #dc3545;
}

.p-input-filled .p-cascadeselect {
  background: #efefef;
}

.p-input-filled .p-cascadeselect:not(.p-disabled):hover {
  background-color: #efefef;
}

.p-input-filled .p-cascadeselect:not(.p-disabled).p-focus {
  background-color: #efefef;
}

.p-checkbox {
  width: 20px;
  height: 20px;
}

.p-checkbox .p-checkbox-box {
  border: 2px solid #ced4da;
  background: #ffffff;
  width: 20px;
  height: 20px;
  color: #212529;
  border-radius: 4px;
  transition: background-color 0.15s, border-color 0.15s, box-shadow 0.15s;
}

.p-checkbox .p-checkbox-box .p-checkbox-icon {
  transition-duration: 0.15s;
  color: #ffffff;
  font-size: 14px;
}

.p-checkbox .p-checkbox-box.p-highlight {
  border-color: #007bff;
  background: #007bff;
}

<<<<<<< HEAD
.param-filter-checkbox .p-checkbox-box.p-highlight{
  border-color: rgba(150, 150, 150, 0.15);
  background: rgba(150, 150, 150, 0.6);
=======
.readonly-filter-checkbox .p-checkbox-box.p-highlight{
  border-color: rgba(150, 150, 150, 0.15);
  background: rgba(150, 150, 150, 0.6);
  cursor: auto;
>>>>>>> f65262dd
}

.p-checkbox:not(.p-checkbox-disabled) .p-checkbox-box:hover {
  border-color: #ced4da;
}

.p-checkbox:not(.p-checkbox-disabled) .p-checkbox-box.p-focus {
  outline: 0 none;
  outline-offset: 0;
  box-shadow: 0 0 0 0.2rem rgba(38, 143, 255, 0.5);
  border-color: #007bff;
}

.p-checkbox:not(.p-checkbox-disabled) .p-checkbox-box.p-highlight:hover {
  border-color: #0062cc;
  background: #0062cc;
  color: #ffffff;
}

.readonly-filter-checkbox:not(.p-checkbox-disabled) .p-checkbox-box.p-highlight:hover{
  border-color: rgba(150, 150, 150, 0.15);
  background: rgba(150, 150, 150, 0.6);
  cursor: auto;
}


p-checkbox.ng-dirty.ng-invalid > .p-checkbox > .p-checkbox-box {
  border-color: #dc3545;
}

.p-input-filled .p-checkbox .p-checkbox-box {
  background-color: #efefef;
}

.p-input-filled .p-checkbox .p-checkbox-box.p-highlight {
  background: #007bff;
}

.p-input-filled .p-checkbox:not(.p-checkbox-disabled) .p-checkbox-box:hover {
  background-color: #efefef;
}

.p-input-filled .p-checkbox:not(.p-checkbox-disabled) .p-checkbox-box.p-highlight:hover {
  background: #0062cc;
}

.p-checkbox-label {
  margin: 0 0 0 0.5rem;
  display: inline;
}

.p-highlight .p-checkbox .p-checkbox-box {
  border-color: #ffffff;
}

.p-chips .p-chips-multiple-container {
  padding: 0.25rem 0.75rem;
}

.p-chips .p-chips-multiple-container:not(.p-disabled):hover {
  border-color: #ced4da;
}

.p-chips .p-chips-multiple-container:not(.p-disabled).p-focus {
  outline: 0 none;
  outline-offset: 0;
  box-shadow: 0 0 0 0.2rem rgba(38, 143, 255, 0.5);
  border-color: #007bff;
}

.p-chips .p-chips-multiple-container .p-chips-token {
  padding: 0.25rem 0.75rem;
  margin-right: 0.5rem;
  background: #007bff;
  color: #ffffff;
  border-radius: 4px;
}

.p-chips .p-chips-multiple-container .p-chips-token .p-chips-token-icon {
  margin-left: 0.5rem;
}

.p-chips .p-chips-multiple-container .p-chips-input-token {
  padding: 0.25rem 0;
}

.p-chips .p-chips-multiple-container .p-chips-input-token input {
  font-family: -apple-system, BlinkMacSystemFont, "Segoe UI", Roboto, Helvetica, Arial, sans-serif, "Apple Color Emoji", "Segoe UI Emoji", "Segoe UI Symbol";
  font-size: 1rem;
  color: #212529;
  padding: 0;
  margin: 0;
}

p-chips.ng-dirty.ng-invalid > .p-chips > .p-inputtext {
  border-color: #dc3545;
}

.p-colorpicker-preview,
.p-fluid .p-colorpicker-preview.p-inputtext {
  width: 2rem;
  height: 2rem;
}

.p-colorpicker-panel {
  background: #212529;
  border-color: #212529;
}

.p-colorpicker-panel .p-colorpicker-color-handle,
.p-colorpicker-panel .p-colorpicker-hue-handle {
  border-color: #ffffff;
}

.p-colorpicker-overlay-panel {
  box-shadow: none;
}

.p-dropdown {
  background: #ffffff;
  border: 1px solid #ced4da;
  transition: background-color 0.15s, border-color 0.15s, box-shadow 0.15s;
  border-radius: 4px;
}

.p-dropdown:not(.p-disabled):hover {
  border-color: #ced4da;
}

.p-dropdown:not(.p-disabled).p-focus {
  outline: 0 none;
  outline-offset: 0;
  box-shadow: 0 0 0 0.2rem rgba(38, 143, 255, 0.5);
  border-color: #007bff;
}

.p-dropdown.p-dropdown-clearable .p-dropdown-label {
  padding-right: 1.75rem;
}

.p-dropdown .p-dropdown-label {
  background: transparent;
  border: 0 none;
}

.p-dropdown .p-dropdown-label.p-placeholder {
  color: #6c757d;
}

.p-dropdown .p-dropdown-label:enabled:focus {
  outline: 0 none;
  box-shadow: none;
}

.p-dropdown .p-dropdown-trigger {
  background: transparent;
  color: #495057;
  width: 2.357rem;
  border-top-right-radius: 4px;
  border-bottom-right-radius: 4px;
}

.p-dropdown .p-dropdown-clear-icon {
  color: #495057;
  right: 2.357rem;
}

.p-dropdown-panel {
  background: #ffffff;
  color: #212529;
  border: 1px solid rgba(0, 0, 0, 0.15);
  border-radius: 4px;
  box-shadow: none;
}

.p-dropdown-panel .p-dropdown-header {
  padding: 0.75rem 1.5rem;
  border-bottom: 1px solid #dee2e6;
  color: #212529;
  background: #efefef;
  margin: 0;
  border-top-right-radius: 4px;
  border-top-left-radius: 4px;
}

.p-dropdown-panel .p-dropdown-header .p-dropdown-filter {
  padding-right: 1.75rem;
}

.p-dropdown-panel .p-dropdown-header .p-dropdown-filter-icon {
  right: 0.75rem;
  color: #495057;
}

.p-dropdown-panel .p-dropdown-items {
  padding: 0.5rem 0;
}

.p-dropdown-panel .p-dropdown-items .p-dropdown-item {
  margin: 0;
  padding: 0.5rem 1.5rem;
  border: 0 none;
  color: #212529;
  background: transparent;
  transition: box-shadow 0.15s;
  border-radius: 0;
}

.p-dropdown-panel .p-dropdown-items .p-dropdown-item.p-highlight {
  color: #ffffff;
  background: #007bff;
}

.p-dropdown-panel .p-dropdown-items .p-dropdown-item:not(.p-highlight):not(.p-disabled):hover {
  color: #212529;
  background: #e9ecef;
}

.p-dropdown-panel .p-dropdown-items .p-dropdown-empty-message {
  padding: 0.5rem 1.5rem;
  color: #212529;
  background: transparent;
}

.p-dropdown-panel .p-dropdown-items .p-dropdown-item-group {
  margin: 0;
  padding: 0.75rem 1rem;
  color: #212529;
  background: #ffffff;
  font-weight: 600;
}

p-dropdown.ng-dirty.ng-invalid > .p-dropdown {
  border-color: #dc3545;
}

.p-input-filled .p-dropdown {
  background: #efefef;
}

.p-input-filled .p-dropdown:not(.p-disabled):hover {
  background-color: #efefef;
}

.p-input-filled .p-dropdown:not(.p-disabled).p-focus {
  background-color: #efefef;
}

.p-editor-container .p-editor-toolbar {
  background: #efefef;
  border-top-right-radius: 4px;
  border-top-left-radius: 4px;
}

.p-editor-container .p-editor-toolbar.ql-snow {
  border: 1px solid #dee2e6;
}

.p-editor-container .p-editor-toolbar.ql-snow .ql-stroke {
  stroke: #6c757d;
}

.p-editor-container .p-editor-toolbar.ql-snow .ql-fill {
  fill: #6c757d;
}

.p-editor-container .p-editor-toolbar.ql-snow .ql-picker .ql-picker-label {
  border: 0 none;
  color: #6c757d;
}

.p-editor-container .p-editor-toolbar.ql-snow .ql-picker .ql-picker-label:hover {
  color: #212529;
}

.p-editor-container .p-editor-toolbar.ql-snow .ql-picker .ql-picker-label:hover .ql-stroke {
  stroke: #212529;
}

.p-editor-container .p-editor-toolbar.ql-snow .ql-picker .ql-picker-label:hover .ql-fill {
  fill: #212529;
}

.p-editor-container .p-editor-toolbar.ql-snow .ql-picker.ql-expanded .ql-picker-label {
  color: #212529;
}

.p-editor-container .p-editor-toolbar.ql-snow .ql-picker.ql-expanded .ql-picker-label .ql-stroke {
  stroke: #212529;
}

.p-editor-container .p-editor-toolbar.ql-snow .ql-picker.ql-expanded .ql-picker-label .ql-fill {
  fill: #212529;
}

.p-editor-container .p-editor-toolbar.ql-snow .ql-picker.ql-expanded .ql-picker-options {
  background: #ffffff;
  border: 1px solid rgba(0, 0, 0, 0.15);
  box-shadow: none;
  border-radius: 4px;
  padding: 0.5rem 0;
}

.p-editor-container .p-editor-toolbar.ql-snow .ql-picker.ql-expanded .ql-picker-options .ql-picker-item {
  color: #212529;
}

.p-editor-container .p-editor-toolbar.ql-snow .ql-picker.ql-expanded .ql-picker-options .ql-picker-item:hover {
  color: #212529;
  background: #e9ecef;
}

.p-editor-container .p-editor-toolbar.ql-snow .ql-picker.ql-expanded:not(.ql-icon-picker) .ql-picker-item {
  padding: 0.5rem 1.5rem;
}

.p-editor-container .p-editor-content {
  border-bottom-right-radius: 4px;
  border-bottom-left-radius: 4px;
}

.p-editor-container .p-editor-content.ql-snow {
  border: 1px solid #dee2e6;
}

.p-editor-container .p-editor-content .ql-editor {
  background: #ffffff;
  color: #495057;
  border-bottom-right-radius: 4px;
  border-bottom-left-radius: 4px;
}

.p-editor-container .ql-snow.ql-toolbar button:hover,
.p-editor-container .ql-snow.ql-toolbar button:focus {
  color: #212529;
}

.p-editor-container .ql-snow.ql-toolbar button:hover .ql-stroke,
.p-editor-container .ql-snow.ql-toolbar button:focus .ql-stroke {
  stroke: #212529;
}

.p-editor-container .ql-snow.ql-toolbar button:hover .ql-fill,
.p-editor-container .ql-snow.ql-toolbar button:focus .ql-fill {
  fill: #212529;
}

.p-editor-container .ql-snow.ql-toolbar button.ql-active,
.p-editor-container .ql-snow.ql-toolbar .ql-picker-label.ql-active,
.p-editor-container .ql-snow.ql-toolbar .ql-picker-item.ql-selected {
  color: #007bff;
}

.p-editor-container .ql-snow.ql-toolbar button.ql-active .ql-stroke,
.p-editor-container .ql-snow.ql-toolbar .ql-picker-label.ql-active .ql-stroke,
.p-editor-container .ql-snow.ql-toolbar .ql-picker-item.ql-selected .ql-stroke {
  stroke: #007bff;
}

.p-editor-container .ql-snow.ql-toolbar button.ql-active .ql-fill,
.p-editor-container .ql-snow.ql-toolbar .ql-picker-label.ql-active .ql-fill,
.p-editor-container .ql-snow.ql-toolbar .ql-picker-item.ql-selected .ql-fill {
  fill: #007bff;
}

.p-editor-container .ql-snow.ql-toolbar button.ql-active .ql-picker-label,
.p-editor-container .ql-snow.ql-toolbar .ql-picker-label.ql-active .ql-picker-label,
.p-editor-container .ql-snow.ql-toolbar .ql-picker-item.ql-selected .ql-picker-label {
  color: #007bff;
}

.p-inputgroup-addon {
  background: #e9ecef;
  color: #495057;
  border-top: 1px solid #ced4da;
  border-left: 1px solid #ced4da;
  border-bottom: 1px solid #ced4da;
  padding: 0.5rem 0.75rem;
  min-width: 2.357rem;
}

.p-inputgroup-addon:last-child {
  border-right: 1px solid #ced4da;
}

.p-inputgroup > .p-component,
.p-inputgroup > .p-float-label > .p-component {
  border-radius: 0;
  margin: 0;
}

.p-inputgroup > .p-component + .p-inputgroup-addon,
.p-inputgroup > .p-float-label > .p-component + .p-inputgroup-addon {
  border-left: 0 none;
}

.p-inputgroup > .p-component:focus,
.p-inputgroup > .p-float-label > .p-component:focus {
  z-index: 1;
}

.p-inputgroup > .p-component:focus ~ label,
.p-inputgroup > .p-float-label > .p-component:focus ~ label {
  z-index: 1;
}

.p-inputgroup-addon:first-child,
.p-inputgroup button:first-child,
.p-inputgroup input:first-child {
  border-top-left-radius: 4px;
  border-bottom-left-radius: 4px;
}

.p-inputgroup .p-float-label:first-child input {
  border-top-left-radius: 4px;
  border-bottom-left-radius: 4px;
}

.p-inputgroup-addon:last-child,
.p-inputgroup button:last-child,
.p-inputgroup input:last-child {
  border-top-right-radius: 4px;
  border-bottom-right-radius: 4px;
}

.p-inputgroup .p-float-label:last-child input {
  border-top-right-radius: 4px;
  border-bottom-right-radius: 4px;
}

.p-fluid .p-inputgroup .p-button {
  width: auto;
}

.p-fluid .p-inputgroup .p-button.p-button-icon-only {
  width: 2.357rem;
}

p-inputmask.ng-dirty.ng-invalid > .p-inputtext {
  border-color: #dc3545;
}

.p-inputnumber.ng-dirty.ng-invalid > .p-inputnumber > .p-inputtext {
  border-color: #dc3545;
}
//.p-inputnumber-input{
//  background-color: #00AAE3;
//}

.p-inputswitch {
  width: 3rem;
  height: 1.75rem;
}

.p-inputswitch .p-inputswitch-slider {
  background: #ced4da;
  transition: background-color 0.15s, border-color 0.15s, box-shadow 0.15s;
  border-radius: 4px;
}

.p-inputswitch .p-inputswitch-slider:before {
  background: #ffffff;
  width: 1.25rem;
  height: 1.25rem;
  left: 0.25rem;
  margin-top: -0.625rem;
  border-radius: 4px;
  transition-duration: 0.15s;
}

.p-inputswitch.p-inputswitch-checked .p-inputswitch-slider:before {
  transform: translateX(1.25rem);
}

.p-inputswitch.p-focus .p-inputswitch-slider {
  outline: 0 none;
  outline-offset: 0;
  box-shadow: 0 0 0 0.2rem rgba(38, 143, 255, 0.5);
}

.p-inputswitch:not(.p-disabled):hover .p-inputswitch-slider {
  background: #ced4da;
}

.p-inputswitch.p-inputswitch-checked .p-inputswitch-slider {
  background: #007bff;
}

.p-inputswitch.p-inputswitch-checked .p-inputswitch-slider:before {
  background: #ffffff;
}

.p-inputswitch.p-inputswitch-checked:not(.p-disabled):hover .p-inputswitch-slider {
  background: #007bff;
}

p-inputswitch.ng-dirty.ng-invalid > .p-inputswitch {
  border-color: #dc3545;
}

.p-inputtext {
  font-family: -apple-system, BlinkMacSystemFont, "Segoe UI", Roboto, Helvetica, Arial, sans-serif, "Apple Color Emoji", "Segoe UI Emoji", "Segoe UI Symbol";
  font-size: 1rem;
  color: #495057;
  background: #ffffff;
  padding: 0.5rem 0.75rem;
  border: 1px solid #ced4da;
  transition: background-color 0.15s, border-color 0.15s, box-shadow 0.15s;
  appearance: none;
  border-radius: 4px;
}

#minLatInput .p-inputtext, #maxLatInput .p-inputtext{
  border-radius: 0;
}

#minLonInput .p-inputtext, #maxLonInput .p-inputtext{
  border-left: none;
  border-bottom-left-radius: 0;
  border-top-left-radius: 0;
}

#fromDateInput .p-inputtext, #toDateInput .p-inputtext, #windowSizeSelector .p-inputtext{
  border-left: none;
  border-bottom-left-radius: 0;
  border-top-left-radius: 0;
}

#method .p-dropdown, #scalingMethod .p-dropdown, #scalingTo .p-dropdown, #orderSelector .p-dropdown{
  border-left: none;
  border-bottom-left-radius: 0;
  border-top-left-radius: 0;
}

#sortingChoiceSelector .p-dropdown{
  border-radius: 0;
}

.p-inputtext:enabled:hover {
  border-color: #ced4da;
}

.p-inputtext:enabled:focus {
  outline: 0 none;
  outline-offset: 0;
  box-shadow: 0 0 0 0.2rem rgba(38, 143, 255, 0.5);
  border-color: #007bff;
}

.p-inputtext.ng-dirty.ng-invalid {
  border-color: #dc3545;
}

.p-inputtext.p-inputtext-sm {
  font-size: 0.875rem;
  padding: 0.4375rem 0.65625rem;
}

.p-inputtext.p-inputtext-lg {
  font-size: 1.25rem;
  padding: 0.625rem 0.9375rem;
}

.p-float-label > label {
  left: 0.75rem;
  color: #6c757d;
  transition-duration: 0.15s;
}

.p-float-label > .ng-invalid.ng-dirty + label {
  color: #dc3545;
}

.p-input-icon-left > i:first-of-type {
  left: 0.75rem;
  color: #495057;
}

.p-input-icon-left > .p-inputtext {
  padding-left: 2.5rem;
}

.p-input-icon-left.p-float-label > label {
  left: 2.5rem;
}

.p-input-icon-right > i:last-of-type {
  right: 0.75rem;
  color: #495057;
}

.p-input-icon-right > .p-inputtext {
  padding-right: 2.5rem;
}

::-webkit-input-placeholder {
  color: #6c757d;
}

:-moz-placeholder {
  color: #6c757d;
}

::-moz-placeholder {
  color: #6c757d;
}

:-ms-input-placeholder {
  color: #6c757d;
}

.p-input-filled .p-inputtext {
  background-color: #efefef;
}

.p-input-filled .p-inputtext:enabled:hover {
  background-color: #efefef;
}

.p-input-filled .p-inputtext:enabled:focus {
  background-color: #efefef;
}

.p-inputtext-sm .p-inputtext {
  font-size: 0.875rem;
  padding: 0.4375rem 0.65625rem;
}

.p-inputtext-lg .p-inputtext {
  font-size: 1.25rem;
  padding: 0.625rem 0.9375rem;
}

.p-listbox {
  background: #ffffff;
  color: #212529;
  border: 1px solid #ced4da;
  border-radius: 4px;
}

.p-listbox .p-listbox-header {
  padding: 0.75rem 1.5rem;
  border-bottom: 1px solid #dee2e6;
  color: #212529;
  background: #efefef;
  margin: 0;
  border-top-right-radius: 4px;
  border-top-left-radius: 4px;
}

.p-listbox .p-listbox-header .p-listbox-filter {
  padding-right: 1.75rem;
}

.p-listbox .p-listbox-header .p-listbox-filter-icon {
  right: 0.75rem;
  color: #495057;
}

.p-listbox .p-listbox-header .p-checkbox {
  margin-right: 0.5rem;
}

.p-listbox .p-listbox-list {
  padding: 0.5rem 0;
}

.p-listbox .p-listbox-list .p-listbox-item {
  margin: 0;
  padding: 0.5rem 1.5rem;
  border: 0 none;
  color: #212529;
  transition: box-shadow 0.15s;
  border-radius: 0;
}

.p-listbox .p-listbox-list .p-listbox-item.p-highlight {
  color: #ffffff;
  background: #007bff;
}

.p-listbox .p-listbox-list .p-listbox-item:focus {
  outline: 0 none;
  outline-offset: 0;
  box-shadow: inset 0 0 0 0.15rem rgba(38, 143, 255, 0.5);
}

.p-listbox .p-listbox-list .p-listbox-item .p-checkbox {
  margin-right: 0.5rem;
}

.p-listbox .p-listbox-list .p-listbox-item-group {
  margin: 0;
  padding: 0.75rem 1rem;
  color: #212529;
  background: #ffffff;
  font-weight: 600;
}

.p-listbox:not(.p-disabled) .p-listbox-item:not(.p-highlight):not(.p-disabled):hover {
  color: #212529;
  background: #e9ecef;
}

p-listbox.ng-dirty.ng-invalid > .p-listbox {
  border-color: #dc3545;
}

.p-multiselect {
  background: #ffffff;
  border: 1px solid #ced4da;
  transition: background-color 0.15s, border-color 0.15s, box-shadow 0.15s;
  border-radius: 4px;
}

.p-multiselect:not(.p-disabled):hover {
  border-color: #ced4da;
}

.p-multiselect:not(.p-disabled).p-focus {
  outline: 0 none;
  outline-offset: 0;
  box-shadow: 0 0 0 0.2rem rgba(38, 143, 255, 0.5);
  border-color: #007bff;
}

.p-multiselect .p-multiselect-label {
  padding: 0.5rem 0.75rem;
  transition: background-color 0.15s, border-color 0.15s, box-shadow 0.15s;
}

.p-multiselect .p-multiselect-label.p-placeholder {
  color: #6c757d;
}

.p-multiselect.p-multiselect-chip .p-multiselect-token {
  padding: 0.25rem 0.75rem;
  margin-right: 0.5rem;
  background: #007bff;
  color: #ffffff;
  border-radius: 4px;
}

.p-multiselect.p-multiselect-chip .p-multiselect-token .p-multiselect-token-icon {
  margin-left: 0.5rem;
}

.p-multiselect .p-multiselect-trigger {
  background: transparent;
  color: #495057;
  width: 2.357rem;
  border-top-right-radius: 4px;
  border-bottom-right-radius: 4px;
}

.p-inputwrapper-filled .p-multiselect.p-multiselect-chip .p-multiselect-label {
  padding: 0.25rem 0.75rem;
}

.p-multiselect-panel {
  background: #ffffff;
  color: #212529;
  border: 1px solid rgba(0, 0, 0, 0.15);
  border-radius: 4px;
  box-shadow: none;
}

.p-multiselect-panel .p-multiselect-header {
  padding: 0.75rem 1.5rem;
  border-bottom: 1px solid #dee2e6;
  color: #212529;
  background: #efefef;
  margin: 0;
  border-top-right-radius: 4px;
  border-top-left-radius: 4px;
}

.p-multiselect-panel .p-multiselect-header .p-multiselect-filter-container .p-inputtext {
  padding-right: 1.75rem;
}

.p-multiselect-panel .p-multiselect-header .p-multiselect-filter-container .p-multiselect-filter-icon {
  right: 0.75rem;
  color: #495057;
}

.p-multiselect-panel .p-multiselect-header .p-checkbox {
  margin-right: 0.5rem;
}

.p-multiselect-panel .p-multiselect-header .p-multiselect-close {
  margin-left: 0.5rem;
  width: 2rem;
  height: 2rem;
  color: #6c757d;
  border: 0 none;
  background: transparent;
  border-radius: 50%;
  transition: box-shadow 0.15s;
}

.p-multiselect-panel .p-multiselect-header .p-multiselect-close:enabled:hover {
  color: #495057;
  border-color: transparent;
  background: transparent;
}

.p-multiselect-panel .p-multiselect-header .p-multiselect-close:focus {
  outline: 0 none;
  outline-offset: 0;
  box-shadow: 0 0 0 0.2rem rgba(38, 143, 255, 0.5);
}

.p-multiselect-panel .p-multiselect-items {
  padding: 0.5rem 0;
}

.p-multiselect-panel .p-multiselect-items .p-multiselect-item {
  margin: 0;
  padding: 0.5rem 1.5rem;
  border: 0 none;
  color: #212529;
  background: transparent;
  transition: box-shadow 0.15s;
  border-radius: 0;
}

.p-multiselect-panel .p-multiselect-items .p-multiselect-item.p-highlight {
  color: #ffffff;
  background: #007bff;
}

.p-multiselect-panel .p-multiselect-items .p-multiselect-item:not(.p-highlight):not(.p-disabled):hover {
  color: #212529;
  background: #e9ecef;
}

.p-multiselect-panel .p-multiselect-items .p-multiselect-item:focus {
  outline: 0 none;
  outline-offset: 0;
  box-shadow: inset 0 0 0 0.15rem rgba(38, 143, 255, 0.5);
}

.p-multiselect-panel .p-multiselect-items .p-multiselect-item .p-checkbox {
  margin-right: 0.5rem;
}

.p-multiselect-panel .p-multiselect-items .p-multiselect-item-group {
  margin: 0;
  padding: 0.75rem 1rem;
  color: #212529;
  background: #ffffff;
  font-weight: 600;
}

.p-multiselect-panel .p-multiselect-items .p-multiselect-empty-message {
  padding: 0.5rem 1.5rem;
  color: #212529;
  background: transparent;
}

p-multiselect.ng-dirty.ng-invalid > .p-multiselect {
  border-color: #dc3545;
}

.p-input-filled .p-multiselect {
  background: #efefef;
}

.p-input-filled .p-multiselect:not(.p-disabled):hover {
  background-color: #efefef;
}

.p-input-filled .p-multiselect:not(.p-disabled).p-focus {
  background-color: #efefef;
}

.p-password-panel {
  padding: 1.25rem;
  background: #ffffff;
  color: #212529;
  border: 1px solid rgba(0, 0, 0, 0.2);
  box-shadow: none;
  border-radius: 4px;
}

.p-password-panel .p-password-meter {
  margin-bottom: 0.5rem;
}

.p-radiobutton {
  width: 20px;
  height: 20px;
}

.p-radiobutton .p-radiobutton-box {
  border: 2px solid #ced4da;
  background: #ffffff;
  width: 20px;
  height: 20px;
  color: #212529;
  border-radius: 50%;
  transition: background-color 0.15s, border-color 0.15s, box-shadow 0.15s;
}

.p-radiobutton .p-radiobutton-box:not(.p-disabled):not(.p-highlight):hover {
  border-color: #ced4da;
}

.p-radiobutton .p-radiobutton-box:not(.p-disabled).p-focus {
  outline: 0 none;
  outline-offset: 0;
  box-shadow: 0 0 0 0.2rem rgba(38, 143, 255, 0.5);
  border-color: #007bff;
}

.p-radiobutton .p-radiobutton-box .p-radiobutton-icon {
  width: 12px;
  height: 12px;
  transition-duration: 0.15s;
  background-color: #ffffff;
}

.p-radiobutton .p-radiobutton-box.p-highlight {
  border-color: #007bff;
  background: #007bff;
}

.p-radiobutton .p-radiobutton-box.p-highlight:not(.p-disabled):hover {
  border-color: #0062cc;
  background: #0062cc;
  color: #ffffff;
}

p-radiobutton.ng-dirty.ng-invalid > .p-radiobutton > .p-radiobutton-box {
  border-color: #dc3545;
}

.p-input-filled .p-radiobutton .p-radiobutton-box {
  background-color: #efefef;
}

.p-input-filled .p-radiobutton .p-radiobutton-box:not(.p-disabled):hover {
  background-color: #efefef;
}

.p-input-filled .p-radiobutton .p-radiobutton-box.p-highlight {
  background: #007bff;
}

.p-input-filled .p-radiobutton .p-radiobutton-box.p-highlight:not(.p-disabled):hover {
  background: #0062cc;
}

.p-radiobutton-label {
  margin-left: 0.5rem;
}

.p-highlight .p-radiobutton .p-radiobutton-box {
  border-color: #ffffff;
}

.p-rating .p-rating-icon {
  color: #495057;
  margin-left: 0.5rem;
  transition: background-color 0.15s, border-color 0.15s, box-shadow 0.15s;
  font-size: 1.143rem;
}

.p-rating .p-rating-icon.p-rating-cancel {
  color: #dc3545;
}

.p-rating .p-rating-icon:focus {
  outline: 0 none;
  outline-offset: 0;
  box-shadow: 0 0 0 0.2rem rgba(38, 143, 255, 0.5);
}

.p-rating .p-rating-icon:first-child {
  margin-left: 0;
}

.p-rating .p-rating-icon.pi-star {
  color: #007bff;
}

.p-rating:not(.p-disabled):not(.p-readonly) .p-rating-icon:hover {
  color: #007bff;
}

.p-rating:not(.p-disabled):not(.p-readonly) .p-rating-icon.p-rating-cancel:hover {
  color: #dc3545;
}

.p-highlight .p-rating .p-rating-icon {
  color: #ffffff;
}

.p-selectbutton .p-button {
  background: #6c757d;
  border: 1px solid #6c757d;
  color: #ffffff;
  transition: background-color 0.15s, border-color 0.15s, box-shadow 0.15s;
}

.p-selectbutton .p-button .p-button-icon-left,
.p-selectbutton .p-button .p-button-icon-right {
  color: #ffffff;
}

.p-selectbutton .p-button:not(.p-disabled):not(.p-highlight):hover {
  background: #5a6268;
  border-color: #545b62;
  color: #ffffff;
}

.p-selectbutton .p-button:not(.p-disabled):not(.p-highlight):hover .p-button-icon-left,
.p-selectbutton .p-button:not(.p-disabled):not(.p-highlight):hover .p-button-icon-right {
  color: #ffffff;
}

.p-selectbutton .p-button.p-highlight {
  background: #545b62;
  border-color: #4e555b;
  color: #ffffff;
}

.p-selectbutton .p-button.p-highlight .p-button-icon-left,
.p-selectbutton .p-button.p-highlight .p-button-icon-right {
  color: #ffffff;
}

.p-selectbutton .p-button.p-highlight:hover {
  background: #545b62;
  border-color: #4e555b;
  color: #ffffff;
}

.p-selectbutton .p-button.p-highlight:hover .p-button-icon-left,
.p-selectbutton .p-button.p-highlight:hover .p-button-icon-right {
  color: #ffffff;
}

p-selectbutton.ng-dirty.ng-invalid > .p-selectbutton > .p-button {
  border-color: #dc3545;
}

.p-slider {
  background: #e9ecef;
  border: 0 none;
  border-radius: 4px;
}

.p-slider.p-slider-horizontal {
  height: 0.286rem;
}

.p-slider.p-slider-horizontal .p-slider-handle {
  margin-top: -0.5715rem;
  margin-left: -0.5715rem;
}

.p-slider.p-slider-vertical {
  width: 0.286rem;
}

.p-slider.p-slider-vertical .p-slider-handle {
  margin-left: -0.5715rem;
  margin-bottom: -0.5715rem;
}

.p-slider .p-slider-handle {
  height: 1.143rem;
  width: 1.143rem;
  background: #007bff;
  border: 2px solid #007bff;
  border-radius: 4px;
  transition: background-color 0.15s, border-color 0.15s, box-shadow 0.15s;
}

.p-slider .p-slider-handle:focus {
  outline: 0 none;
  outline-offset: 0;
  box-shadow: 0 0 0 0.2rem rgba(38, 143, 255, 0.5);
}

.p-slider .p-slider-range {
  background: #007bff;
}

.p-slider:not(.p-disabled) .p-slider-handle:hover {
  background: #0069d9;
  border-color: #0069d9;
}

.p-slider.p-slider-animate.p-slider-horizontal .p-slider-handle {
  transition: background-color 0.15s, border-color 0.15s, box-shadow 0.15s, left 0.15s;
}

.p-slider.p-slider-animate.p-slider-horizontal .p-slider-range {
  transition: width 0.15s;
}

.p-slider.p-slider-animate.p-slider-vertical .p-slider-handle {
  transition: background-color 0.15s, border-color 0.15s, box-shadow 0.15s, bottom 0.15s;
}

.p-slider.p-slider-animate.p-slider-vertical .p-slider-range {
  transition: height 0.15s;
}

.p-togglebutton.p-button {
  background: #6c757d;
  border: 1px solid #6c757d;
  color: #ffffff;
  transition: background-color 0.15s, border-color 0.15s, box-shadow 0.15s;
}

.p-togglebutton.p-button .p-button-icon-left,
.p-togglebutton.p-button .p-button-icon-right {
  color: #ffffff;
}

.p-togglebutton.p-button:not(.p-disabled):not(.p-highlight):hover {
  background: #5a6268;
  border-color: #545b62;
  color: #ffffff;
}

.p-togglebutton.p-button:not(.p-disabled):not(.p-highlight):hover .p-button-icon-left,
.p-togglebutton.p-button:not(.p-disabled):not(.p-highlight):hover .p-button-icon-right {
  color: #ffffff;
}

.p-togglebutton.p-button.p-highlight {
  background: #545b62;
  border-color: #4e555b;
  color: #ffffff;
}

.p-togglebutton.p-button.p-highlight .p-button-icon-left,
.p-togglebutton.p-button.p-highlight .p-button-icon-right {
  color: #ffffff;
}

.p-togglebutton.p-button.p-highlight:hover {
  background: #545b62;
  border-color: #4e555b;
  color: #ffffff;
}

.p-togglebutton.p-button.p-highlight:hover .p-button-icon-left,
.p-togglebutton.p-button.p-highlight:hover .p-button-icon-right {
  color: #ffffff;
}

.p-togglebutton.ng-dirty.ng-invalid > .p-togglebutton.p-button {
  border-color: #dc3545;
}

.p-button {
  color: #ffffff;
  background: #007bff;
  border: 1px solid #007bff;
  padding: 0.5rem 0.75rem;
  font-size: 1rem;
  transition: background-color 0.15s, border-color 0.15s, box-shadow 0.15s;
  border-radius: 4px;
}

#validateButton .p-button{
  width: 8rem;
  height: 3rem;
  font-size: 1.25rem;
  padding-right: 1.5rem;
}
#validateButton .p-button-icon.p-button-icon-left{
  font-size: 1.25rem;
}


//.p-button#validateButton{
//  width: 100rem;
//}

.p-button:enabled:hover {
  background: #0069d9;
  color: #ffffff;
  border-color: #0069d9;
}

.p-button:enabled:active {
  background: #0062cc;
  color: #ffffff;
  border-color: #0062cc;
}

.p-button.p-button-outlined {
  background-color: transparent;
  color: #007bff;
  border: 1px solid;
}

.p-button.p-button-outlined:enabled:hover {
  background: rgba(0, 123, 255, 0.04);
  color: #007bff;
  border: 1px solid;
}

.p-button.p-button-outlined:enabled:active {
  background: rgba(0, 123, 255, 0.16);
  color: #007bff;
  border: 1px solid;
}

.p-button.p-button-outlined.p-button-plain {
  color: #6c757d;
  border-color: #6c757d;
}

.p-button.p-button-outlined.p-button-plain:enabled:hover {
  background: #e9ecef;
  color: #6c757d;
}

.p-button.p-button-outlined.p-button-plain:enabled:active {
  background: #dee2e6;
  color: #6c757d;
}

.p-button.p-button-text {
  background-color: transparent;
  color: #007bff;
  border-color: transparent;
}

.p-button.p-button-text:enabled:hover {
  background: rgba(0, 123, 255, 0.04);
  color: #007bff;
  border-color: transparent;
}

.p-button.p-button-text:enabled:active {
  background: rgba(0, 123, 255, 0.16);
  color: #007bff;
  border-color: transparent;
}

.p-button.p-button-text.p-button-plain {
  color: #6c757d;
}

.p-button.p-button-text.p-button-plain:enabled:hover {
  background: #e9ecef;
  color: #6c757d;
}

.p-button.p-button-text.p-button-plain:enabled:active {
  background: #dee2e6;
  color: #6c757d;
}

.p-button:focus {
  outline: 0 none;
  outline-offset: 0;
  box-shadow: 0 0 0 0.2rem rgba(38, 143, 255, 0.5);
}

.p-button .p-button-icon-left {
  margin-right: 0.5rem;
}

.p-button .p-button-icon-right {
  margin-left: 0.5rem;
}

.p-button .p-button-icon-bottom {
  margin-top: 0.5rem;
}

.p-button .p-button-icon-top {
  margin-bottom: 0.5rem;
}

.p-button .p-badge {
  margin-left: 0.5rem;
  min-width: 1rem;
  height: 1rem;
  line-height: 1rem;
  color: #007bff;
  background-color: #ffffff;
}

.p-button.p-button-raised {
  box-shadow: 0 3px 1px -2px rgba(0, 0, 0, 0.2), 0 2px 2px 0 rgba(0, 0, 0, 0.14), 0 1px 5px 0 rgba(0, 0, 0, 0.12);
}

.p-button.p-button-rounded {
  border-radius: 2rem;
}

.p-button.p-button-icon-only {
  width: 2.357rem;
  padding: 0.5rem 0;
}

.p-button.p-button-icon-only .p-button-icon-left,
.p-button.p-button-icon-only .p-button-icon-right {
  margin: 0;
}

.p-button.p-button-icon-only.p-button-rounded {
  border-radius: 50%;
  height: 2.357rem;
}

.p-button.p-button-sm {
  font-size: 0.875rem;
  padding: 0.4375rem 0.65625rem;
}

.p-button.p-button-sm .p-button-icon {
  font-size: 0.875rem;
}

.p-button.p-button-lg {
  font-size: 1.25rem;
  padding: 0.625rem 0.9375rem;
}

.p-button.p-button-lg .p-button-icon {
  font-size: 1.25rem;
}

.p-fluid .p-button {
  width: 100%;
}

.p-fluid .p-button-icon-only {
  width: 2.357rem;
}

.p-fluid .p-buttonset {
  display: flex;
}

.p-fluid .p-buttonset .p-button {
  flex: 1;
}

.p-button.p-button-secondary, .p-buttonset.p-button-secondary > .p-button, .p-splitbutton.p-button-secondary > .p-button {
  color: #ffffff;
  background: #6c757d;
  border: 1px solid #6c757d;
}

.p-button.p-button-secondary:enabled:hover, .p-buttonset.p-button-secondary > .p-button:enabled:hover, .p-splitbutton.p-button-secondary > .p-button:enabled:hover {
  background: #5a6268;
  color: #ffffff;
  border-color: #5a6268;
}

.p-button.p-button-secondary:enabled:focus, .p-buttonset.p-button-secondary > .p-button:enabled:focus, .p-splitbutton.p-button-secondary > .p-button:enabled:focus {
  box-shadow: 0 0 0 0.2rem rgba(130, 138, 145, 0.5);
}

.p-button.p-button-secondary:enabled:active, .p-buttonset.p-button-secondary > .p-button:enabled:active, .p-splitbutton.p-button-secondary > .p-button:enabled:active {
  background: #545b62;
  color: #ffffff;
  border-color: #4e555b;
}

.p-button.p-button-secondary.p-button-outlined, .p-buttonset.p-button-secondary > .p-button.p-button-outlined, .p-splitbutton.p-button-secondary > .p-button.p-button-outlined {
  background-color: transparent;
  color: #6c757d;
  border: 1px solid;
}

.p-button.p-button-secondary.p-button-outlined:enabled:hover, .p-buttonset.p-button-secondary > .p-button.p-button-outlined:enabled:hover, .p-splitbutton.p-button-secondary > .p-button.p-button-outlined:enabled:hover {
  background: rgba(108, 117, 125, 0.04);
  color: #6c757d;
  border: 1px solid;
}

.p-button.p-button-secondary.p-button-outlined:enabled:active, .p-buttonset.p-button-secondary > .p-button.p-button-outlined:enabled:active, .p-splitbutton.p-button-secondary > .p-button.p-button-outlined:enabled:active {
  background: rgba(108, 117, 125, 0.16);
  color: #6c757d;
  border: 1px solid;
}

.p-button.p-button-secondary.p-button-text, .p-buttonset.p-button-secondary > .p-button.p-button-text, .p-splitbutton.p-button-secondary > .p-button.p-button-text {
  background-color: transparent;
  color: #6c757d;
  border-color: transparent;
}

.p-button.p-button-secondary.p-button-text:enabled:hover, .p-buttonset.p-button-secondary > .p-button.p-button-text:enabled:hover, .p-splitbutton.p-button-secondary > .p-button.p-button-text:enabled:hover {
  background: rgba(108, 117, 125, 0.04);
  border-color: transparent;
  color: #6c757d;
}

.p-button.p-button-secondary.p-button-text:enabled:active, .p-buttonset.p-button-secondary > .p-button.p-button-text:enabled:active, .p-splitbutton.p-button-secondary > .p-button.p-button-text:enabled:active {
  background: rgba(108, 117, 125, 0.16);
  border-color: transparent;
  color: #6c757d;
}

.p-button.p-button-info, .p-buttonset.p-button-info > .p-button, .p-splitbutton.p-button-info > .p-button {
  color: #ffffff;
  background: #17a2b8;
  border: 1px solid #17a2b8;
}

.p-button.p-button-info:enabled:hover, .p-buttonset.p-button-info > .p-button:enabled:hover, .p-splitbutton.p-button-info > .p-button:enabled:hover {
  background: #138496;
  color: #ffffff;
  border-color: #117a8b;
}

.p-button.p-button-info:enabled:focus, .p-buttonset.p-button-info > .p-button:enabled:focus, .p-splitbutton.p-button-info > .p-button:enabled:focus {
  box-shadow: 0 0 0 0.2rem rgba(58, 176, 195, 0.5);
}

.p-button.p-button-info:enabled:active, .p-buttonset.p-button-info > .p-button:enabled:active, .p-splitbutton.p-button-info > .p-button:enabled:active {
  background: #138496;
  color: #ffffff;
  border-color: #117a8b;
}

.p-button.p-button-info.p-button-outlined, .p-buttonset.p-button-info > .p-button.p-button-outlined, .p-splitbutton.p-button-info > .p-button.p-button-outlined {
  background-color: transparent;
  color: #17a2b8;
  border: 1px solid;
}

.p-button.p-button-info.p-button-outlined:enabled:hover, .p-buttonset.p-button-info > .p-button.p-button-outlined:enabled:hover, .p-splitbutton.p-button-info > .p-button.p-button-outlined:enabled:hover {
  background: rgba(23, 162, 184, 0.04);
  color: #17a2b8;
  border: 1px solid;
}

.p-button.p-button-info.p-button-outlined:enabled:active, .p-buttonset.p-button-info > .p-button.p-button-outlined:enabled:active, .p-splitbutton.p-button-info > .p-button.p-button-outlined:enabled:active {
  background: rgba(23, 162, 184, 0.16);
  color: #17a2b8;
  border: 1px solid;
}

.p-button.p-button-info.p-button-text, .p-buttonset.p-button-info > .p-button.p-button-text, .p-splitbutton.p-button-info > .p-button.p-button-text {
  background-color: transparent;
  color: #17a2b8;
  border-color: transparent;
}

.p-button.p-button-info.p-button-text:enabled:hover, .p-buttonset.p-button-info > .p-button.p-button-text:enabled:hover, .p-splitbutton.p-button-info > .p-button.p-button-text:enabled:hover {
  background: rgba(23, 162, 184, 0.04);
  border-color: transparent;
  color: #17a2b8;
}

.p-button.p-button-info.p-button-text:enabled:active, .p-buttonset.p-button-info > .p-button.p-button-text:enabled:active, .p-splitbutton.p-button-info > .p-button.p-button-text:enabled:active {
  background: rgba(23, 162, 184, 0.16);
  border-color: transparent;
  color: #17a2b8;
}

.p-button.p-button-success, .p-buttonset.p-button-success > .p-button, .p-splitbutton.p-button-success > .p-button {
  color: #ffffff;
  background: #28a745;
  border: 1px solid #28a745;
}

.p-button.p-button-success:enabled:hover, .p-buttonset.p-button-success > .p-button:enabled:hover, .p-splitbutton.p-button-success > .p-button:enabled:hover {
  background: #218838;
  color: #ffffff;
  border-color: #1e7e34;
}

.p-button.p-button-success:enabled:focus, .p-buttonset.p-button-success > .p-button:enabled:focus, .p-splitbutton.p-button-success > .p-button:enabled:focus {
  box-shadow: 0 0 0 0.2rem rgba(72, 180, 97, 0.5);
}

.p-button.p-button-success:enabled:active, .p-buttonset.p-button-success > .p-button:enabled:active, .p-splitbutton.p-button-success > .p-button:enabled:active {
  background: #1e7e34;
  color: #ffffff;
  border-color: #1c7430;
}

.p-button.p-button-success.p-button-outlined, .p-buttonset.p-button-success > .p-button.p-button-outlined, .p-splitbutton.p-button-success > .p-button.p-button-outlined {
  background-color: transparent;
  color: #28a745;
  border: 1px solid;
}

.p-button.p-button-success.p-button-outlined:enabled:hover, .p-buttonset.p-button-success > .p-button.p-button-outlined:enabled:hover, .p-splitbutton.p-button-success > .p-button.p-button-outlined:enabled:hover {
  background: rgba(40, 167, 69, 0.04);
  color: #28a745;
  border: 1px solid;
}

.p-button.p-button-success.p-button-outlined:enabled:active, .p-buttonset.p-button-success > .p-button.p-button-outlined:enabled:active, .p-splitbutton.p-button-success > .p-button.p-button-outlined:enabled:active {
  background: rgba(40, 167, 69, 0.16);
  color: #28a745;
  border: 1px solid;
}

.p-button.p-button-success.p-button-text, .p-buttonset.p-button-success > .p-button.p-button-text, .p-splitbutton.p-button-success > .p-button.p-button-text {
  background-color: transparent;
  color: #28a745;
  border-color: transparent;
}

.p-button.p-button-success.p-button-text:enabled:hover, .p-buttonset.p-button-success > .p-button.p-button-text:enabled:hover, .p-splitbutton.p-button-success > .p-button.p-button-text:enabled:hover {
  background: rgba(40, 167, 69, 0.04);
  border-color: transparent;
  color: #28a745;
}

.p-button.p-button-success.p-button-text:enabled:active, .p-buttonset.p-button-success > .p-button.p-button-text:enabled:active, .p-splitbutton.p-button-success > .p-button.p-button-text:enabled:active {
  background: rgba(40, 167, 69, 0.16);
  border-color: transparent;
  color: #28a745;
}

.p-button.p-button-warning, .p-buttonset.p-button-warning > .p-button, .p-splitbutton.p-button-warning > .p-button {
  color: #212529;
  background: #ffc107;
  border: 1px solid #ffc107;
}

.p-button.p-button-warning:enabled:hover, .p-buttonset.p-button-warning > .p-button:enabled:hover, .p-splitbutton.p-button-warning > .p-button:enabled:hover {
  background: #e0a800;
  color: #212529;
  border-color: #d39e00;
}

.p-button.p-button-warning:enabled:focus, .p-buttonset.p-button-warning > .p-button:enabled:focus, .p-splitbutton.p-button-warning > .p-button:enabled:focus {
  box-shadow: 0 0 0 0.2rem rgba(222, 170, 12, 0.5);
}

.p-button.p-button-warning:enabled:active, .p-buttonset.p-button-warning > .p-button:enabled:active, .p-splitbutton.p-button-warning > .p-button:enabled:active {
  background: #d39e00;
  color: #212529;
  border-color: #c69500;
}

.p-button.p-button-warning.p-button-outlined, .p-buttonset.p-button-warning > .p-button.p-button-outlined, .p-splitbutton.p-button-warning > .p-button.p-button-outlined {
  background-color: transparent;
  color: #ffc107;
  border: 1px solid;
}

.p-button.p-button-warning.p-button-outlined:enabled:hover, .p-buttonset.p-button-warning > .p-button.p-button-outlined:enabled:hover, .p-splitbutton.p-button-warning > .p-button.p-button-outlined:enabled:hover {
  background: rgba(255, 193, 7, 0.04);
  color: #ffc107;
  border: 1px solid;
}

.p-button.p-button-warning.p-button-outlined:enabled:active, .p-buttonset.p-button-warning > .p-button.p-button-outlined:enabled:active, .p-splitbutton.p-button-warning > .p-button.p-button-outlined:enabled:active {
  background: rgba(255, 193, 7, 0.16);
  color: #ffc107;
  border: 1px solid;
}

.p-button.p-button-warning.p-button-text, .p-buttonset.p-button-warning > .p-button.p-button-text, .p-splitbutton.p-button-warning > .p-button.p-button-text {
  background-color: transparent;
  color: #ffc107;
  border-color: transparent;
}

.p-button.p-button-warning.p-button-text:enabled:hover, .p-buttonset.p-button-warning > .p-button.p-button-text:enabled:hover, .p-splitbutton.p-button-warning > .p-button.p-button-text:enabled:hover {
  background: rgba(255, 193, 7, 0.04);
  border-color: transparent;
  color: #ffc107;
}

.p-button.p-button-warning.p-button-text:enabled:active, .p-buttonset.p-button-warning > .p-button.p-button-text:enabled:active, .p-splitbutton.p-button-warning > .p-button.p-button-text:enabled:active {
  background: rgba(255, 193, 7, 0.16);
  border-color: transparent;
  color: #ffc107;
}

.p-button.p-button-help, .p-buttonset.p-button-help > .p-button, .p-splitbutton.p-button-help > .p-button {
  color: #ffffff;
  background: #6f42c1;
  border: 1px solid #6f42c1;
}

.p-button.p-button-help:enabled:hover, .p-buttonset.p-button-help > .p-button:enabled:hover, .p-splitbutton.p-button-help > .p-button:enabled:hover {
  background: #633bad;
  color: #ffffff;
  border-color: #58349a;
}

.p-button.p-button-help:enabled:focus, .p-buttonset.p-button-help > .p-button:enabled:focus, .p-splitbutton.p-button-help > .p-button:enabled:focus {
  box-shadow: 0 0 0 0.2rem #d3c6ec;
}

.p-button.p-button-help:enabled:active, .p-buttonset.p-button-help > .p-button:enabled:active, .p-splitbutton.p-button-help > .p-button:enabled:active {
  background: #58349a;
  color: #ffffff;
  border-color: #4d2e87;
}

.p-button.p-button-help.p-button-outlined, .p-buttonset.p-button-help > .p-button.p-button-outlined, .p-splitbutton.p-button-help > .p-button.p-button-outlined {
  background-color: transparent;
  color: #6f42c1;
  border: 1px solid;
}

.p-button.p-button-help.p-button-outlined:enabled:hover, .p-buttonset.p-button-help > .p-button.p-button-outlined:enabled:hover, .p-splitbutton.p-button-help > .p-button.p-button-outlined:enabled:hover {
  background: rgba(111, 66, 193, 0.04);
  color: #6f42c1;
  border: 1px solid;
}

.p-button.p-button-help.p-button-outlined:enabled:active, .p-buttonset.p-button-help > .p-button.p-button-outlined:enabled:active, .p-splitbutton.p-button-help > .p-button.p-button-outlined:enabled:active {
  background: rgba(111, 66, 193, 0.16);
  color: #6f42c1;
  border: 1px solid;
}

.p-button.p-button-help.p-button-text, .p-buttonset.p-button-help > .p-button.p-button-text, .p-splitbutton.p-button-help > .p-button.p-button-text {
  background-color: transparent;
  color: #6f42c1;
  border-color: transparent;
}

.p-button.p-button-help.p-button-text:enabled:hover, .p-buttonset.p-button-help > .p-button.p-button-text:enabled:hover, .p-splitbutton.p-button-help > .p-button.p-button-text:enabled:hover {
  background: rgba(111, 66, 193, 0.04);
  border-color: transparent;
  color: #6f42c1;
}

.p-button.p-button-help.p-button-text:enabled:active, .p-buttonset.p-button-help > .p-button.p-button-text:enabled:active, .p-splitbutton.p-button-help > .p-button.p-button-text:enabled:active {
  background: rgba(111, 66, 193, 0.16);
  border-color: transparent;
  color: #6f42c1;
}

.p-button.p-button-danger, .p-buttonset.p-button-danger > .p-button, .p-splitbutton.p-button-danger > .p-button {
  color: #ffffff;
  background: #dc3545;
  border: 1px solid #dc3545;
}

.p-button.p-button-danger:enabled:hover, .p-buttonset.p-button-danger > .p-button:enabled:hover, .p-splitbutton.p-button-danger > .p-button:enabled:hover {
  background: #c82333;
  color: #ffffff;
  border-color: #bd2130;
}

.p-button.p-button-danger:enabled:focus, .p-buttonset.p-button-danger > .p-button:enabled:focus, .p-splitbutton.p-button-danger > .p-button:enabled:focus {
  box-shadow: 0 0 0 0.2rem rgba(225, 83, 97, 0.5);
}

.p-button.p-button-danger:enabled:active, .p-buttonset.p-button-danger > .p-button:enabled:active, .p-splitbutton.p-button-danger > .p-button:enabled:active {
  background: #bd2130;
  color: #ffffff;
  border-color: #b21f2d;
}

.p-button.p-button-danger.p-button-outlined, .p-buttonset.p-button-danger > .p-button.p-button-outlined, .p-splitbutton.p-button-danger > .p-button.p-button-outlined {
  background-color: transparent;
  color: #dc3545;
  border: 1px solid;
}

.p-button.p-button-danger.p-button-outlined:enabled:hover, .p-buttonset.p-button-danger > .p-button.p-button-outlined:enabled:hover, .p-splitbutton.p-button-danger > .p-button.p-button-outlined:enabled:hover {
  background: rgba(220, 53, 69, 0.04);
  color: #dc3545;
  border: 1px solid;
}

.p-button.p-button-danger.p-button-outlined:enabled:active, .p-buttonset.p-button-danger > .p-button.p-button-outlined:enabled:active, .p-splitbutton.p-button-danger > .p-button.p-button-outlined:enabled:active {
  background: rgba(220, 53, 69, 0.16);
  color: #dc3545;
  border: 1px solid;
}

.p-button.p-button-danger.p-button-text, .p-buttonset.p-button-danger > .p-button.p-button-text, .p-splitbutton.p-button-danger > .p-button.p-button-text {
  background-color: transparent;
  color: #dc3545;
  border-color: transparent;
}

.p-button.p-button-danger.p-button-text:enabled:hover, .p-buttonset.p-button-danger > .p-button.p-button-text:enabled:hover, .p-splitbutton.p-button-danger > .p-button.p-button-text:enabled:hover {
  background: rgba(220, 53, 69, 0.04);
  border-color: transparent;
  color: #dc3545;
}

.p-button.p-button-danger.p-button-text:enabled:active, .p-buttonset.p-button-danger > .p-button.p-button-text:enabled:active, .p-splitbutton.p-button-danger > .p-button.p-button-text:enabled:active {
  background: rgba(220, 53, 69, 0.16);
  border-color: transparent;
  color: #dc3545;
}

.p-button.p-button-link {
  color: #007bff;
  background: transparent;
  border: transparent;
}

.p-button.p-button-link:enabled:hover {
  background: transparent;
  color: #0069d9;
  border-color: transparent;
}

.p-button.p-button-link:enabled:hover .p-button-label {
  text-decoration: underline;
}

.p-button.p-button-link:enabled:focus {
  background: transparent;
  box-shadow: 0 0 0 0.2rem rgba(38, 143, 255, 0.5);
  border-color: transparent;
}

.p-button.p-button-link:enabled:active {
  background: transparent;
  color: #007bff;
  border-color: transparent;
}
.p-carousel{
  position: relative;
  width: 100%;
}

div.carousel-caption{
  position: absolute;
  top: 11rem;
  vertical-align: bottom;
}

.p-carousel ul.p-carousel-indicators.p-reset{
  padding: 0;
  transform: translate(0, -2rem);
  z-index: 1;
}

.p-carousel-items-content{
  //background-color: greenyellow;
  //opacity: 0.7;
}

.p-carousel .p-carousel-content .p-carousel-prev,
.p-carousel .p-carousel-content .p-carousel-next {
  width: 2rem;
  height: 2rem;
  color: #6c757d;
  border: 0 none;
  background: transparent;
  border-radius: 50%;
  transition: box-shadow 0.15s;
  margin: 0.5rem;
  display: none;
}

.p-carousel-content .carousel-img{
  height: 100%;
}

.p-carousel {
  height: 100%;
  margin: 0;
  padding: 0;
  outline: 0;
}

.p-carousel .p-carousel-content .p-carousel-prev:enabled:hover,
.p-carousel .p-carousel-content .p-carousel-next:enabled:hover {
  color: #495057;
  border-color: transparent;
  background: transparent;
}

.p-carousel .p-carousel-content .p-carousel-prev:focus,
.p-carousel .p-carousel-content .p-carousel-next:focus {
  outline: 0 none;
  outline-offset: 0;
  box-shadow: 0 0 0 0.2rem rgba(38, 143, 255, 0.5);
}

.p-carousel .p-carousel-indicators {
  padding: 1rem;
}

.p-carousel .p-carousel-indicators .p-carousel-indicator {
  margin-right: 0.5rem;
  margin-bottom: 0.5rem;
}

.p-carousel .p-carousel-indicators .p-carousel-indicator button {
  background-color: #e9ecef;
  width: 2rem;
  height: 0.5rem;
  transition: box-shadow 0.15s;
  border-radius: 0;
}

.p-carousel .p-carousel-indicators .p-carousel-indicator button:hover {
  background: #dee2e6;
}

.p-carousel .p-carousel-indicators .p-carousel-indicator.p-highlight button {
  background: #007bff;
  color: #ffffff;
}

.p-datatable .p-paginator-top {
  border-width: 1px 0 0 0;
  border-radius: 0;
}

.p-datatable .p-paginator-bottom {
  border-width: 1px 0 0 0;
  border-radius: 0;
}

.p-datatable .p-datatable-header {
  background: #efefef;
  color: #212529;
  border: solid #dee2e6;
  border-width: 1px 0 0 0;
  padding: 1rem 1rem;
  font-weight: 600;
}

.p-datatable .p-datatable-footer {
  background: #efefef;
  color: #212529;
  border: 1px solid #dee2e6;
  border-width: 1px 0 1px 0;
  padding: 1rem 1rem;
  font-weight: 600;
}

.p-datatable .p-datatable-thead > tr > th {
  text-align: left;
  padding: 1rem 1rem;
  border: 1px solid #dee2e6;
  border-width: 1px 0 2px 0;
  font-weight: 600;
  color: #212529;
  background: #ffffff;
  transition: box-shadow 0.15s;
}

.p-datatable .p-datatable-tfoot > tr > td {
  text-align: left;
  padding: 1rem 1rem;
  border: 1px solid #dee2e6;
  border-width: 1px 0 1px 0;
  font-weight: 600;
  color: #212529;
  background: #ffffff;
}

.p-datatable .p-sortable-column .p-sortable-column-icon {
  color: #6c757d;
  margin-left: 0.5rem;
}

.p-datatable .p-sortable-column .p-sortable-column-badge {
  border-radius: 50%;
  height: 1.143rem;
  min-width: 1.143rem;
  line-height: 1.143rem;
  color: #ffffff;
  background: #007bff;
  margin-left: 0.5rem;
}

.p-datatable .p-sortable-column:not(.p-highlight):hover {
  background: #e9ecef;
  color: #212529;
}

.p-datatable .p-sortable-column:not(.p-highlight):hover .p-sortable-column-icon {
  color: #6c757d;
}

.p-datatable .p-sortable-column.p-highlight {
  background: #ffffff;
  color: #007bff;
}

.p-datatable .p-sortable-column.p-highlight .p-sortable-column-icon {
  color: #007bff;
}

.p-datatable .p-sortable-column.p-highlight:hover {
  background: #e9ecef;
  color: #007bff;
}

.p-datatable .p-sortable-column.p-highlight:hover .p-sortable-column-icon {
  color: #007bff;
}

.p-datatable .p-sortable-column:focus {
  box-shadow: inset 0 0 0 0.15rem rgba(38, 143, 255, 0.5);
  outline: 0 none;
}

.p-datatable .p-datatable-tbody > tr {
  background: #ffffff;
  color: #212529;
  transition: box-shadow 0.15s;
  outline-color: rgba(38, 143, 255, 0.5);
}

.p-datatable .p-datatable-tbody > tr > td {
  text-align: left;
  border: 1px solid #dee2e6;
  border-width: 1px 0 0 0;
  padding: 1rem 1rem;
}

.p-datatable .p-datatable-tbody > tr > td .p-row-toggler,
.p-datatable .p-datatable-tbody > tr > td .p-row-editor-init,
.p-datatable .p-datatable-tbody > tr > td .p-row-editor-save,
.p-datatable .p-datatable-tbody > tr > td .p-row-editor-cancel {
  width: 2rem;
  height: 2rem;
  color: #6c757d;
  border: 0 none;
  background: transparent;
  border-radius: 50%;
  transition: box-shadow 0.15s;
}

.p-datatable .p-datatable-tbody > tr > td .p-row-toggler:enabled:hover,
.p-datatable .p-datatable-tbody > tr > td .p-row-editor-init:enabled:hover,
.p-datatable .p-datatable-tbody > tr > td .p-row-editor-save:enabled:hover,
.p-datatable .p-datatable-tbody > tr > td .p-row-editor-cancel:enabled:hover {
  color: #495057;
  border-color: transparent;
  background: transparent;
}

.p-datatable .p-datatable-tbody > tr > td .p-row-toggler:focus,
.p-datatable .p-datatable-tbody > tr > td .p-row-editor-init:focus,
.p-datatable .p-datatable-tbody > tr > td .p-row-editor-save:focus,
.p-datatable .p-datatable-tbody > tr > td .p-row-editor-cancel:focus {
  outline: 0 none;
  outline-offset: 0;
  box-shadow: 0 0 0 0.2rem rgba(38, 143, 255, 0.5);
}

.p-datatable .p-datatable-tbody > tr > td .p-row-editor-save {
  margin-right: 0.5rem;
}

.p-datatable .p-datatable-tbody > tr.p-highlight {
  background: #007bff;
  color: #ffffff;
}

.p-datatable .p-datatable-tbody > tr.p-datatable-dragpoint-top > td {
  box-shadow: inset 0 2px 0 0 #007bff;
}

.p-datatable .p-datatable-tbody > tr.p-datatable-dragpoint-bottom > td {
  box-shadow: inset 0 -2px 0 0 #007bff;
}

.p-datatable.p-datatable-hoverable-rows .p-datatable-tbody > tr:not(.p-highlight):hover {
  background: #e9ecef;
  color: #212529;
}

.p-datatable .p-column-resizer-helper {
  background: #007bff;
}

.p-datatable .p-datatable-scrollable-header,
.p-datatable .p-datatable-scrollable-footer {
  background: #efefef;
}

.p-datatable .p-datatable-loading-icon {
  font-size: 2rem;
}

.p-datatable.p-datatable-gridlines .p-datatable-header {
  border-width: 1px 1px 0 1px;
}

.p-datatable.p-datatable-gridlines .p-datatable-footer {
  border-width: 0 1px 1px 1px;
}

.p-datatable.p-datatable-gridlines .p-paginator-top {
  border-width: 0 1px 0 1px;
}

.p-datatable.p-datatable-gridlines .p-paginator-bottom {
  border-width: 0 1px 1px 1px;
}

.p-datatable.p-datatable-gridlines .p-datatable-thead > tr > th {
  border-width: 1px 1px 2px 1px;
}

.p-datatable.p-datatable-gridlines .p-datatable-tbody > tr > td {
  border-width: 1px;
}

.p-datatable.p-datatable-gridlines .p-datatable-tfoot > tr > td {
  border-width: 1px;
}

.p-datatable.p-datatable-striped .p-datatable-tbody > tr:nth-child(even) {
  background: rgba(0, 0, 0, 0.05);
}

.p-datatable.p-datatable-striped .p-datatable-tbody > tr:nth-child(even).p-highlight {
  background: #007bff;
  color: #ffffff;
}

.p-datatable.p-datatable-striped .p-datatable-tbody > tr:nth-child(even).p-highlight .p-row-toggler {
  color: #ffffff;
}

.p-datatable.p-datatable-striped .p-datatable-tbody > tr:nth-child(even).p-highlight .p-row-toggler:hover {
  color: #ffffff;
}

.p-datatable.p-datatable-sm .p-datatable-header {
  padding: 0.5rem 0.5rem;
}

.p-datatable.p-datatable-sm .p-datatable-thead > tr > th {
  padding: 0.5rem 0.5rem;
}

.p-datatable.p-datatable-sm .p-datatable-tbody > tr > td {
  padding: 0.5rem 0.5rem;
}

.p-datatable.p-datatable-sm .p-datatable-tfoot > tr > td {
  padding: 0.5rem 0.5rem;
}

.p-datatable.p-datatable-sm .p-datatable-footer {
  padding: 0.5rem 0.5rem;
}

.p-datatable.p-datatable-lg .p-datatable-header {
  padding: 1.25rem 1.25rem;
}

.p-datatable.p-datatable-lg .p-datatable-thead > tr > th {
  padding: 1.25rem 1.25rem;
}

.p-datatable.p-datatable-lg .p-datatable-tbody > tr > td {
  padding: 1.25rem 1.25rem;
}

.p-datatable.p-datatable-lg .p-datatable-tfoot > tr > td {
  padding: 1.25rem 1.25rem;
}

.p-datatable.p-datatable-lg .p-datatable-footer {
  padding: 1.25rem 1.25rem;
}

.p-dataview .p-paginator-top {
  border-width: 1px 0 0 0;
  border-radius: 0;
}

.p-dataview .p-paginator-bottom {
  border-width: 1px 0 0 0;
  border-radius: 0;
}

.p-dataview .p-dataview-header {
  background: #efefef;
  color: #212529;
  border: solid #dee2e6;
  border-width: 1px 0 0 0;
  padding: 1rem 1rem;
  font-weight: 600;
}

.p-dataview .p-dataview-content {
  background: #ffffff;
  color: #212529;
  border: 0 none;
  padding: 0;
}

.p-dataview.p-dataview-list .p-dataview-content > .p-grid > div {
  border: 1px solid #dee2e6;
  border-width: 1px 0 0 0;
}

.p-dataview .p-dataview-footer {
  background: #efefef;
  color: #212529;
  border: 1px solid #dee2e6;
  border-width: 1px 0 1px 0;
  padding: 1rem 1rem;
  font-weight: 600;
  border-bottom-left-radius: 4px;
  border-bottom-right-radius: 4px;
}

.p-dataview .p-dataview-loading-icon {
  font-size: 2rem;
}

.p-dataview .p-dataview-emptymessage {
  padding: 1.25rem;
}

.p-column-filter-row .p-column-filter-menu-button,
.p-column-filter-row .p-column-filter-clear-button {
  margin-left: 0.5rem;
}

.p-column-filter-menu-button {
  width: 2rem;
  height: 2rem;
  color: #6c757d;
  border: 0 none;
  background: transparent;
  border-radius: 50%;
  transition: box-shadow 0.15s;
}

.p-column-filter-menu-button:hover {
  color: #495057;
  border-color: transparent;
  background: transparent;
}

.p-column-filter-menu-button.p-column-filter-menu-button-open, .p-column-filter-menu-button.p-column-filter-menu-button-open:hover {
  background: transparent;
  color: #495057;
}

.p-column-filter-menu-button.p-column-filter-menu-button-active, .p-column-filter-menu-button.p-column-filter-menu-button-active:hover {
  background: #007bff;
  color: #ffffff;
}

.p-column-filter-menu-button:focus {
  outline: 0 none;
  outline-offset: 0;
  box-shadow: 0 0 0 0.2rem rgba(38, 143, 255, 0.5);
}

.p-column-filter-clear-button {
  width: 2rem;
  height: 2rem;
  color: #6c757d;
  border: 0 none;
  background: transparent;
  border-radius: 50%;
  transition: box-shadow 0.15s;
}

.p-column-filter-clear-button:hover {
  color: #495057;
  border-color: transparent;
  background: transparent;
}

.p-column-filter-clear-button:focus {
  outline: 0 none;
  outline-offset: 0;
  box-shadow: 0 0 0 0.2rem rgba(38, 143, 255, 0.5);
}

.p-column-filter-overlay {
  background: #ffffff;
  color: #212529;
  border: 1px solid rgba(0, 0, 0, 0.15);
  border-radius: 4px;
  box-shadow: none;
  min-width: 12.5rem;
}

.p-column-filter-overlay .p-column-filter-row-items {
  padding: 0.5rem 0;
}

.p-column-filter-overlay .p-column-filter-row-items .p-column-filter-row-item {
  margin: 0;
  padding: 0.5rem 1.5rem;
  border: 0 none;
  color: #212529;
  background: transparent;
  transition: box-shadow 0.15s;
  border-radius: 0;
}

.p-column-filter-overlay .p-column-filter-row-items .p-column-filter-row-item.p-highlight {
  color: #ffffff;
  background: #007bff;
}

.p-column-filter-overlay .p-column-filter-row-items .p-column-filter-row-item:not(.p-highlight):not(.p-disabled):hover {
  color: #212529;
  background: #e9ecef;
}

.p-column-filter-overlay .p-column-filter-row-items .p-column-filter-row-item:focus {
  outline: 0 none;
  outline-offset: 0;
  box-shadow: inset 0 0 0 0.15rem rgba(38, 143, 255, 0.5);
}

.p-column-filter-overlay .p-column-filter-row-items .p-column-filter-separator {
  border-top: 1px solid #dee2e6;
  margin: 0.5rem 0;
}

.p-column-filter-overlay-menu .p-column-filter-operator {
  padding: 0.75rem 1.5rem;
  border-bottom: 1px solid #dee2e6;
  color: #212529;
  background: #efefef;
  margin: 0;
  border-top-right-radius: 4px;
  border-top-left-radius: 4px;
}

.p-column-filter-overlay-menu .p-column-filter-constraint {
  padding: 1.25rem;
  border-bottom: 1px solid #dee2e6;
}

.p-column-filter-overlay-menu .p-column-filter-constraint .p-column-filter-matchmode-dropdown {
  margin-bottom: 0.5rem;
}

.p-column-filter-overlay-menu .p-column-filter-constraint .p-column-filter-remove-button {
  margin-top: 0.5rem;
}

.p-column-filter-overlay-menu .p-column-filter-constraint:last-child {
  border-bottom: 0 none;
}

.p-column-filter-overlay-menu .p-column-filter-add-rule {
  padding: 0.5rem 1.25rem;
}

.p-column-filter-overlay-menu .p-column-filter-buttonbar {
  padding: 1.25rem;
}

.fc .fc-view-container th {
  background: #efefef;
  border: 1px solid #dee2e6;
  color: #212529;
}

.fc .fc-view-container td.fc-widget-content {
  background: #ffffff;
  border: 1px solid #dee2e6;
  color: #212529;
}

.fc .fc-view-container td.fc-head-container {
  border: 1px solid #dee2e6;
}

.fc .fc-view-container .fc-row {
  border-right: 1px solid #dee2e6;
}

.fc .fc-view-container .fc-event {
  background: #0069d9;
  border: 1px solid #0069d9;
  color: #ffffff;
}

.fc .fc-view-container .fc-divider {
  background: #efefef;
  border: 1px solid #dee2e6;
}

.fc .fc-toolbar .fc-button {
  color: #ffffff;
  background: #007bff;
  border: 1px solid #007bff;
  font-size: 1rem;
  transition: background-color 0.15s, border-color 0.15s, box-shadow 0.15s;
  border-radius: 4px;
  display: flex;
  align-items: center;
}

.fc .fc-toolbar .fc-button:enabled:hover {
  background: #0069d9;
  color: #ffffff;
  border-color: #0069d9;
}

.fc .fc-toolbar .fc-button:enabled:active {
  background: #0062cc;
  color: #ffffff;
  border-color: #0062cc;
}

.fc .fc-toolbar .fc-button:enabled:active:focus {
  outline: 0 none;
  outline-offset: 0;
  box-shadow: 0 0 0 0.2rem rgba(38, 143, 255, 0.5);
}

.fc .fc-toolbar .fc-button .fc-icon-chevron-left {
  font-family: "PrimeIcons" !important;
  text-indent: 0;
  font-size: 1rem;
}

.fc .fc-toolbar .fc-button .fc-icon-chevron-left:before {
  content: "";
}

.fc .fc-toolbar .fc-button .fc-icon-chevron-right {
  font-family: "PrimeIcons" !important;
  text-indent: 0;
  font-size: 1rem;
}

.fc .fc-toolbar .fc-button .fc-icon-chevron-right:before {
  content: "";
}

.fc .fc-toolbar .fc-button:focus {
  outline: 0 none;
  outline-offset: 0;
  box-shadow: 0 0 0 0.2rem rgba(38, 143, 255, 0.5);
}

.fc .fc-toolbar .fc-button.fc-dayGridMonth-button, .fc .fc-toolbar .fc-button.fc-timeGridWeek-button, .fc .fc-toolbar .fc-button.fc-timeGridDay-button {
  background: #6c757d;
  border: 1px solid #6c757d;
  color: #ffffff;
  transition: background-color 0.15s, border-color 0.15s, box-shadow 0.15s;
}

.fc .fc-toolbar .fc-button.fc-dayGridMonth-button:hover, .fc .fc-toolbar .fc-button.fc-timeGridWeek-button:hover, .fc .fc-toolbar .fc-button.fc-timeGridDay-button:hover {
  background: #5a6268;
  border-color: #545b62;
  color: #ffffff;
}

.fc .fc-toolbar .fc-button.fc-dayGridMonth-button.fc-button-active, .fc .fc-toolbar .fc-button.fc-timeGridWeek-button.fc-button-active, .fc .fc-toolbar .fc-button.fc-timeGridDay-button.fc-button-active {
  background: #545b62;
  border-color: #4e555b;
  color: #ffffff;
}

.fc .fc-toolbar .fc-button.fc-dayGridMonth-button.fc-button-active:hover, .fc .fc-toolbar .fc-button.fc-timeGridWeek-button.fc-button-active:hover, .fc .fc-toolbar .fc-button.fc-timeGridDay-button.fc-button-active:hover {
  background: #545b62;
  border-color: #4e555b;
  color: #ffffff;
}

.fc .fc-toolbar .fc-button.fc-dayGridMonth-button:focus, .fc .fc-toolbar .fc-button.fc-timeGridWeek-button:focus, .fc .fc-toolbar .fc-button.fc-timeGridDay-button:focus {
  outline: 0 none;
  outline-offset: 0;
  box-shadow: 0 0 0 0.2rem rgba(38, 143, 255, 0.5);
  z-index: 1;
}

.fc .fc-toolbar .fc-button-group .fc-button {
  border-radius: 0;
}

.fc .fc-toolbar .fc-button-group .fc-button:first-child {
  border-top-left-radius: 4px;
  border-bottom-left-radius: 4px;
}

.fc .fc-toolbar .fc-button-group .fc-button:last-child {
  border-top-right-radius: 4px;
  border-bottom-right-radius: 4px;
}

.p-orderlist .p-orderlist-controls {
  padding: 1.25rem;
}

.p-orderlist .p-orderlist-controls .p-button {
  margin-bottom: 0.5rem;
}

.p-orderlist .p-orderlist-header {
  background: #efefef;
  color: #212529;
  border: 1px solid #dee2e6;
  padding: 1rem 1.25rem;
  border-bottom: 0 none;
  border-top-right-radius: 4px;
  border-top-left-radius: 4px;
}

.p-orderlist .p-orderlist-header .p-orderlist-title {
  font-weight: 600;
}

.p-orderlist .p-orderlist-filter-container {
  padding: 1rem 1.25rem;
  background: #ffffff;
  border: 1px solid #dee2e6;
  border-bottom: 0 none;
}

.p-orderlist .p-orderlist-filter-container .p-orderlist-filter-input {
  padding-right: 1.75rem;
}

.p-orderlist .p-orderlist-filter-container .p-orderlist-filter-icon {
  right: 0.75rem;
  color: #495057;
}

.p-orderlist .p-orderlist-list {
  border: 1px solid #dee2e6;
  background: #ffffff;
  color: #212529;
  padding: 0.5rem 0;
  border-bottom-right-radius: 4px;
  border-bottom-left-radius: 4px;
}

.p-orderlist .p-orderlist-list .p-orderlist-item {
  padding: 0.5rem 1.5rem;
  margin: 0;
  border: 0 none;
  color: #212529;
  background: transparent;
  transition: transform 0.15s, box-shadow 0.15s;
}

.p-orderlist .p-orderlist-list .p-orderlist-item:not(.p-highlight):hover {
  background: #e9ecef;
  color: #212529;
}

.p-orderlist .p-orderlist-list .p-orderlist-item:focus {
  outline: 0 none;
  outline-offset: 0;
  box-shadow: inset 0 0 0 0.15rem rgba(38, 143, 255, 0.5);
}

.p-orderlist .p-orderlist-list .p-orderlist-item.p-highlight {
  color: #ffffff;
  background: #007bff;
}

.p-orderlist .p-orderlist-list .p-orderlist-droppoint.p-orderlist-droppoint-highlight {
  background-color: #0062cc;
}

@media screen and (max-width: 769px) {
  .p-orderlist {
    flex-direction: column;
  }
  .p-orderlist .p-orderlist-controls {
    padding: 1.25rem;
    flex-direction: row;
  }
  .p-orderlist .p-orderlist-controls .p-button {
    margin-right: 0.5rem;
    margin-bottom: 0;
  }
  .p-orderlist .p-orderlist-controls .p-button:last-child {
    margin-right: 0;
  }
}

.p-organizationchart .p-organizationchart-node-content.p-organizationchart-selectable-node:not(.p-highlight):hover {
  background: #e9ecef;
  color: #212529;
}

.p-organizationchart .p-organizationchart-node-content.p-highlight {
  background: #007bff;
  color: #ffffff;
}

.p-organizationchart .p-organizationchart-node-content.p-highlight .p-node-toggler i {
  color: #003e80;
}

.p-organizationchart .p-organizationchart-line-down {
  background: #dee2e6;
}

.p-organizationchart .p-organizationchart-line-left {
  border-right: 1px solid #dee2e6;
  border-color: #dee2e6;
}

.p-organizationchart .p-organizationchart-line-top {
  border-top: 1px solid #dee2e6;
  border-color: #dee2e6;
}

.p-organizationchart .p-organizationchart-node-content {
  border: 1px solid #dee2e6;
  background: #ffffff;
  color: #212529;
  padding: 1.25rem;
}

.p-organizationchart .p-organizationchart-node-content .p-node-toggler {
  background: inherit;
  color: inherit;
  border-radius: 50%;
}

.p-organizationchart .p-organizationchart-node-content .p-node-toggler:focus {
  outline: 0 none;
  outline-offset: 0;
  box-shadow: 0 0 0 0.2rem rgba(38, 143, 255, 0.5);
}

.p-paginator {
  background: #ffffff;
  color: #007bff;
  border: solid #dee2e6;
  border-width: 0;
  padding: 0.75rem;
  border-radius: 4px;
}

.p-paginator .p-paginator-first,
.p-paginator .p-paginator-prev,
.p-paginator .p-paginator-next,
.p-paginator .p-paginator-last {
  background-color: #ffffff;
  border: 1px solid #dee2e6;
  color: #007bff;
  min-width: 2.357rem;
  height: 2.357rem;
  margin: 0 0 0 -1px;
  transition: box-shadow 0.15s;
  border-radius: 0;
}

.p-paginator .p-paginator-first:not(.p-disabled):not(.p-highlight):hover,
.p-paginator .p-paginator-prev:not(.p-disabled):not(.p-highlight):hover,
.p-paginator .p-paginator-next:not(.p-disabled):not(.p-highlight):hover,
.p-paginator .p-paginator-last:not(.p-disabled):not(.p-highlight):hover {
  background: #e9ecef;
  border-color: #dee2e6;
  color: #007bff;
}

.p-paginator .p-paginator-first {
  border-top-left-radius: 4px;
  border-bottom-left-radius: 4px;
}

.p-paginator .p-paginator-last {
  border-top-right-radius: 4px;
  border-bottom-right-radius: 4px;
}

.p-paginator .p-dropdown {
  margin-left: 0.5rem;
  height: 2.357rem;
}

.p-paginator .p-dropdown .p-dropdown-label {
  padding-right: 0;
}

.p-paginator .p-paginator-current {
  background-color: #ffffff;
  border: 1px solid #dee2e6;
  color: #007bff;
  min-width: 2.357rem;
  height: 2.357rem;
  margin: 0 0 0 -1px;
  padding: 0 0.5rem;
}

.p-paginator .p-paginator-pages .p-paginator-page {
  background-color: #ffffff;
  border: 1px solid #dee2e6;
  color: #007bff;
  min-width: 2.357rem;
  height: 2.357rem;
  margin: 0 0 0 -1px;
  transition: box-shadow 0.15s;
  border-radius: 0;
}

.p-paginator .p-paginator-pages .p-paginator-page.p-highlight {
  background: #007bff;
  border-color: #007bff;
  color: #ffffff;
}

.p-paginator .p-paginator-pages .p-paginator-page:not(.p-highlight):hover {
  background: #e9ecef;
  border-color: #dee2e6;
  color: #007bff;
}

.p-picklist .p-picklist-buttons {
  padding: 1.25rem;
}

.p-picklist .p-picklist-buttons .p-button {
  margin-bottom: 0.5rem;
}

.p-picklist .p-picklist-header {
  background: #efefef;
  color: #212529;
  border: 1px solid #dee2e6;
  padding: 1rem 1.25rem;
  border-bottom: 0 none;
  border-top-right-radius: 4px;
  border-top-left-radius: 4px;
}

.p-picklist .p-picklist-header .p-picklist-title {
  font-weight: 600;
}

.p-picklist .p-picklist-filter-container {
  padding: 1rem 1.25rem;
  background: #ffffff;
  border: 1px solid #dee2e6;
  border-bottom: 0 none;
}

.p-picklist .p-picklist-filter-container .p-picklist-filter-input {
  padding-right: 1.75rem;
}

.p-picklist .p-picklist-filter-container .p-picklist-filter-icon {
  right: 0.75rem;
  color: #495057;
}

.p-picklist .p-picklist-list {
  border: 1px solid #dee2e6;
  background: #ffffff;
  color: #212529;
  padding: 0.5rem 0;
  border-bottom-right-radius: 4px;
  border-bottom-left-radius: 4px;
}

.p-picklist .p-picklist-list .p-picklist-item {
  padding: 0.5rem 1.5rem;
  margin: 0;
  border: 0 none;
  color: #212529;
  background: transparent;
  transition: transform 0.15s, box-shadow 0.15s;
}

.p-picklist .p-picklist-list .p-picklist-item:not(.p-highlight):hover {
  background: #e9ecef;
  color: #212529;
}

.p-picklist .p-picklist-list .p-picklist-item:focus {
  outline: 0 none;
  outline-offset: 0;
  box-shadow: inset 0 0 0 0.15rem rgba(38, 143, 255, 0.5);
}

.p-picklist .p-picklist-list .p-picklist-item.p-highlight {
  color: #ffffff;
  background: #007bff;
}

.p-picklist .p-picklist-list .p-picklist-droppoint.p-picklist-droppoint-highlight {
  background-color: #0062cc;
}

.p-picklist .p-picklist-list .p-picklist-empty-message {
  padding: 0.5rem 1.5rem;
  color: #212529;
}

@media screen and (max-width: 769px) {
  .p-picklist {
    flex-direction: column;
  }
  .p-picklist .p-picklist-buttons {
    padding: 1.25rem;
    flex-direction: row;
  }
  .p-picklist .p-picklist-buttons .p-button {
    margin-right: 0.5rem;
    margin-bottom: 0;
  }
  .p-picklist .p-picklist-buttons .p-button:last-child {
    margin-right: 0;
  }
  .p-picklist .p-picklist-transfer-buttons .pi-angle-right:before {
    content: "";
  }
  .p-picklist .p-picklist-transfer-buttons .pi-angle-double-right:before {
    content: "";
  }
  .p-picklist .p-picklist-transfer-buttons .pi-angle-left:before {
    content: "";
  }
  .p-picklist .p-picklist-transfer-buttons .pi-angle-double-left:before {
    content: "";
  }
}

.p-timeline .p-timeline-event-marker {
  border: 0 none;
  border-radius: 50%;
  width: 1rem;
  height: 1rem;
  background-color: #007bff;
}

.p-timeline .p-timeline-event-connector {
  background-color: #dee2e6;
}

.p-timeline.p-timeline-vertical .p-timeline-event-opposite,
.p-timeline.p-timeline-vertical .p-timeline-event-content {
  padding: 0 1rem;
}

.p-timeline.p-timeline-vertical .p-timeline-event-connector {
  width: 2px;
}

.p-timeline.p-timeline-horizontal .p-timeline-event-opposite,
.p-timeline.p-timeline-horizontal .p-timeline-event-content {
  padding: 1rem 0;
}

.p-timeline.p-timeline-horizontal .p-timeline-event-connector {
  height: 2px;
}

.p-tree {
  border: 1px solid #dee2e6;
  background: #ffffff;
  color: #212529;
  padding: 1.25rem;
  border-radius: 4px;
}

.p-tree .p-tree-container .p-treenode {
  padding-bottom: 0.143rem;
}

.p-tree .p-tree-container .p-treenode .p-treenode-content {
  border-radius: 4px;
  transition: box-shadow 0.15s;
  padding: 0.5rem;
}

.p-tree .p-tree-container .p-treenode .p-treenode-content .p-tree-toggler {
  margin-right: 0.5rem;
  width: 2rem;
  height: 2rem;
  color: #6c757d;
  border: 0 none;
  background: transparent;
  border-radius: 50%;
  transition: box-shadow 0.15s;
}

.p-tree .p-tree-container .p-treenode .p-treenode-content .p-tree-toggler:enabled:hover {
  color: #495057;
  border-color: transparent;
  background: transparent;
}

.p-tree .p-tree-container .p-treenode .p-treenode-content .p-tree-toggler:focus {
  outline: 0 none;
  outline-offset: 0;
  box-shadow: 0 0 0 0.2rem rgba(38, 143, 255, 0.5);
}

.p-tree .p-tree-container .p-treenode .p-treenode-content .p-treenode-icon {
  margin-right: 0.5rem;
  color: #6c757d;
}

.p-tree .p-tree-container .p-treenode .p-treenode-content .p-checkbox {
  margin-right: 0.5rem;
}

.p-tree .p-tree-container .p-treenode .p-treenode-content .p-checkbox .p-indeterminate .p-checkbox-icon {
  color: #212529;
}

.p-tree .p-tree-container .p-treenode .p-treenode-content:focus {
  outline: 0 none;
  outline-offset: 0;
  box-shadow: 0 0 0 0.2rem rgba(38, 143, 255, 0.5);
}

.p-tree .p-tree-container .p-treenode .p-treenode-content.p-highlight {
  background: #007bff;
  color: #ffffff;
}

.p-tree .p-tree-container .p-treenode .p-treenode-content.p-highlight .p-tree-toggler,
.p-tree .p-tree-container .p-treenode .p-treenode-content.p-highlight .p-treenode-icon {
  color: #ffffff;
}

.p-tree .p-tree-container .p-treenode .p-treenode-content.p-highlight .p-tree-toggler:hover,
.p-tree .p-tree-container .p-treenode .p-treenode-content.p-highlight .p-treenode-icon:hover {
  color: #ffffff;
}

.p-tree .p-tree-container .p-treenode .p-treenode-content.p-treenode-selectable:not(.p-highlight):hover {
  background: #e9ecef;
  color: #212529;
}

.p-tree .p-tree-container .p-treenode .p-treenode-content.p-treenode-dragover {
  background: #e9ecef;
  color: #212529;
}

.p-tree .p-tree-filter-container {
  margin-bottom: 0.5rem;
}

.p-tree .p-tree-filter-container .p-tree-filter {
  width: 100%;
  padding-right: 1.75rem;
}

.p-tree .p-tree-filter-container .p-tree-filter-icon {
  right: 0.75rem;
  color: #495057;
}

.p-tree .p-treenode-children {
  padding: 0 0 0 1rem;
}

.p-tree .p-tree-loading-icon {
  font-size: 2rem;
}

.p-tree .p-treenode-droppoint.p-treenode-droppoint-active {
  background-color: #0062cc;
}

.p-tree.p-tree-horizontal .p-treenode .p-treenode-content {
  border-radius: 4px;
  border: 1px solid #dee2e6;
  background-color: #ffffff;
  color: #212529;
  padding: 0.5rem;
  transition: box-shadow 0.15s;
}

.p-tree.p-tree-horizontal .p-treenode .p-treenode-content.p-highlight {
  background-color: #007bff;
  color: #ffffff;
}

.p-tree.p-tree-horizontal .p-treenode .p-treenode-content.p-highlight .p-treenode-icon {
  color: #ffffff;
}

.p-tree.p-tree-horizontal .p-treenode .p-treenode-content .p-tree-toggler {
  margin-right: 0.5rem;
}

.p-tree.p-tree-horizontal .p-treenode .p-treenode-content .p-treenode-icon {
  color: #6c757d;
  margin-right: 0.5rem;
}

.p-tree.p-tree-horizontal .p-treenode .p-treenode-content .p-checkbox {
  margin-right: 0.5rem;
}

.p-tree.p-tree-horizontal .p-treenode .p-treenode-content .p-treenode-label:not(.p-highlight):hover {
  background-color: inherit;
  color: inherit;
}

.p-tree.p-tree-horizontal .p-treenode .p-treenode-content.p-treenode-selectable:not(.p-highlight):hover {
  background: #e9ecef;
  color: #212529;
}

.p-tree.p-tree-horizontal .p-treenode .p-treenode-content:focus {
  outline: 0 none;
  outline-offset: 0;
  box-shadow: 0 0 0 0.2rem rgba(38, 143, 255, 0.5);
}

.p-treetable .p-paginator-top {
  border-width: 1px 0 0 0;
  border-radius: 0;
}

.p-treetable .p-paginator-bottom {
  border-width: 1px 0 0 0;
  border-radius: 0;
}

.p-treetable .p-treetable-header {
  background: #efefef;
  color: #212529;
  border: solid #dee2e6;
  border-width: 1px 0 0 0;
  padding: 1rem 1rem;
  font-weight: 600;
}

.p-treetable .p-treetable-footer {
  background: #efefef;
  color: #212529;
  border: 1px solid #dee2e6;
  border-width: 1px 0 1px 0;
  padding: 1rem 1rem;
  font-weight: 600;
}

.p-treetable .p-treetable-thead > tr > th {
  text-align: left;
  padding: 1rem 1rem;
  border: 1px solid #dee2e6;
  border-width: 1px 0 2px 0;
  font-weight: 600;
  color: #212529;
  background: #ffffff;
  transition: box-shadow 0.15s;
}

.p-treetable .p-treetable-tfoot > tr > td {
  text-align: left;
  padding: 1rem 1rem;
  border: 1px solid #dee2e6;
  border-width: 1px 0 1px 0;
  font-weight: 600;
  color: #212529;
  background: #ffffff;
}

.p-treetable .p-sortable-column {
  outline-color: rgba(38, 143, 255, 0.5);
}

.p-treetable .p-sortable-column .p-sortable-column-icon {
  color: #6c757d;
  margin-left: 0.5rem;
}

.p-treetable .p-sortable-column .p-sortable-column-badge {
  border-radius: 50%;
  height: 1.143rem;
  min-width: 1.143rem;
  line-height: 1.143rem;
  color: #ffffff;
  background: #007bff;
  margin-left: 0.5rem;
}

.p-treetable .p-sortable-column:not(.p-highlight):hover {
  background: #e9ecef;
  color: #212529;
}

.p-treetable .p-sortable-column:not(.p-highlight):hover .p-sortable-column-icon {
  color: #6c757d;
}

.p-treetable .p-sortable-column.p-highlight {
  background: #ffffff;
  color: #007bff;
}

.p-treetable .p-sortable-column.p-highlight .p-sortable-column-icon {
  color: #007bff;
}

.p-treetable .p-treetable-tbody > tr {
  background: #ffffff;
  color: #212529;
  transition: box-shadow 0.15s;
  outline-color: rgba(38, 143, 255, 0.5);
}

.p-treetable .p-treetable-tbody > tr > td {
  text-align: left;
  border: 1px solid #dee2e6;
  border-width: 1px 0 0 0;
  padding: 1rem 1rem;
}

.p-treetable .p-treetable-tbody > tr > td .p-treetable-toggler {
  width: 2rem;
  height: 2rem;
  color: #6c757d;
  border: 0 none;
  background: transparent;
  border-radius: 50%;
  transition: box-shadow 0.15s;
  margin-right: 0.5rem;
}

.p-treetable .p-treetable-tbody > tr > td .p-treetable-toggler:enabled:hover {
  color: #495057;
  border-color: transparent;
  background: transparent;
}

.p-treetable .p-treetable-tbody > tr > td .p-treetable-toggler:focus {
  outline: 0 none;
  outline-offset: 0;
  box-shadow: 0 0 0 0.2rem rgba(38, 143, 255, 0.5);
}

.p-treetable .p-treetable-tbody > tr > td p-treetablecheckbox .p-checkbox {
  margin-right: 0.5rem;
}

.p-treetable .p-treetable-tbody > tr > td p-treetablecheckbox .p-checkbox .p-indeterminate .p-checkbox-icon {
  color: #212529;
}

.p-treetable .p-treetable-tbody > tr.p-highlight {
  background: #007bff;
  color: #ffffff;
}

.p-treetable .p-treetable-tbody > tr.p-highlight .p-treetable-toggler {
  color: #ffffff;
}

.p-treetable .p-treetable-tbody > tr.p-highlight .p-treetable-toggler:hover {
  color: #ffffff;
}

.p-treetable.p-treetable-hoverable-rows .p-treetable-tbody > tr:not(.p-highlight):hover {
  background: #e9ecef;
  color: #212529;
}

.p-treetable.p-treetable-hoverable-rows .p-treetable-tbody > tr:not(.p-highlight):hover .p-treetable-toggler {
  color: #212529;
}

.p-treetable .p-column-resizer-helper {
  background: #007bff;
}

.p-treetable .p-treetable-scrollable-header,
.p-treetable .p-treetable-scrollable-footer {
  background: #efefef;
}

.p-treetable .p-treetable-loading-icon {
  font-size: 2rem;
}

.p-treetable.p-treetable-gridlines .p-datatable-header {
  border-width: 1px 1px 0 1px;
}

.p-treetable.p-treetable-gridlines .p-treetable-footer {
  border-width: 0 1px 1px 1px;
}

.p-treetable.p-treetable-gridlines .p-treetable-top {
  border-width: 0 1px 0 1px;
}

.p-treetable.p-treetable-gridlines .p-treetable-bottom {
  border-width: 0 1px 1px 1px;
}

.p-treetable.p-treetable-gridlines .p-treetable-thead > tr > th {
  border-width: 1px;
}

.p-treetable.p-treetable-gridlines .p-treetable-tbody > tr > td {
  border-width: 1px;
}

.p-treetable.p-treetable-gridlines .p-treetable-tfoot > tr > td {
  border-width: 1px;
}

.p-treetable.p-treetable-sm .p-treetable-header {
  padding: 0.875rem 0.875rem;
}

.p-treetable.p-treetable-sm .p-treetable-thead > tr > th {
  padding: 0.5rem 0.5rem;
}

.p-treetable.p-treetable-sm .p-treetable-tbody > tr > td {
  padding: 0.5rem 0.5rem;
}

.p-treetable.p-treetable-sm .p-treetable-tfoot > tr > td {
  padding: 0.5rem 0.5rem;
}

.p-treetable.p-treetable-sm .p-treetable-footer {
  padding: 0.5rem 0.5rem;
}

.p-treetable.p-treetable-lg .p-treetable-header {
  padding: 1.25rem 1.25rem;
}

.p-treetable.p-treetable-lg .p-treetable-thead > tr > th {
  padding: 1.25rem 1.25rem;
}

.p-treetable.p-treetable-lg .p-treetable-tbody > tr > td {
  padding: 1.25rem 1.25rem;
}

.p-treetable.p-treetable-lg .p-treetable-tfoot > tr > td {
  padding: 1.25rem 1.25rem;
}

.p-treetable.p-treetable-lg .p-treetable-footer {
  padding: 1.25rem 1.25rem;
}

.p-virtualscroller .p-virtualscroller-header {
  background: #efefef;
  color: #212529;
  border: solid #dee2e6;
  border-width: 1px 0 0 0;
  padding: 1rem 1rem;
  font-weight: 600;
}

.p-virtualscroller .p-virtualscroller-content {
  background: #ffffff;
  color: #212529;
  border: 0 none;
  padding: 0;
}

.p-virtualscroller .p-virtualscroller-footer {
  background: #efefef;
  color: #212529;
  border: 1px solid #dee2e6;
  border-width: 1px 0 1px 0;
  padding: 1rem 1rem;
  font-weight: 600;
  border-bottom-left-radius: 4px;
  border-bottom-right-radius: 4px;
}

.p-accordion .p-accordion-header .p-accordion-header-link {
  padding: $accordion-header-padding;
  border: 1px solid #dee2e6;
  color: #495057;
  background: #EFEFEF;
  font-weight: 500;
  border-radius: 4px;
  transition: box-shadow 0.15s;
}

.p-accordion .p-accordion-header .p-accordion-header-link .p-accordion-toggle-icon {
  margin-right: 0.5rem;
}

.p-accordion .p-accordion-header:not(.p-disabled) .p-accordion-header-link:focus {
  outline: 0 none;
  outline-offset: 0;
  box-shadow: 0 0 0 0.2rem rgba(38, 143, 255, 0.5);
}

.p-accordion .p-accordion-header:not(.p-highlight):not(.p-disabled):hover .p-accordion-header-link {
  background: #EFEFEF;
  border-color: #dee2e6;
  color: #495057;
  text-decoration: none;
  font-weight: 600;
}

.p-accordion .p-accordion-header:not(.p-disabled).p-highlight .p-accordion-header-link {
  background: #EFEFEF;
  border-color: #dee2e6;
  color: #495057;
  border-bottom-right-radius: 0;
  border-bottom-left-radius: 0;
}

.p-accordion .p-accordion-header:not(.p-disabled).p-highlight:hover .p-accordion-header-link {
  border-color: #dee2e6;
  background: #EFEFEF;
  color: #495057;
  text-decoration: none;
  font-weight: 600;
}

.p-accordion .p-accordion-content {
  padding: 1.25rem;
  border: 1px solid #dee2e6;
  background: #ffffff;
  color: #212529;
  border-top: 0;
  border-top-right-radius: 0;
  border-top-left-radius: 0;
  border-bottom-right-radius: 4px;
  border-bottom-left-radius: 4px;
}

.p-accordion p-accordiontab .p-accordion-tab {
  margin-bottom: 0;
}

.p-accordion p-accordiontab .p-accordion-header .p-accordion-header-link {
  border-radius: 0;
}

.p-accordion p-accordiontab .p-accordion-content {
  border-radius: 0;
}

.p-accordion p-accordiontab:not(:first-child) .p-accordion-header .p-accordion-header-link {
  border-top: 0 none;
}

.p-accordion p-accordiontab:not(:first-child) .p-accordion-header:not(.p-highlight):not(.p-disabled):hover .p-accordion-header-link, .p-accordion p-accordiontab:not(:first-child) .p-accordion-header:not(.p-disabled).p-highlight:hover .p-accordion-header-link {
  border-top: 0 none;
}

.p-accordion p-accordiontab:first-child .p-accordion-header .p-accordion-header-link {
  border-top-right-radius: 4px;
  border-top-left-radius: 4px;
}

.p-accordion p-accordiontab:last-child .p-accordion-header:not(.p-highlight) .p-accordion-header-link {
  border-bottom-right-radius: 4px;
  border-bottom-left-radius: 4px;
}

.p-accordion p-accordiontab:last-child .p-accordion-content {
  border-bottom-right-radius: 4px;
  border-bottom-left-radius: 4px;
}

.p-card {
  background: #ffffff;
  color: #212529;
  box-shadow: 0 2px 1px -1px rgba(0, 0, 0, 0.2), 0 1px 1px 0 rgba(0, 0, 0, 0.14), 0 1px 3px 0 rgba(0, 0, 0, 0.12);
  border-radius: 4px;
}

.p-card .p-card-body {
  padding: 1.5rem;
}

.p-card .p-card-title {
  font-size: 1.5rem;
  font-weight: 700;
  margin-bottom: 0.5rem;
}

.p-card .p-card-subtitle {
  font-weight: 400;
  margin-bottom: 0.5rem;
  color: #6c757d;
}

.p-card .p-card-content {
  padding: 1rem 0;
}

.p-card .p-card-footer {
  padding: 1rem 0 0 0;
}

.p-divider .p-divider-content {
  background-color: #ffffff;
}

.p-divider.p-divider-horizontal {
  margin: 1rem 0;
  padding: 0 1rem;
}

.p-divider.p-divider-horizontal:before {
  border-top: 1px #dee2e6;
}

.p-divider.p-divider-horizontal .p-divider-content {
  padding: 0 0.5rem;
}

.p-divider.p-divider-vertical {
  margin: 0 1rem;
  padding: 1rem 0;
}

.p-divider.p-divider-vertical:before {
  border-left: 1px #dee2e6;
}

.p-divider.p-divider-vertical .p-divider-content {
  padding: 0.5rem 0;
}

.p-fieldset {
  border: 1px solid #dee2e6;
  background: #ffffff;
  color: #212529;
  border-radius: 4px;
}

.p-fieldset .p-fieldset-legend {
  padding: 1rem 1.25rem;
  border: 1px solid #dee2e6;
  color: #212529;
  background: #efefef;
  font-weight: 600;
  border-radius: 4px;
}

.p-fieldset.p-fieldset-toggleable .p-fieldset-legend {
  padding: 0;
  transition: box-shadow 0.15s;
}

.p-fieldset.p-fieldset-toggleable .p-fieldset-legend a {
  padding: 1rem 1.25rem;
  color: #212529;
  border-radius: 4px;
  transition: box-shadow 0.15s;
}

.p-fieldset.p-fieldset-toggleable .p-fieldset-legend a .p-fieldset-toggler {
  margin-right: 0.5rem;
}

.p-fieldset.p-fieldset-toggleable .p-fieldset-legend a:focus {
  outline: 0 none;
  outline-offset: 0;
  box-shadow: 0 0 0 0.2rem rgba(38, 143, 255, 0.5);
}

.p-fieldset.p-fieldset-toggleable .p-fieldset-legend:hover {
  background: #e9ecef;
  border-color: #dee2e6;
  color: #212529;
}

.p-fieldset .p-fieldset-content {
  padding: 1.25rem;
}

.p-panel .p-panel-header {
  border: 1px solid #dee2e6;
  padding: $panel-header-padding;
  background: $base-color;
  color: #ffffff;
  border-top-right-radius: 4px;
  border-top-left-radius: 4px;
  min-height: 3.2rem;
  font-size: 1.4rem;
}

.p-panel .p-panel-header .p-panel-title {
  font-weight: 400;
  text-align: right;
}

.p-panel .p-panel-header .p-panel-header-icon {
  width: 2rem;
  height: 2rem;
  color: #ffffff;
  border: 0 none;
  background: transparent;
  border-radius: 50%;
  transition: box-shadow 0.15s;
}

.p-panel .p-panel-header .p-panel-header-icon:enabled:hover {
  color: #495057;
  border-color: transparent;
  background: transparent;
}

.p-panel .p-panel-header .p-panel-header-icon:focus {
  outline: 0 none;
  outline-offset: 0;
  box-shadow: 0 0 0 0.2rem transparent;
}

.p-panel.p-panel-toggleable .p-panel-header {
  //padding: 0.5rem 1.25rem;
  padding: $panel-header-padding;

}

.p-panel .p-panel-content {
  padding: 0.5rem 0.75rem;
  border: 1px solid #dee2e6;
  background: #ffffff;
  color: #212529;
  border-bottom-right-radius: 4px;
  border-bottom-left-radius: 4px;
  border-top: 0 none;
}

.p-panel .p-panel-footer {
  padding: 0.5rem 1.25rem;
  border: 1px solid #dee2e6;
  background: #ffffff;
  color: #212529;
  border-top: 0 none;
}

.p-scrollpanel .p-scrollpanel-bar {
  background: #efefef;
  border: 0 none;
}

.p-splitter {
  border: 1px solid #dee2e6;
  background: #ffffff;
  border-radius: 4px;
  color: #212529;
}

.p-splitter .p-splitter-gutter {
  transition: box-shadow 0.15s;
  background: #efefef;
}

.p-splitter .p-splitter-gutter .p-splitter-gutter-handle {
  background: #dee2e6;
}

.p-splitter .p-splitter-gutter-resizing {
  background: #dee2e6;
}

.p-tabview .p-tabview-nav {
  background: transparent;
  border: 1px solid #dee2e6;
  border-width: 0 0 1px 0;
}

.p-tabview .p-tabview-nav li {
  margin-right: 0;
}

.p-tabview .p-tabview-nav li .p-tabview-nav-link {
  border: solid;
  border-width: 1px;
  border-color: #ffffff #ffffff #dee2e6 #ffffff;
  background: #ffffff;
  color: #6c757d;
  padding: 0.75rem 1rem;
  font-weight: 600;
  border-top-right-radius: 4px;
  border-top-left-radius: 4px;
  transition: box-shadow 0.15s;
  margin: 0 0 -1px 0;
}

.p-tabview .p-tabview-nav li .p-tabview-nav-link:not(.p-disabled):focus {
  outline: 0 none;
  outline-offset: 0;
  box-shadow: 0 0 0 0.2rem rgba(38, 143, 255, 0.5);
}

.p-tabview .p-tabview-nav li:not(.p-highlight):not(.p-disabled):hover .p-tabview-nav-link {
  background: #ffffff;
  border-color: #dee2e6;
  color: #6c757d;
}

.p-tabview .p-tabview-nav li.p-highlight .p-tabview-nav-link {
  background: #ffffff;
  border-color: #dee2e6 #dee2e6 #ffffff #dee2e6;
  color: #495057;
}

.p-tabview .p-tabview-left-icon {
  margin-right: 0.5rem;
}

.p-tabview .p-tabview-right-icon {
  margin-left: 0.5rem;
}

.p-tabview .p-tabview-close {
  margin-left: 0.5rem;
}

.p-tabview .p-tabview-panels {
  background: #ffffff;
  padding: 1.25rem;
  border: 0 none;
  color: #212529;
  border-bottom-right-radius: 4px;
  border-bottom-left-radius: 4px;
}

.p-toolbar {
  background: #efefef;
  border: 1px solid #dee2e6;
  padding: 1rem 1.25rem;
  border-radius: 4px;
}

.p-toolbar .p-toolbar-separator {
  margin: 0 0.5rem;
}

.p-confirm-popup {
  background: #ffffff;
  color: #212529;
  border: 1px solid rgba(0, 0, 0, 0.2);
  border-radius: 4px;
  box-shadow: none;
}

.p-confirm-popup .p-confirm-popup-content {
  padding: 1.25rem;
}

.p-confirm-popup .p-confirm-popup-footer {
  text-align: right;
  padding: 0.5rem 1.25rem;
}

.p-confirm-popup .p-confirm-popup-footer button {
  margin: 0 0.5rem 0 0;
  width: auto;
}

.p-confirm-popup .p-confirm-popup-footer button:last-child {
  margin: 0;
}

.p-confirm-popup:after {
  border: solid transparent;
  border-color: rgba(255, 255, 255, 0);
  border-bottom-color: #ffffff;
}

.p-confirm-popup:before {
  border: solid transparent;
  border-color: rgba(0, 0, 0, 0);
  border-bottom-color: rgba(0, 0, 0, 0.2);
}

.p-confirm-popup.p-confirm-popup-flipped:after {
  border-top-color: #ffffff;
}

.p-confirm-popup.p-confirm-popup-flipped:before {
  border-top-color: rgba(0, 0, 0, 0.2);
}

.p-confirm-popup .p-confirm-popup-icon {
  font-size: 1.5rem;
}

.p-confirm-popup .p-confirm-popup-message {
  margin-left: 1rem;
}

.p-dialog {
  border-radius: 4px;
  box-shadow: none;
  border: 1px solid rgba(0, 0, 0, 0.2);
}

#ismn-depth-selector .p-dialog {
  width: 550px;
}

.p-dialog .p-dialog-header {
  border-bottom: 1px solid #e9ecef;
  background: $base-color;
  color: white;
  padding: 1rem;
  border-top-right-radius: 4px;
  border-top-left-radius: 4px;
}

.p-dialog .p-dialog-header .p-dialog-title {
  font-weight: 600;
  font-size: $font-dialog-header;
}

.p-dialog .p-dialog-header .p-dialog-header-icon {
  width: 2rem;
  height: 2rem;
  color: white;
  border: 0 none;
  background: transparent;
  border-radius: 50%;
  transition: box-shadow 0.15s;
  margin-right: 0.5rem;
}

.p-dialog .p-dialog-header .p-dialog-header-icon:enabled:hover {
  color: #495057;
  border-color: transparent;
  background: transparent;
}

.p-dialog .p-dialog-header .p-dialog-header-icon:focus {
  outline: 0 none;
  outline-offset: 0;
  box-shadow: 0 0 0 0.2rem rgba(38, 143, 255, 0.5);
}

.p-dialog .p-dialog-header .p-dialog-header-icon:last-child {
  margin-right: 0;
}

.p-dialog .p-dialog-content {
  background: #ffffff;
  color: #212529;
  padding: 1rem;
}

.p-dialog .p-dialog-footer {
  border-top: 1px solid #e9ecef;
  background: #ffffff;
  color: #212529;
  padding: 1rem;
  text-align: right;
  border-bottom-right-radius: 4px;
  border-bottom-left-radius: 4px;
}

.p-dialog .p-dialog-footer button {
  margin: 0 0.5rem 0 0;
  width: auto;
}

.p-dialog.p-confirm-dialog .p-confirm-dialog-icon {
  font-size: 2rem;
}

.p-dialog.p-confirm-dialog .p-confirm-dialog-message {
  margin-left: 1rem;
}

.p-dialog-mask.p-component-overlay {
  background-color: rgba(0, 0, 0, 0.4);
}

.p-overlaypanel {
  background: #ffffff;
  color: #212529;
  border: 1px solid rgba(0, 0, 0, 0.2);
  border-radius: 4px;
  box-shadow: none;
}

.p-overlaypanel .p-overlaypanel-content {
  padding: 1.25rem;
}

.p-overlaypanel .p-overlaypanel-close {
  background: #007bff;
  color: #ffffff;
  width: 2rem;
  height: 2rem;
  transition: box-shadow 0.15s;
  border-radius: 50%;
  position: absolute;
  top: -1rem;
  right: -1rem;
}

.p-overlaypanel .p-overlaypanel-close:enabled:hover {
  background: #0069d9;
  color: #ffffff;
}

.p-overlaypanel:after {
  border: solid transparent;
  border-color: rgba(255, 255, 255, 0);
  border-bottom-color: #ffffff;
}

.p-overlaypanel:before {
  border: solid transparent;
  border-color: rgba(0, 0, 0, 0);
  border-bottom-color: rgba(0, 0, 0, 0.2);
}

.p-overlaypanel.p-overlaypanel-flipped:after {
  border-top-color: #ffffff;
}

.p-overlaypanel.p-overlaypanel-flipped:before {
  border-top-color: rgba(0, 0, 0, 0.2);
}

.p-sidebar {
  background: #ffffff;
  color: #212529;
  padding: 1.25rem;
  border: 1px solid rgba(0, 0, 0, 0.2);
  box-shadow: none;
}

.p-sidebar .p-sidebar-close {
  width: 2rem;
  height: 2rem;
  color: #6c757d;
  border: 0 none;
  background: transparent;
  border-radius: 50%;
  transition: box-shadow 0.15s;
}

.p-sidebar .p-sidebar-close:enabled:hover {
  color: #495057;
  border-color: transparent;
  background: transparent;
}

.p-sidebar .p-sidebar-close:focus {
  outline: 0 none;
  outline-offset: 0;
  box-shadow: 0 0 0 0.2rem rgba(38, 143, 255, 0.5);
}

.p-sidebar-mask.p-component-overlay {
  background: rgba(0, 0, 0, 0.4);
}

.p-tooltip .p-tooltip-text {
  background: #212529;
  color: #ffffff;
  padding: 0.5rem 0.75rem;
  box-shadow: none;
  border-radius: 4px;
}

.p-tooltip.p-tooltip-right .p-tooltip-arrow {
  border-right-color: #212529;
}

.p-tooltip.p-tooltip-left .p-tooltip-arrow {
  border-left-color: #212529;
}

.p-tooltip.p-tooltip-top .p-tooltip-arrow {
  border-top-color: #212529;
}

.p-tooltip.p-tooltip-bottom .p-tooltip-arrow {
  border-bottom-color: #212529;
}

.p-fileupload .p-fileupload-buttonbar {
  background: #efefef;
  padding: 1rem 1.25rem;
  border: 1px solid #dee2e6;
  color: #212529;
  border-bottom: 0 none;
  border-top-right-radius: 4px;
  border-top-left-radius: 4px;
}

.p-fileupload .p-fileupload-buttonbar .p-button {
  margin-right: 0.5rem;
}

.p-fileupload .p-fileupload-buttonbar .p-button.p-fileupload-choose.p-focus {
  outline: 0 none;
  outline-offset: 0;
  box-shadow: 0 0 0 0.2rem rgba(38, 143, 255, 0.5);
}

.p-fileupload .p-fileupload-content {
  background: #ffffff;
  padding: 2rem 1rem;
  border: 1px solid #dee2e6;
  color: #212529;
  border-bottom-right-radius: 4px;
  border-bottom-left-radius: 4px;
}

.p-fileupload .p-progressbar {
  height: 0.25rem;
}

.p-fileupload .p-fileupload-row > div {
  padding: 1rem 1rem;
}

.p-fileupload.p-fileupload-advanced .p-message {
  margin-top: 0;
}

.p-fileupload-choose:not(.p-disabled):hover {
  background: #0069d9;
  color: #ffffff;
  border-color: #0069d9;
}

.p-fileupload-choose:not(.p-disabled):active {
  background: #0062cc;
  color: #ffffff;
  border-color: #0062cc;
}

.p-breadcrumb {
  background: #efefef;
  border: 0 none;
  border-radius: 4px;
  padding: 1rem;
}

.p-breadcrumb ul li .p-menuitem-link {
  transition: box-shadow 0.15s;
  border-radius: 4px;
}

.p-breadcrumb ul li .p-menuitem-link:focus {
  outline: 0 none;
  outline-offset: 0;
  box-shadow: 0 0 0 0.2rem rgba(38, 143, 255, 0.5);
}

.p-breadcrumb ul li .p-menuitem-link .p-menuitem-text {
  color: #007bff;
}

.p-breadcrumb ul li .p-menuitem-link .p-menuitem-icon {
  color: #007bff;
}

.p-breadcrumb ul li.p-breadcrumb-chevron {
  margin: 0 0.5rem 0 0.5rem;
  color: #6c757d;
}

.p-breadcrumb ul li:last-child .p-menuitem-text {
  color: #6c757d;
}

.p-breadcrumb ul li:last-child .p-menuitem-icon {
  color: #6c757d;
}

.p-contextmenu {
  padding: 0.5rem 0;
  background: #ffffff;
  color: #212529;
  border: 1px solid rgba(0, 0, 0, 0.15);
  box-shadow: none;
  width: 12.5rem;
}

.p-contextmenu .p-menuitem-link {
  padding: 0.75rem 1rem;
  color: #212529;
  border-radius: 0;
  transition: box-shadow 0.15s;
  user-select: none;
}

.p-contextmenu .p-menuitem-link .p-menuitem-text {
  color: #212529;
}

.p-contextmenu .p-menuitem-link .p-menuitem-icon {
  color: #212529;
  margin-right: 0.5rem;
}

.p-contextmenu .p-menuitem-link .p-submenu-icon {
  color: #212529;
}

.p-contextmenu .p-menuitem-link:not(.p-disabled):hover {
  background: #e9ecef;
}

.p-contextmenu .p-menuitem-link:not(.p-disabled):hover .p-menuitem-text {
  color: #212529;
}

.p-contextmenu .p-menuitem-link:not(.p-disabled):hover .p-menuitem-icon {
  color: #212529;
}

.p-contextmenu .p-menuitem-link:not(.p-disabled):hover .p-submenu-icon {
  color: #212529;
}

.p-contextmenu .p-menuitem-link:focus {
  outline: 0 none;
  outline-offset: 0;
  box-shadow: inset 0 0 0 0.15rem rgba(38, 143, 255, 0.5);
}

.p-contextmenu .p-submenu-list {
  padding: 0.5rem 0;
  background: #ffffff;
  border: 1px solid rgba(0, 0, 0, 0.15);
  box-shadow: none;
}

.p-contextmenu .p-menuitem {
  margin: 0;
}

.p-contextmenu .p-menuitem:last-child {
  margin: 0;
}

.p-contextmenu .p-menuitem.p-menuitem-active > .p-menuitem-link {
  background: #e9ecef;
}

.p-contextmenu .p-menuitem.p-menuitem-active > .p-menuitem-link .p-menuitem-text {
  color: #212529;
}

.p-contextmenu .p-menuitem.p-menuitem-active > .p-menuitem-link .p-menuitem-icon, .p-contextmenu .p-menuitem.p-menuitem-active > .p-menuitem-link .p-submenu-icon {
  color: #212529;
}

.p-contextmenu .p-menu-separator {
  border-top: 1px solid #dee2e6;
  margin: 0.5rem 0;
}

.p-contextmenu .p-submenu-icon {
  font-size: 0.875rem;
}

.p-megamenu {
  padding: 0.5rem 1rem;
  background: #efefef;
  color: rgba(0, 0, 0, 0.9);
  border: 0 none;
  border-radius: 4px;
}

.p-megamenu .p-megamenu-root-list > .p-menuitem > .p-menuitem-link {
  padding: 1rem;
  color: rgba(0, 0, 0, 0.5);
  border-radius: 4px;
  transition: box-shadow 0.15s;
  user-select: none;
}

.p-megamenu .p-megamenu-root-list > .p-menuitem > .p-menuitem-link .p-menuitem-text {
  color: rgba(0, 0, 0, 0.5);
}

.p-megamenu .p-megamenu-root-list > .p-menuitem > .p-menuitem-link .p-menuitem-icon {
  color: rgba(0, 0, 0, 0.5);
  margin-right: 0.5rem;
}

.p-megamenu .p-megamenu-root-list > .p-menuitem > .p-menuitem-link .p-submenu-icon {
  color: rgba(0, 0, 0, 0.5);
  margin-left: 0.5rem;
}

.p-megamenu .p-megamenu-root-list > .p-menuitem > .p-menuitem-link:not(.p-disabled):hover {
  background: transparent;
}

.p-megamenu .p-megamenu-root-list > .p-menuitem > .p-menuitem-link:not(.p-disabled):hover .p-menuitem-text {
  color: rgba(0, 0, 0, 0.7);
}

.p-megamenu .p-megamenu-root-list > .p-menuitem > .p-menuitem-link:not(.p-disabled):hover .p-menuitem-icon {
  color: rgba(0, 0, 0, 0.7);
}

.p-megamenu .p-megamenu-root-list > .p-menuitem > .p-menuitem-link:not(.p-disabled):hover .p-submenu-icon {
  color: rgba(0, 0, 0, 0.7);
}

.p-megamenu .p-megamenu-root-list > .p-menuitem > .p-menuitem-link:focus {
  outline: 0 none;
  outline-offset: 0;
  box-shadow: inset 0 0 0 0.15rem rgba(38, 143, 255, 0.5);
}

.p-megamenu .p-megamenu-root-list > .p-menuitem.p-menuitem-active > .p-menuitem-link,
.p-megamenu .p-megamenu-root-list > .p-menuitem.p-menuitem-active > .p-menuitem-link:not(.p-disabled):hover {
  background: transparent;
}

.p-megamenu .p-megamenu-root-list > .p-menuitem.p-menuitem-active > .p-menuitem-link .p-menuitem-text,
.p-megamenu .p-megamenu-root-list > .p-menuitem.p-menuitem-active > .p-menuitem-link:not(.p-disabled):hover .p-menuitem-text {
  color: rgba(0, 0, 0, 0.9);
}

.p-megamenu .p-megamenu-root-list > .p-menuitem.p-menuitem-active > .p-menuitem-link .p-menuitem-icon,
.p-megamenu .p-megamenu-root-list > .p-menuitem.p-menuitem-active > .p-menuitem-link:not(.p-disabled):hover .p-menuitem-icon {
  color: rgba(0, 0, 0, 0.9);
}

.p-megamenu .p-megamenu-root-list > .p-menuitem.p-menuitem-active > .p-menuitem-link .p-submenu-icon,
.p-megamenu .p-megamenu-root-list > .p-menuitem.p-menuitem-active > .p-menuitem-link:not(.p-disabled):hover .p-submenu-icon {
  color: rgba(0, 0, 0, 0.9);
}

.p-megamenu .p-menuitem-link {
  padding: 0.75rem 1rem;
  color: #212529;
  border-radius: 0;
  transition: box-shadow 0.15s;
  user-select: none;
}

.p-megamenu .p-menuitem-link .p-menuitem-text {
  color: #212529;
}

.p-megamenu .p-menuitem-link .p-menuitem-icon {
  color: #212529;
  margin-right: 0.5rem;
}

.p-megamenu .p-menuitem-link .p-submenu-icon {
  color: #212529;
}

.p-megamenu .p-menuitem-link:not(.p-disabled):hover {
  background: #e9ecef;
}

.p-megamenu .p-menuitem-link:not(.p-disabled):hover .p-menuitem-text {
  color: #212529;
}

.p-megamenu .p-menuitem-link:not(.p-disabled):hover .p-menuitem-icon {
  color: #212529;
}

.p-megamenu .p-menuitem-link:not(.p-disabled):hover .p-submenu-icon {
  color: #212529;
}

.p-megamenu .p-menuitem-link:focus {
  outline: 0 none;
  outline-offset: 0;
  box-shadow: inset 0 0 0 0.15rem rgba(38, 143, 255, 0.5);
}

.p-megamenu .p-megamenu-panel {
  background: #ffffff;
  color: #212529;
  border: 1px solid rgba(0, 0, 0, 0.15);
  box-shadow: none;
}

.p-megamenu .p-megamenu-submenu-header {
  margin: 0;
  padding: 0.75rem 1rem;
  color: #212529;
  background: #ffffff;
  font-weight: 600;
  border-top-right-radius: 4px;
  border-top-left-radius: 4px;
}

.p-megamenu .p-megamenu-submenu {
  padding: 0.5rem 0;
  width: 12.5rem;
}

.p-megamenu .p-megamenu-submenu .p-menu-separator {
  border-top: 1px solid #dee2e6;
  margin: 0.5rem 0;
}

.p-megamenu .p-megamenu-submenu .p-menuitem {
  margin: 0;
}

.p-megamenu .p-megamenu-submenu .p-menuitem:last-child {
  margin: 0;
}

.p-megamenu .p-menuitem.p-menuitem-active > .p-menuitem-link {
  background: #e9ecef;
}

.p-megamenu .p-menuitem.p-menuitem-active > .p-menuitem-link .p-menuitem-text {
  color: #212529;
}

.p-megamenu .p-menuitem.p-menuitem-active > .p-menuitem-link .p-menuitem-icon, .p-megamenu .p-menuitem.p-menuitem-active > .p-menuitem-link .p-submenu-icon {
  color: #212529;
}

.p-megamenu.p-megamenu-vertical {
  width: 12.5rem;
  padding: 0.5rem 0;
}

.p-megamenu.p-megamenu-vertical .p-menuitem {
  margin: 0;
}

.p-megamenu.p-megamenu-vertical .p-menuitem:last-child {
  margin: 0;
}

.p-menu {
  padding: 0.5rem 0;
  background: #ffffff;
  color: #212529;
  border: 1px solid #dee2e6;
  border-radius: 4px;
  width: 12.5rem;
}

.p-menu .p-menuitem-link {
  padding: 0.75rem 1rem;
  color: #212529;
  border-radius: 0;
  transition: box-shadow 0.15s;
  user-select: none;
}

.p-menu .p-menuitem-link .p-menuitem-text {
  color: #212529;
}

.p-menu .p-menuitem-link .p-menuitem-icon {
  color: #212529;
  margin-right: 0.5rem;
}

.p-menu .p-menuitem-link .p-submenu-icon {
  color: #212529;
}

.p-menu .p-menuitem-link:not(.p-disabled):hover {
  background: #e9ecef;
}

.p-menu .p-menuitem-link:not(.p-disabled):hover .p-menuitem-text {
  color: #212529;
}

.p-menu .p-menuitem-link:not(.p-disabled):hover .p-menuitem-icon {
  color: #212529;
}

.p-menu .p-menuitem-link:not(.p-disabled):hover .p-submenu-icon {
  color: #212529;
}

.p-menu .p-menuitem-link:focus {
  outline: 0 none;
  outline-offset: 0;
  box-shadow: inset 0 0 0 0.15rem rgba(38, 143, 255, 0.5);
}

.p-menu.p-menu-overlay {
  background: #ffffff;
  border: 1px solid rgba(0, 0, 0, 0.15);
  box-shadow: none;
}

.p-menu .p-submenu-header {
  margin: 0;
  padding: 0.75rem 1rem;
  color: #212529;
  background: #ffffff;
  font-weight: 600;
  border-top-right-radius: 0;
  border-top-left-radius: 0;
}

.p-menu .p-menu-separator {
  border-top: 1px solid #dee2e6;
  margin: 0.5rem 0;
}

.p-menu .p-menuitem {
  margin: 0;
}

.p-menu .p-menuitem:last-child {
  margin: 0;
}

.p-menubar {
  padding: 0.5rem 1rem;
  background: $base-color;
  color: #ffffff;
  border: 0 none;
  border-radius: 4px;
  font-size: 1.25rem;
  z-index: 5;
}

.p-menubar .p-menuitem-link {
  padding: 0.75rem 1rem;
  color: #212529;
  border-radius: 0;
  transition: box-shadow 0.15s;
  user-select: none;
  font-size: 1rem;

}

.p-menubar .p-menuitem-link .p-menuitem-text {
  color: #212529;
}

.p-menubar .p-menuitem-link .p-menuitem-icon {
  color: black;
  margin-right: 0.5rem;
  font-weight: normal;
  font-size: 1.1rem;
}

.p-menubar .p-menuitem-link .p-submenu-icon {
  color: #212529;
}

.p-menubar .p-menuitem-link:not(.p-disabled):hover {
  background: #e9ecef;
}

.p-menubar .p-menuitem-link:not(.p-disabled):hover .p-menuitem-text {
  color: #212529;
}

.p-menubar .p-menuitem-link:not(.p-disabled):hover .p-menuitem-icon {
  color: #212529;
}

.p-menubar .p-menuitem-link:not(.p-disabled):hover .p-submenu-icon {
  color: #212529;
}

.p-menubar .p-menuitem-link:focus {
  outline: 0 none;
  outline-offset: 0;
  box-shadow: inset 0 0 0 0.15rem rgba(38, 143, 255, 0.5);
}

.p-menubar .p-menubar-root-list > .p-menuitem > .p-menuitem-link {
  padding: 0.7rem;
  margin-right: 1rem;
  color: rgba(0, 0, 0, 0.5);
  border-radius: 4px;
  transition: box-shadow 0.15s;
  user-select: none;
  border: 0.1px solid #FFDB5C;
}

.p-menubar .p-menubar-root-list > .p-menuitem > .p-menuitem-link .p-menuitem-text {
  color: #FFDB5C;
}

.p-menubar .p-menubar-root-list > .p-menuitem > .p-menuitem-link .p-menuitem-icon {
  color: #FFDB5C;
  margin-right: 0.3rem;
  font-size: 1.2rem;
}

.p-menubar .p-menubar-root-list > .p-menuitem > .p-menuitem-link .p-submenu-icon {
  color: #FFDB5C;
  margin-left: 0.5rem;
}

.p-menubar .p-menubar-root-list > .p-menuitem > .p-menuitem-link:not(.p-disabled):hover {
  background: #F8C100;
}

.p-menubar .p-menubar-root-list > .p-menuitem > .p-menuitem-link-active {
  background: #F8C100;
}

.p-menubar .p-menubar-root-list > .p-menuitem > .p-menuitem-link-active .p-menuitem-text {
  color: #ffffff;
}

.p-menubar .p-menubar-root-list > .p-menuitem > .p-menuitem-link-active .p-menuitem-icon {
  color: #ffffff;
}

.p-menubar .p-menubar-root-list > .p-menuitem > .p-menuitem-link:not(.p-disabled):hover .p-menuitem-text {
  color: #ffffff;
}
.p-menubar .p-menubar-root-list > .p-menuitem > .p-menuitem-link:not(.p-disabled):focus .p-menuitem-text {
  color: #ffffff;
}

.p-menubar .p-menubar-root-list > .p-menuitem > .p-menuitem-link:not(.p-disabled):hover .p-menuitem-icon {
  color: #ffffff;
}

.p-menubar .p-menubar-root-list > .p-menuitem > .p-menuitem-link:not(.p-disabled):focus .p-menuitem-icon {
  color: #ffffff;
}

.p-menubar .p-menubar-root-list > .p-menuitem > .p-menuitem-link:not(.p-disabled):hover .p-submenu-icon {
  color: #ffffff;
}

.p-menubar .p-menubar-root-list > .p-menuitem > .p-menuitem-link:not(.p-disabled):focus .p-submenu-icon {
  color: #ffffff;
}

.p-menubar .p-menubar-root-list > .p-menuitem > .p-menuitem-link:focus {
  outline: 0 none;
  outline-offset: 0;
  //color: #ffffff;
  box-shadow: inset 0 0 0 0.15rem #F8C100;
  background-color: #F8C100;
}

.p-menubar .p-menubar-root-list > .p-menuitem.p-menuitem-active > .p-menuitem-link,
.p-menubar .p-menubar-root-list > .p-menuitem.p-menuitem-active > .p-menuitem-link:not(.p-disabled):hover {
  background: #F8C100;
}

.p-menubar .p-menubar-root-list > .p-menuitem.p-menuitem-active > .p-menuitem-link .p-menuitem-text,
.p-menubar .p-menubar-root-list > .p-menuitem.p-menuitem-active > .p-menuitem-link:not(.p-disabled):hover .p-menuitem-text {
  color: white;
}

.p-menubar .p-menubar-root-list > .p-menuitem.p-menuitem-active > .p-menuitem-link .p-menuitem-icon,
.p-menubar .p-menubar-root-list > .p-menuitem.p-menuitem-active > .p-menuitem-link:not(.p-disabled):hover .p-menuitem-icon {
  color: white;
}

.p-menubar .p-menubar-root-list > .p-menuitem.p-menuitem-active > .p-menuitem-link .p-submenu-icon,
.p-menubar .p-menubar-root-list > .p-menuitem.p-menuitem-active > .p-menuitem-link:not(.p-disabled):hover .p-submenu-icon {
  color: white;
}


.p-menubar .p-submenu-list {
  padding: 0.5rem 0;
  background: #ffffff;
  border: 1px solid rgba(0, 0, 0, 0.15);
  box-shadow: none;
  width: 12.5rem;
}

.p-menubar .p-submenu-list .p-menu-separator {
  border-top: 1px solid #dee2e6;
  margin: 0.5rem 0;
}

.p-menubar .p-submenu-list .p-submenu-icon {
  font-size: 0.875rem;
}

.p-menubar .p-submenu-list .p-menuitem {
  margin: 0;
}

.p-menubar .p-submenu-list .p-menuitem:last-child {
  margin: 0;
}

.p-menubar .p-menuitem.p-menuitem-active > .p-menuitem-link {
  background:  rgba(248, 193, 0, .5);
}

.p-menubar .p-menuitem > .p-menuitem-link.p-menuitem-link-active {
  background:   #F8C100;
}

.p-menubar .p-menuitem.p-menuitem-active > .p-menuitem-link .p-menuitem-text {
  color: #212529;
}

.p-menubar .p-menuitem.p-menuitem-active > .p-menuitem-link .p-menuitem-icon, .p-menubar .p-menuitem.p-menuitem-active > .p-menuitem-link .p-submenu-icon {
  color: #212529;

}

@media screen and (max-width: 960px) {
  .p-menubar {
    position: relative;
  }
  .p-menubar .p-menubar-button {
    display: flex;
    width: 2rem;
    height: 2rem;
    color: rgba(0, 0, 0, 0.5);
    border-radius: 50%;
    transition: box-shadow 0.15s;
  }
  .p-menubar .p-menubar-button:hover {
    color: rgba(0, 0, 0, 0.7);
    background: transparent;
  }
  .p-menubar .p-menubar-button:focus {
    outline: 0 none;
    outline-offset: 0;
    box-shadow: 0 0 0 0.2rem rgba(38, 143, 255, 0.5);
  }
  .p-menubar .p-menubar-root-list {
    position: absolute;
    display: none;
    padding: 0.5rem 0;
    background: #ffffff;
    border: 1px solid rgba(0, 0, 0, 0.15);
    box-shadow: none;
    width: 100%;
  }
  .p-menubar .p-menubar-root-list .p-menu-separator {
    border-top: 1px solid #dee2e6;
    margin: 0.5rem 0;
  }
  .p-menubar .p-menubar-root-list .p-submenu-icon {
    font-size: 0.875rem;
  }
  .p-menubar .p-menubar-root-list > .p-menuitem {
    width: 100%;
    position: static;
  }
  .p-menubar .p-menubar-root-list > .p-menuitem > .p-menuitem-link {
    padding: 0.75rem 1rem;
    color: #212529;
    border-radius: 0;
    transition: box-shadow 0.15s;
    user-select: none;
  }
  .p-menubar .p-menubar-root-list > .p-menuitem > .p-menuitem-link .p-menuitem-text {
    color: #212529;
  }
  .p-menubar .p-menubar-root-list > .p-menuitem > .p-menuitem-link .p-menuitem-icon {
    color: #212529;
    margin-right: 0.5rem;
  }
  .p-menubar .p-menubar-root-list > .p-menuitem > .p-menuitem-link .p-submenu-icon {
    color: #212529;
  }
  .p-menubar .p-menubar-root-list > .p-menuitem > .p-menuitem-link:not(.p-disabled):hover {
    background: #e9ecef;
  }
  .p-menubar .p-menubar-root-list > .p-menuitem > .p-menuitem-link:not(.p-disabled):hover .p-menuitem-text {
    color: #212529;
  }
  .p-menubar .p-menubar-root-list > .p-menuitem > .p-menuitem-link:not(.p-disabled):hover .p-menuitem-icon {
    color: #212529;
  }
  .p-menubar .p-menubar-root-list > .p-menuitem > .p-menuitem-link:not(.p-disabled):hover .p-submenu-icon {
    color: #212529;
  }
  .p-menubar .p-menubar-root-list > .p-menuitem > .p-menuitem-link:focus {
    outline: 0 none;
    outline-offset: 0;
    box-shadow: inset 0 0 0 0.15rem rgba(38, 143, 255, 0.5);
  }
  .p-menubar .p-menubar-root-list > .p-menuitem > .p-menuitem-link > .p-submenu-icon {
    margin-left: auto;
    transition: transform 0.15s;
  }
  .p-menubar .p-menubar-root-list > .p-menuitem.p-menuitem-active > .p-menuitem-link > .p-submenu-icon {
    transform: rotate(-180deg);
  }
  .p-menubar .p-menubar-root-list .p-submenu-list {
    width: 100%;
    position: static;
    box-shadow: none;
    border: 0 none;
  }
  .p-menubar .p-menubar-root-list .p-submenu-list .p-submenu-icon {
    transition: transform 0.15s;
    transform: rotate(90deg);
  }
  .p-menubar .p-menubar-root-list .p-submenu-list .p-menuitem-active > .p-menuitem-link > .p-submenu-icon {
    transform: rotate(-90deg);
  }
  .p-menubar .p-menubar-root-list .p-menuitem {
    width: 100%;
    position: static;
  }
  .p-menubar .p-menubar-root-list ul li a {
    padding-left: 2.25rem;
  }
  .p-menubar .p-menubar-root-list ul li ul li a {
    padding-left: 3.75rem;
  }
  .p-menubar .p-menubar-root-list ul li ul li ul li a {
    padding-left: 5.25rem;
  }
  .p-menubar .p-menubar-root-list ul li ul li ul li ul li a {
    padding-left: 6.75rem;
  }
  .p-menubar .p-menubar-root-list ul li ul li ul li ul li ul li a {
    padding-left: 8.25rem;
  }
  .p-menubar.p-menubar-mobile-active .p-menubar-root-list {
    display: flex;
    flex-direction: column;
    top: 100%;
    left: 0;
    z-index: 1;
  }
}

.p-panelmenu .p-panelmenu-header > a {
  padding: 1rem 1.25rem;
  border: 1px solid #dee2e6;
  color: #212529;
  background: #efefef;
  font-weight: 600;
  border-radius: 4px;
  transition: box-shadow 0.15s;
}

.p-panelmenu .p-panelmenu-header > a .p-panelmenu-icon {
  margin-right: 0.5rem;
}

.p-panelmenu .p-panelmenu-header > a .p-menuitem-icon {
  margin-right: 0.5rem;
}

.p-panelmenu .p-panelmenu-header > a:focus {
  outline: 0 none;
  outline-offset: 0;
  box-shadow: 0 0 0 0.2rem rgba(38, 143, 255, 0.5);
}

.p-panelmenu .p-panelmenu-header:not(.p-highlight):not(.p-disabled) > a:hover {
  background: #e9ecef;
  border-color: #dee2e6;
  color: #212529;
}

.p-panelmenu .p-panelmenu-header.p-highlight {
  margin-bottom: 0;
}

.p-panelmenu .p-panelmenu-header.p-highlight > a {
  background: #efefef;
  border-color: #dee2e6;
  color: #212529;
  border-bottom-right-radius: 0;
  border-bottom-left-radius: 0;
}

.p-panelmenu .p-panelmenu-header.p-highlight:not(.p-disabled) > a:hover {
  border-color: #dee2e6;
  background: #e9ecef;
  color: #212529;
}

.p-panelmenu .p-panelmenu-content {
  padding: 0.5rem 0;
  border: 1px solid #dee2e6;
  background: #ffffff;
  color: #212529;
  margin-bottom: 0;
  border-top: 0;
  border-top-right-radius: 0;
  border-top-left-radius: 0;
  border-bottom-right-radius: 4px;
  border-bottom-left-radius: 4px;
}

.p-panelmenu .p-panelmenu-content .p-menuitem .p-menuitem-link {
  padding: 0.75rem 1rem;
  color: #212529;
  border-radius: 0;
  transition: box-shadow 0.15s;
  user-select: none;
}

.p-panelmenu .p-panelmenu-content .p-menuitem .p-menuitem-link .p-menuitem-text {
  color: #212529;
}

.p-panelmenu .p-panelmenu-content .p-menuitem .p-menuitem-link .p-menuitem-icon {
  color: green;
  margin-right: 0.5rem;
}

.p-panelmenu .p-panelmenu-content .p-menuitem .p-menuitem-link .p-submenu-icon {
  color: green;
}

.p-panelmenu .p-panelmenu-content .p-menuitem .p-menuitem-link:not(.p-disabled):hover {
  background: #e9ecef;
}

.p-panelmenu .p-panelmenu-content .p-menuitem .p-menuitem-link:not(.p-disabled):hover .p-menuitem-text {
  color: #212529;
}

.p-panelmenu .p-panelmenu-content .p-menuitem .p-menuitem-link:not(.p-disabled):hover .p-menuitem-icon {
  color: #212529;
}

.p-panelmenu .p-panelmenu-content .p-menuitem .p-menuitem-link:not(.p-disabled):hover .p-submenu-icon {
  color: #212529;
}

.p-panelmenu .p-panelmenu-content .p-menuitem .p-menuitem-link:focus {
  outline: 0 none;
  outline-offset: 0;
  box-shadow: inset 0 0 0 0.15rem rgba(38, 143, 255, 0.5);
}

.p-panelmenu .p-panelmenu-content .p-menuitem .p-menuitem-link .p-panelmenu-icon {
  margin-right: 0.5rem;
}

.p-panelmenu .p-panelmenu-content .p-submenu-list:not(.p-panelmenu-root-submenu) {
  padding: 0 0 0 1rem;
}

.p-panelmenu .p-panelmenu-panel {
  margin-bottom: 0;
}

.p-panelmenu .p-panelmenu-panel .p-panelmenu-header > a {
  border-radius: 0;
}

.p-panelmenu .p-panelmenu-panel .p-panelmenu-content {
  border-radius: 0;
}

.p-panelmenu .p-panelmenu-panel:not(:first-child) .p-panelmenu-header > a {
  border-top: 0 none;
}

.p-panelmenu .p-panelmenu-panel:not(:first-child) .p-panelmenu-header:not(.p-highlight):not(.p-disabled):hover > a, .p-panelmenu .p-panelmenu-panel:not(:first-child) .p-panelmenu-header:not(.p-disabled).p-highlight:hover > a {
  border-top: 0 none;
}

.p-panelmenu .p-panelmenu-panel:first-child .p-panelmenu-header > a {
  border-top-right-radius: 4px;
  border-top-left-radius: 4px;
}

.p-panelmenu .p-panelmenu-panel:last-child .p-panelmenu-header:not(.p-highlight) > a {
  border-bottom-right-radius: 4px;
  border-bottom-left-radius: 4px;
}

.p-panelmenu .p-panelmenu-panel:last-child .p-panelmenu-content {
  border-bottom-right-radius: 4px;
  border-bottom-left-radius: 4px;
}

.p-slidemenu {
  padding: 0.5rem 0;
  background: #ffffff;
  color: #212529;
  border: 1px solid #dee2e6;
  border-radius: 4px;
  width: 12.5rem;
}

.p-slidemenu .p-menuitem-link {
  padding: 0.75rem 1rem;
  color: #212529;
  border-radius: 0;
  transition: box-shadow 0.15s;
  user-select: none;
}

.p-slidemenu .p-menuitem-link .p-menuitem-text {
  color: #212529;
}

.p-slidemenu .p-menuitem-link .p-menuitem-icon {
  color: #212529;
  margin-right: 0.5rem;
}

.p-slidemenu .p-menuitem-link .p-submenu-icon {
  color: #212529;
}

.p-slidemenu .p-menuitem-link:not(.p-disabled):hover {
  background: #e9ecef;
}

.p-slidemenu .p-menuitem-link:not(.p-disabled):hover .p-menuitem-text {
  color: #212529;
}

.p-slidemenu .p-menuitem-link:not(.p-disabled):hover .p-menuitem-icon {
  color: #212529;
}

.p-slidemenu .p-menuitem-link:not(.p-disabled):hover .p-submenu-icon {
  color: #212529;
}

.p-slidemenu .p-menuitem-link:focus {
  outline: 0 none;
  outline-offset: 0;
  box-shadow: inset 0 0 0 0.15rem rgba(38, 143, 255, 0.5);
}

.p-slidemenu.p-slidemenu-overlay {
  background: #ffffff;
  border: 1px solid rgba(0, 0, 0, 0.15);
  box-shadow: none;
}

.p-slidemenu .p-slidemenu-list {
  padding: 0.5rem 0;
  background: #ffffff;
  border: 1px solid rgba(0, 0, 0, 0.15);
  box-shadow: none;
}

.p-slidemenu .p-slidemenu.p-slidemenu-active > .p-slidemenu-link {
  background: #e9ecef;
}

.p-slidemenu .p-slidemenu.p-slidemenu-active > .p-slidemenu-link .p-slidemenu-text {
  color: #212529;
}

.p-slidemenu .p-slidemenu.p-slidemenu-active > .p-slidemenu-link .p-slidemenu-icon, .p-slidemenu .p-slidemenu.p-slidemenu-active > .p-slidemenu-link .p-slidemenu-icon {
  color: #212529;
}

.p-slidemenu .p-slidemenu-separator {
  border-top: 1px solid #dee2e6;
  margin: 0.5rem 0;
}

.p-slidemenu .p-slidemenu-icon {
  font-size: 0.875rem;
}

.p-slidemenu .p-slidemenu-backward {
  padding: 0.75rem 1rem;
  color: #212529;
}

.p-steps .p-steps-item .p-menuitem-link {
  background: transparent;
  transition: box-shadow 0.15s;
  border-radius: 4px;
  background: transparent;
}

.p-steps .p-steps-item .p-menuitem-link .p-steps-number {
  color: #212529;
  border: 1px solid #dee2e6;
  background: transparent;
  min-width: 2rem;
  height: 2rem;
  line-height: 2rem;
  font-size: 1.143rem;
  z-index: 1;
  border-radius: 4px;
}

.p-steps .p-steps-item .p-menuitem-link .p-steps-title {
  margin-top: 0.5rem;
  color: #6c757d;
}

.p-steps .p-steps-item .p-menuitem-link:not(.p-disabled):focus {
  outline: 0 none;
  outline-offset: 0;
  box-shadow: 0 0 0 0.2rem rgba(38, 143, 255, 0.5);
}

.p-steps .p-steps-item.p-highlight .p-steps-number {
  background: #007bff;
  color: #ffffff;
}

.p-steps .p-steps-item.p-highlight .p-steps-title {
  font-weight: 600;
  color: #212529;
}

.p-steps .p-steps-item:before {
  content: " ";
  border-top: 1px solid #dee2e6;
  width: 100%;
  top: 50%;
  left: 0;
  display: block;
  position: absolute;
  margin-top: -1rem;
}

.p-tabmenu .p-tabmenu-nav {
  background: transparent;
  border: 1px solid #dee2e6;
  border-width: 0 0 1px 0;
}

.p-tabmenu .p-tabmenu-nav .p-tabmenuitem {
  margin-right: 0;
}

.p-tabmenu .p-tabmenu-nav .p-tabmenuitem .p-menuitem-link {
  border: solid;
  border-width: 1px;
  border-color: #ffffff #ffffff #dee2e6 #ffffff;
  background: #ffffff;
  color: #6c757d;
  padding: 0.75rem 1rem;
  font-weight: 600;
  border-top-right-radius: 4px;
  border-top-left-radius: 4px;
  transition: box-shadow 0.15s;
  margin: 0 0 -1px 0;
}

.p-tabmenu .p-tabmenu-nav .p-tabmenuitem .p-menuitem-link .p-menuitem-icon {
  margin-right: 0.5rem;
}

.p-tabmenu .p-tabmenu-nav .p-tabmenuitem .p-menuitem-link:not(.p-disabled):focus {
  outline: 0 none;
  outline-offset: 0;
  box-shadow: 0 0 0 0.2rem rgba(38, 143, 255, 0.5);
}

.p-tabmenu .p-tabmenu-nav .p-tabmenuitem:not(.p-highlight):not(.p-disabled):hover .p-menuitem-link {
  background: #ffffff;
  border-color: #dee2e6;
  color: #6c757d;
}

.p-tabmenu .p-tabmenu-nav .p-tabmenuitem.p-highlight .p-menuitem-link {
  background: #ffffff;
  border-color: #dee2e6 #dee2e6 #ffffff #dee2e6;
  color: #495057;
}

.p-tieredmenu {
  padding: 0.5rem 0;
  background: #ffffff;
  color: #212529;
  border: 1px solid #dee2e6;
  border-radius: 4px;
  width: 12.5rem;
}

.p-tieredmenu .p-menuitem-link {
  padding: 0.75rem 1rem;
  color: #212529;
  border-radius: 0;
  transition: box-shadow 0.15s;
  user-select: none;
}

.p-tieredmenu .p-menuitem-link .p-menuitem-text {
  color: #212529;
}

.p-tieredmenu .p-menuitem-link .p-menuitem-icon {
  color: #212529;
  margin-right: 0.5rem;
}

.p-tieredmenu .p-menuitem-link .p-submenu-icon {
  color: #212529;
}

.p-tieredmenu .p-menuitem-link:not(.p-disabled):hover {
  background: #e9ecef;
}

.p-tieredmenu .p-menuitem-link:not(.p-disabled):hover .p-menuitem-text {
  color: #212529;
}

.p-tieredmenu .p-menuitem-link:not(.p-disabled):hover .p-menuitem-icon {
  color: #212529;
}

.p-tieredmenu .p-menuitem-link:not(.p-disabled):hover .p-submenu-icon {
  color: #212529;
}

.p-tieredmenu .p-menuitem-link:focus {
  outline: 0 none;
  outline-offset: 0;
  box-shadow: inset 0 0 0 0.15rem rgba(38, 143, 255, 0.5);
}

.p-tieredmenu.p-tieredmenu-overlay {
  background: #ffffff;
  border: 1px solid rgba(0, 0, 0, 0.15);
  box-shadow: none;
}

.p-tieredmenu .p-submenu-list {
  padding: 0.5rem 0;
  background: #ffffff;
  border: 1px solid rgba(0, 0, 0, 0.15);
  box-shadow: none;
}

.p-tieredmenu .p-menuitem {
  margin: 0;
}

.p-tieredmenu .p-menuitem:last-child {
  margin: 0;
}

.p-tieredmenu .p-menuitem.p-menuitem-active > .p-menuitem-link {
  background: #e9ecef;
}

.p-tieredmenu .p-menuitem.p-menuitem-active > .p-menuitem-link .p-menuitem-text {
  color: #212529;
}

.p-tieredmenu .p-menuitem.p-menuitem-active > .p-menuitem-link .p-menuitem-icon, .p-tieredmenu .p-menuitem.p-menuitem-active > .p-menuitem-link .p-submenu-icon {
  color: #212529;
}

.p-tieredmenu .p-menu-separator {
  border-top: 1px solid #dee2e6;
  margin: 0.5rem 0;
}

.p-tieredmenu .p-submenu-icon {
  font-size: 0.875rem;
}

.p-inline-message {
  padding: 0.5rem 0.75rem;
  margin: 0;
  border-radius: 4px;
}

.p-inline-message.p-inline-message-info {
  background: #cce5ff;
  border: solid #b8daff;
  border-width: 0;
  color: #004085;
}

.p-inline-message.p-inline-message-info .p-inline-message-icon {
  color: #004085;
}

.p-inline-message.p-inline-message-success {
  background: #d4edda;
  border: solid #c3e6cb;
  border-width: 0;
  color: #155724;
}

.p-inline-message.p-inline-message-success .p-inline-message-icon {
  color: #155724;
}

.p-inline-message.p-inline-message-warn {
  background: #fff3cd;
  border: solid #ffeeba;
  border-width: 0;
  color: #856404;
}

.p-inline-message.p-inline-message-warn .p-inline-message-icon {
  color: #856404;
}

.p-inline-message.p-inline-message-error {
  background: #f8d7da;
  border: solid #f5c6cb;
  border-width: 0;
  color: #721c24;
}

.p-inline-message.p-inline-message-error .p-inline-message-icon {
  color: #721c24;
}

.p-inline-message .p-inline-message-icon {
  font-size: 1rem;
  margin-right: 0.5rem;
}

.p-inline-message .p-inline-message-text {
  font-size: 1rem;
}

.p-inline-message.p-inline-message-icon-only .p-inline-message-icon {
  margin-right: 0;
}

.p-message {
  margin: 1rem 0;
  border-radius: 4px;
}

.p-message .p-message-wrapper {
  padding: 1rem 1.25rem;
}

.p-message .p-message-close {
  width: 2rem;
  height: 2rem;
  border-radius: 50%;
  background: transparent;
  transition: box-shadow 0.15s;
}

.p-message .p-message-close:hover {
  background: rgba(255, 255, 255, 0.3);
}

.p-message .p-message-close:focus {
  outline: 0 none;
  outline-offset: 0;
  box-shadow: 0 0 0 0.2rem rgba(38, 143, 255, 0.5);
}

.p-message.p-message-info {
  background: #cce5ff;
  border: solid #b8daff;
  border-width: 1px;
  color: #004085;
}

.p-message.p-message-info .p-message-icon {
  color: #004085;
}

.p-message.p-message-info .p-message-close {
  color: #004085;
}

.p-message.p-message-success {
  background: #d4edda;
  border: solid #c3e6cb;
  border-width: 1px;
  color: #155724;
}

.p-message.p-message-success .p-message-icon {
  color: #155724;
}

.p-message.p-message-success .p-message-close {
  color: #155724;
}

.p-message.p-message-warn {
  background: #fff3cd;
  border: solid #ffeeba;
  border-width: 1px;
  color: #856404;
}

.p-message.p-message-warn .p-message-icon {
  color: #856404;
}

.p-message.p-message-warn .p-message-close {
  color: #856404;
}

.p-message.p-message-error {
  background: #f8d7da;
  border: solid #f5c6cb;
  border-width: 1px;
  color: #721c24;
}

.p-message.p-message-error .p-message-icon {
  color: #721c24;
}

.p-message.p-message-error .p-message-close {
  color: #721c24;
}

.p-message .p-message-text {
  font-size: 1rem;
  font-weight: 500;
}

.p-message .p-message-icon {
  font-size: 1.5rem;
  margin-right: 0.5rem;
}

.p-message .p-message-summary {
  font-weight: 700;
}

.p-message .p-message-detail {
  margin-left: 0.5rem;
}

.p-toast {
  opacity: 1;
}

.p-toast .p-toast-message {
  margin: 0 0 1rem 0;
  box-shadow: 0 0.25rem 0.75rem rgba(0, 0, 0, 0.1);
  border-radius: 4px;
}

.p-toast .p-toast-message .p-toast-message-content {
  padding: 1rem;
  border-width: 0;
}

.p-toast .p-toast-message .p-toast-message-content .p-toast-message-text {
  margin: 0 0 0 1rem;
}

.p-toast .p-toast-message .p-toast-message-content .p-toast-message-icon {
  font-size: 2rem;
}

.p-toast .p-toast-message .p-toast-message-content .p-toast-summary {
  font-weight: 700;
}

.p-toast .p-toast-message .p-toast-message-content .p-toast-detail {
  margin: 0.5rem 0 0 0;
  white-space: pre-line;
}

.p-toast .p-toast-message .p-toast-icon-close {
  width: 2rem;
  height: 2rem;
  border-radius: 50%;
  background: transparent;
  transition: box-shadow 0.15s;
}

.p-toast .p-toast-message .p-toast-icon-close:hover {
  background: rgba(255, 255, 255, 0.3);
}

.p-toast .p-toast-message .p-toast-icon-close:focus {
  outline: 0 none;
  outline-offset: 0;
  box-shadow: 0 0 0 0.2rem rgba(38, 143, 255, 0.5);
}

.p-toast .p-toast-message.p-toast-message-info {
  background: #cce5ff;
  border: solid #b8daff;
  border-width: 1px;
  color: #004085;
}

.p-toast .p-toast-message.p-toast-message-info .p-toast-message-icon,
.p-toast .p-toast-message.p-toast-message-info .p-toast-icon-close {
  color: #004085;
}

.p-toast .p-toast-message.p-toast-message-success {
  background: #d4edda;
  border: solid #c3e6cb;
  border-width: 1px;
  color: #155724;
}

.p-toast .p-toast-message.p-toast-message-success .p-toast-message-icon,
.p-toast .p-toast-message.p-toast-message-success .p-toast-icon-close {
  color: #155724;
}

.p-toast .p-toast-message.p-toast-message-warn {
  background: #fff3cd;
  border: solid #ffeeba;
  border-width: 1px;
  color: #856404;
}

.p-toast .p-toast-message.p-toast-message-warn .p-toast-message-icon,
.p-toast .p-toast-message.p-toast-message-warn .p-toast-icon-close {
  color: #856404;
}

.p-toast .p-toast-message.p-toast-message-error {
  background: #f8d7da;
  border: solid #f5c6cb;
  border-width: 1px;
  color: #721c24;
}

.p-toast .p-toast-message.p-toast-message-error .p-toast-message-icon,
.p-toast .p-toast-message.p-toast-message-error .p-toast-icon-close {
  color: #721c24;
}

.p-galleria .p-galleria-close {
  margin: 0.5rem;
  background: transparent;
  color: #efefef;
  width: 4rem;
  height: 4rem;
  transition: box-shadow 0.15s;
  border-radius: 4px;
}

.p-galleria .p-galleria-close .p-galleria-close-icon {
  font-size: 2rem;
}

.p-galleria .p-galleria-close:hover {
  background: rgba(255, 255, 255, 0.1);
  color: #efefef;
}

.p-galleria .p-galleria-item-nav {
  background: transparent;
  color: #efefef;
  width: 4rem;
  height: 4rem;
  transition: box-shadow 0.15s;
  border-radius: 4px;
  margin: 0 0.5rem;
}

.p-galleria .p-galleria-item-nav .p-galleria-item-prev-icon,
.p-galleria .p-galleria-item-nav .p-galleria-item-next-icon {
  font-size: 2rem;
}

.p-galleria .p-galleria-item-nav:not(.p-disabled):hover {
  background: rgba(255, 255, 255, 0.1);
  color: #efefef;
}

.p-galleria .p-galleria-caption {
  background: rgba(0, 0, 0, 0.5);
  color: #efefef;
  padding: 1rem;
}

.p-galleria .p-galleria-indicators {
  padding: 1rem;
}

.p-galleria .p-galleria-indicators .p-galleria-indicator button {
  background-color: #e9ecef;
  width: 1rem;
  height: 1rem;
  transition: box-shadow 0.15s;
  border-radius: 4px;
}

.p-galleria .p-galleria-indicators .p-galleria-indicator button:hover {
  background: #dee2e6;
}

.p-galleria .p-galleria-indicators .p-galleria-indicator.p-highlight button {
  background: #007bff;
  color: #ffffff;
}

.p-galleria.p-galleria-indicators-bottom .p-galleria-indicator, .p-galleria.p-galleria-indicators-top .p-galleria-indicator {
  margin-right: 0.5rem;
}

.p-galleria.p-galleria-indicators-left .p-galleria-indicator, .p-galleria.p-galleria-indicators-right .p-galleria-indicator {
  margin-bottom: 0.5rem;
}

.p-galleria.p-galleria-indicator-onitem .p-galleria-indicators {
  background: rgba(0, 0, 0, 0.5);
}

.p-galleria.p-galleria-indicator-onitem .p-galleria-indicators .p-galleria-indicator button {
  background: rgba(255, 255, 255, 0.4);
}

.p-galleria.p-galleria-indicator-onitem .p-galleria-indicators .p-galleria-indicator button:hover {
  background: rgba(255, 255, 255, 0.6);
}

.p-galleria.p-galleria-indicator-onitem .p-galleria-indicators .p-galleria-indicator.p-highlight button {
  background: #007bff;
  color: #ffffff;
}

.p-galleria .p-galleria-thumbnail-container {
  background: rgba(0, 0, 0, 0.9);
  padding: 1rem 0.25rem;
}

.p-galleria .p-galleria-thumbnail-container .p-galleria-thumbnail-prev,
.p-galleria .p-galleria-thumbnail-container .p-galleria-thumbnail-next {
  margin: 0.5rem;
  background-color: transparent;
  color: #efefef;
  width: 2rem;
  height: 2rem;
  transition: box-shadow 0.15s;
  border-radius: 4px;
}

.p-galleria .p-galleria-thumbnail-container .p-galleria-thumbnail-prev:hover,
.p-galleria .p-galleria-thumbnail-container .p-galleria-thumbnail-next:hover {
  background: rgba(255, 255, 255, 0.1);
  color: #efefef;
}

.p-galleria .p-galleria-thumbnail-container .p-galleria-thumbnail-item-content {
  transition: box-shadow 0.15s;
}

.p-galleria .p-galleria-thumbnail-container .p-galleria-thumbnail-item-content:focus {
  outline: 0 none;
  outline-offset: 0;
  box-shadow: 0 0 0 0.2rem rgba(38, 143, 255, 0.5);
}

.p-galleria-mask.p-component-overlay {
  background-color: rgba(0, 0, 0, 0.9);
}

.p-avatar {
  background-color: #dee2e6;
  border-radius: 4px;
}

.p-avatar.p-avatar-lg {
  width: 3rem;
  height: 3rem;
  font-size: 1.5rem;
}

.p-avatar.p-avatar-lg .p-avatar-icon {
  font-size: 1.5rem;
}

.p-avatar.p-avatar-xl {
  width: 4rem;
  height: 4rem;
  font-size: 2rem;
}

.p-avatar.p-avatar-xl .p-avatar-icon {
  font-size: 2rem;
}

.p-avatar-group .p-avatar {
  border: 2px solid #ffffff;
}

.p-badge {
  background: #007bff;
  color: #ffffff;
  font-size: 0.75rem;
  font-weight: 700;
  min-width: 1.5rem;
  height: 1.5rem;
  line-height: 1.5rem;
}

.p-badge.p-badge-secondary {
  background-color: #6c757d;
  color: #ffffff;
}

.p-badge.p-badge-success {
  background-color: #28a745;
  color: #ffffff;
}

.p-badge.p-badge-info {
  background-color: #17a2b8;
  color: #ffffff;
}

.p-badge.p-badge-warning {
  background-color: #ffc107;
  color: #212529;
}

.p-badge.p-badge-danger {
  background-color: #dc3545;
  color: #ffffff;
}

.p-badge.p-badge-lg {
  font-size: 1.125rem;
  min-width: 2.25rem;
  height: 2.25rem;
  line-height: 2.25rem;
}

.p-badge.p-badge-xl {
  font-size: 1.5rem;
  min-width: 3rem;
  height: 3rem;
  line-height: 3rem;
}

.p-blockui.p-component-overlay {
  background: rgba(0, 0, 0, 0.4);
}

.p-chip {
  background-color: #dee2e6;
  color: #212529;
  border-radius: 16px;
  padding: 0 0.75rem;
}

.p-chip .p-chip-text {
  line-height: 1.5;
  margin-top: 0.25rem;
  margin-bottom: 0.25rem;
}

.p-chip .p-chip-icon {
  margin-right: 0.5rem;
}

.p-chip .pi-chip-remove-icon {
  margin-left: 0.5rem;
}

.p-chip img {
  width: 2rem;
  height: 2rem;
  margin-left: -0.75rem;
  margin-right: 0.5rem;
}

.p-chip .pi-chip-remove-icon {
  border-radius: 4px;
  transition: box-shadow 0.15s;
}

.p-chip .pi-chip-remove-icon:focus {
  outline: 0 none;
  outline-offset: 0;
  box-shadow: 0 0 0 0.2rem rgba(38, 143, 255, 0.5);
}

.p-inplace .p-inplace-display {
  padding: 0.5rem 0.75rem;
  border-radius: 4px;
  transition: background-color 0.15s, border-color 0.15s, box-shadow 0.15s;
}

.p-inplace .p-inplace-display:not(.p-disabled):hover {
  background: #e9ecef;
  color: #212529;
}

.p-inplace .p-inplace-display:focus {
  outline: 0 none;
  outline-offset: 0;
  box-shadow: 0 0 0 0.2rem rgba(38, 143, 255, 0.5);
}

.p-progressbar {
  border: 0 none;
  height: 1.5rem;
  background: #e9ecef;
  border-radius: 4px;
}

.p-progressbar .p-progressbar-value {
  border: 0 none;
  margin: 0;
  background: #007bff;
}

.p-progressbar .p-progressbar-label {
  color: #212529;
  line-height: 1.5rem;
}

.p-scrolltop {
  width: 3rem;
  height: 3rem;
  border-radius: 4px;
  box-shadow: none;
  transition: box-shadow 0.15s;
}

.p-scrolltop.p-link {
  background: rgba(0, 0, 0, 0.7);
}

.p-scrolltop.p-link:hover {
  background: rgba(0, 0, 0, 0.8);
}

.p-scrolltop .p-scrolltop-icon {
  font-size: 1.5rem;
  color: #efefef;
}

.p-skeleton {
  background-color: #e9ecef;
  border-radius: 4px;
}

.p-skeleton:after {
  background: linear-gradient(90deg, rgba(255, 255, 255, 0), rgba(255, 255, 255, 0.4), rgba(255, 255, 255, 0));
}

.p-tag {
  background: #007bff;
  color: #ffffff;
  font-size: 0.75rem;
  font-weight: 700;
  padding: 0.25rem 0.4rem;
  border-radius: 4px;
}

.p-tag.p-tag-success {
  background-color: #28a745;
  color: #ffffff;
}

.p-tag.p-tag-info {
  background-color: #17a2b8;
  color: #ffffff;
}

.p-tag.p-tag-warning {
  background-color: #ffc107;
  color: #212529;
}

.p-tag.p-tag-danger {
  background-color: #dc3545;
  color: #ffffff;
}

.p-tag .p-tag-icon {
  margin-right: 0.25rem;
  font-size: 0.75rem;
}

.p-terminal {
  background: #ffffff;
  color: #212529;
  border: 1px solid #dee2e6;
  padding: 1.25rem;
}

.p-terminal .p-terminal-input {
  font-size: 1rem;
  font-family: -apple-system, BlinkMacSystemFont, "Segoe UI", Roboto, Helvetica, Arial, sans-serif, "Apple Color Emoji", "Segoe UI Emoji", "Segoe UI Symbol";
}

/* Vendor extensions to the designer enhanced bootstrap compatibility */
.p-breadcrumb .p-breadcrumb-chevron {
  font-family: -apple-system, BlinkMacSystemFont, "Segoe UI", Roboto, Helvetica, Arial, sans-serif, "Apple Color Emoji", "Segoe UI Emoji", "Segoe UI Symbol";
}

.p-breadcrumb .p-breadcrumb-chevron:before {
  content: "/";
}

/* Customizations to the designer theme should be defined here */

.validation-row .p-panel .p-panel-header{
  font-size: 1.5rem;
}

.validation-row .p-panel .p-panel-title{
  width: 93%;
  text-align: center;
}

.validation-small-row .p-panel .p-panel-title{
  width: 86%;
  text-align: center;
}

.validation-row .p-panel .p-panel-header .p-panel-icons{
  max-width: 30rem;
  text-align: right;
}

.validation-row .p-panel .p-panel-content {
  padding: 0.5rem 0.75rem;
  border: 1px solid #dee2e6;
  background: #ffffff;
  color: #212529;
  border-bottom-right-radius: 4px;
  border-bottom-left-radius: 4px;
  border-top: 0 none;
}

.btn-action.p-button {
  width: 2rem;
  margin-bottom: 0.2rem;
}

.btn-action.p-button, .btn-action-large.p-button{
  font-size: 1rem;
  height: 2rem;
  margin-right: 0.2rem;
  background-color: $button-base-color;
  border-color: $button-base-color;
}

.btn-action-large.download-results.p-button{
  height: 2.5rem;
  width: 100%;
}

.btn-action-home.p-button{
  width: 8rem;
  height: 3rem;
  font-size: 1.25rem;
  margin-right: 0.2rem;
  background-color: $button-base-color;
  border-color: $button-base-color;
  margin-bottom: 0.1rem;
}

.btn-action.p-button:hover, .btn-action-large.p-button:hover, .btn-action-home.p-button:hover{
  background-color: #213FE0;
  border-color: #213FE0;
  color: white;
  text-decoration: none;
}

.btn-action.p-button:focus, .btn-action-large.p-button:focus{
  box-shadow: 0 0 0 .2rem rgba(33, 63, 224, .5);
}

a.btn-action.p-button:hover, a.btn-action-large.p-button:hover{
  color: white;
  text-decoration: none;
}

.edit_name_btn.p-button{
  color: #ffffff;
  background-color: $edit-name-button-backgroud-color;
  border-color: $edit-name-button-backgroud-color;
  transform: scale(0.9);
  width: 2rem;

}

.edit_name_btn.p-button:not(.disabled):hover{
  color: $button-hover-color;
  background-color: $edit-name-button-backgroud-color;
  border-color: $edit-name-button-backgroud-color;
  transform: scale(1.2);
}
.save_name_btn.p-button, .cancel_editing_btn.p-button{
  color: #fff;
  background-color: #00AAE3;
  border-color: #00AAE3;
  padding: 0.6rem 0 0 0;
  margin-left: 0.5rem;
  width: 1.3rem;
}

.save_name_btn.p-button:not(.disabled):hover, .cancel_editing_btn.p-button:not(.disabled):hover{
  color: $button-base-color;
  background-color: $base-color;
  border-color: $base-color;
  transform: scale(1.2);
}

.dropdown-item.p-button{
  width: 100%;
  background-color: $dropdown-buttons-background;;
}
.dropdown-item.p-button:hover{
  color: #212529;
  background-color: rgba(248, 193, 0, .5);
}
.dataframe thead th{
  text-align: center;
}
.dataframe td:first-child{
  font-weight: bold;
}
.dataframe.comparison td:not(:first-child){
  width: 10rem;
}
.dataframe.comparison td:first-child{
  min-width: 20rem;
}

.addDataset.p-button-success, .removeDataset.p-button-danger{
  height: 2rem;
}

.addDataset.p-button-success .p-button-label, .removeDataset.p-button-danger .p-button-label{
  padding-right: 0.2rem;
}
.addDataset.p-button-success .p-button-icon, .removeDataset.p-button-danger .p-button-icon{
  padding-left: 0.2rem;
}

.clearCoordinates.p-button-info{
  width: 2.5rem;
  height: 2.1rem;
}

.clearCoordinates.p-button-info .p-button-icon{
  font-size: 1.2rem;
}

.addDataset.p-button-success, .removeDataset.p-button-danger{
  height: 2rem;
}

.addDataset.p-button-success .p-button-label, .removeDataset.p-button-danger .p-button-label{
  padding-right: 0.2rem;
}
.addDataset.p-button-success .p-button-icon, .removeDataset.p-button-danger .p-button-icon{
  padding-left: 0.2rem;
}

.clearCoordinates.p-button-info{
  width: 2.5rem;
  height: 2.1rem;
}

.clearCoordinates.p-button-info .p-button-icon{
  font-size: 1.2rem;
}

@media screen and (min-width: 564px) and (max-width: 714.9px){
  .btn-action.p-button {
    width: 1.75rem;
    height: 1.85rem;
    margin-bottom: 0.2rem;
  }

  //.validation-row .p-panel .p-panel-header{
  //  max-width: 30rem;
  //}

  .validation-row .p-panel .p-panel-header h5{
    font-size: 1.25rem;
    max-width: 50vw;
  }

  .p-panel .p-panel-header .p-panel-header-icon {
    font-size: 1.2rem;
    //width: 1.85rem;
    //height: 1.85rem;
  }

  .edit_name_btn.p-button, .save_name_btn.p-button, .cancel_editing_btn.p-button{
    width: 1.1rem;
    font-size: 0.8rem;
  }

}

@media screen and (max-width: 563.9px){
  .validation-row .p-panel .p-panel-header h5{
    font-size: 1.125rem;
  }
}


@media screen and (max-width: 377.9px){
  .btn-action.p-button {
    width: 1.5rem;
    height: 1.65rem;
    margin-bottom: 0.2rem;
  }
}

//@media screen and (max-width: 767.9px){
//  div.p-grid{
//    font-size: 0.875rem;
//  }
//  .status{
//    max-width: 5rem;
//  }
//}<|MERGE_RESOLUTION|>--- conflicted
+++ resolved
@@ -517,16 +517,10 @@
   background: #007bff;
 }
 
-<<<<<<< HEAD
-.param-filter-checkbox .p-checkbox-box.p-highlight{
-  border-color: rgba(150, 150, 150, 0.15);
-  background: rgba(150, 150, 150, 0.6);
-=======
 .readonly-filter-checkbox .p-checkbox-box.p-highlight{
   border-color: rgba(150, 150, 150, 0.15);
   background: rgba(150, 150, 150, 0.6);
   cursor: auto;
->>>>>>> f65262dd
 }
 
 .p-checkbox:not(.p-checkbox-disabled) .p-checkbox-box:hover {
