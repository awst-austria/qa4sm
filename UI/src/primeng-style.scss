@charset "UTF-8";
@import "style.variables";


$font-dialog-header: 1.25rem;
$panel-header-padding: 0rem 0.5rem;
$accordion-header-padding: 0.5rem 0.5rem;

:root {
  --surface-a: #ffffff;
  --surface-b: $base-color;
  --surface-c: #e9ecef;
  --surface-d: #dee2e6;
  --surface-e: #ffffff;
  --surface-f: #ffffff;
  --text-color: #212529;
  --text-color-secondary: #6c757d;
  --primary-color: #007bff;
  --primary-color-text: #ffffff;
  --font-family: -apple-system, BlinkMacSystemFont, Segoe UI, Roboto, Helvetica, Arial, sans-serif, Apple Color Emoji, Segoe UI Emoji, Segoe UI Symbol;
}

* {
  box-sizing: border-box;
}
body{
  margin: 0;
  padding: 0;
  background-color: $background-color;
}

.p-component {
  font-family: -apple-system, BlinkMacSystemFont, "Segoe UI", Roboto, Helvetica, Arial, sans-serif, "Apple Color Emoji", "Segoe UI Emoji", "Segoe UI Symbol";
  font-size: 1rem;
  font-weight: normal;
}

.p-component-overlay {
  background-color: rgba(0, 0, 0, 0.4);
  transition-duration: 0.15s;
}

.p-disabled, .p-component:disabled {
  opacity: 0.65;
}

.p-error {
  color: #dc3545;
}

.p-text-secondary {
  color: #6c757d;
}

.pi {
  font-size: 1rem;
}

.p-link {
  font-size: 1rem;
  font-family: -apple-system, BlinkMacSystemFont, "Segoe UI", Roboto, Helvetica, Arial, sans-serif, "Apple Color Emoji", "Segoe UI Emoji", "Segoe UI Symbol";
  border-radius: 4px;
}

.p-link:focus {
  outline: 0 none;
  outline-offset: 0;
  box-shadow: 0 0 0 0.2rem rgba(38, 143, 255, 0.5);
}

.p-autocomplete .p-autocomplete-loader {
  right: 0.75rem;
}

.p-autocomplete.p-autocomplete-dd .p-autocomplete-loader {
  right: 3.107rem;
}

.p-autocomplete .p-autocomplete-multiple-container {
  padding: 0.25rem 0.75rem;
}

.p-autocomplete .p-autocomplete-multiple-container:not(.p-disabled):hover {
  border-color: #ced4da;
}

.p-autocomplete .p-autocomplete-multiple-container:not(.p-disabled).p-focus {
  outline: 0 none;
  outline-offset: 0;
  box-shadow: 0 0 0 0.2rem rgba(38, 143, 255, 0.5);
  border-color: #007bff;
}

.p-autocomplete .p-autocomplete-multiple-container .p-autocomplete-input-token {
  padding: 0.25rem 0;
}

.p-autocomplete .p-autocomplete-multiple-container .p-autocomplete-input-token input {
  font-family: -apple-system, BlinkMacSystemFont, "Segoe UI", Roboto, Helvetica, Arial, sans-serif, "Apple Color Emoji", "Segoe UI Emoji", "Segoe UI Symbol";
  font-size: 1rem;
  color: #212529;
  padding: 0;
  margin: 0;
}

.p-autocomplete .p-autocomplete-multiple-container .p-autocomplete-token {
  padding: 0.25rem 0.75rem;
  margin-right: 0.5rem;
  background: #007bff;
  color: #ffffff;
  border-radius: 4px;
}

.p-autocomplete .p-autocomplete-multiple-container .p-autocomplete-token .p-autocomplete-token-icon {
  margin-left: 0.5rem;
}

p-autocomplete.ng-dirty.ng-invalid > .p-autocomplete > .p-inputtext {
  border-color: #dc3545;
}

.p-autocomplete-panel {
  background: #ffffff;
  color: #212529;
  border: 1px solid rgba(0, 0, 0, 0.15);
  border-radius: 4px;
  box-shadow: none;
}

.p-autocomplete-panel .p-autocomplete-items {
  padding: 0.5rem 0;
}

.p-autocomplete-panel .p-autocomplete-items .p-autocomplete-item {
  margin: 0;
  padding: 0.5rem 1.5rem;
  border: 0 none;
  color: #212529;
  background: transparent;
  transition: box-shadow 0.15s;
  border-radius: 0;
}

.p-autocomplete-panel .p-autocomplete-items .p-autocomplete-item:hover {
  color: #212529;
  background: #e9ecef;
}

.p-autocomplete-panel .p-autocomplete-items .p-autocomplete-item.p-highlight {
  color: #ffffff;
  background: #007bff;
}

.p-autocomplete-panel .p-autocomplete-items .p-autocomplete-item-group {
  margin: 0;
  padding: 0.75rem 1rem;
  color: #212529;
  background: #ffffff;
  font-weight: 600;
}

p-calendar.ng-dirty.ng-invalid > .p-calendar > .p-inputtext {
  border-color: #dc3545;
}

.p-datepicker {
  padding: 0;
  background: #ffffff;
  color: #212529;
  border: 1px solid #ced4da;
  border-radius: 4px;
}

.p-datepicker:not(.p-datepicker-inline) {
  background: #ffffff;
  border: 1px solid rgba(0, 0, 0, 0.15);
  box-shadow: none;
}

.p-datepicker:not(.p-datepicker-inline) .p-datepicker-header {
  background: #efefef;
}

.p-datepicker .p-datepicker-header {
  padding: 0.5rem;
  color: #212529;
  background: #ffffff;
  font-weight: 600;
  margin: 0;
  border-bottom: 1px solid #dee2e6;
  border-top-right-radius: 4px;
  border-top-left-radius: 4px;
}

.p-datepicker .p-datepicker-header .p-datepicker-prev,
.p-datepicker .p-datepicker-header .p-datepicker-next {
  width: 2rem;
  height: 2rem;
  color: #6c757d;
  border: 0 none;
  background: transparent;
  border-radius: 50%;
  transition: box-shadow 0.15s;
}

.p-datepicker .p-datepicker-header .p-datepicker-prev:enabled:hover,
.p-datepicker .p-datepicker-header .p-datepicker-next:enabled:hover {
  color: #495057;
  border-color: transparent;
  background: transparent;
}

.p-datepicker .p-datepicker-header .p-datepicker-prev:focus,
.p-datepicker .p-datepicker-header .p-datepicker-next:focus {
  outline: 0 none;
  outline-offset: 0;
  box-shadow: 0 0 0 0.2rem rgba(38, 143, 255, 0.5);
}

.p-datepicker .p-datepicker-header .p-datepicker-title {
  line-height: 2rem;
}

.p-datepicker .p-datepicker-header .p-datepicker-title select {
  transition: background-color 0.15s, border-color 0.15s, box-shadow 0.15s;
}

.p-datepicker .p-datepicker-header .p-datepicker-title select:focus {
  outline: 0 none;
  outline-offset: 0;
  box-shadow: 0 0 0 0.2rem rgba(38, 143, 255, 0.5);
  border-color: #007bff;
}

.p-datepicker .p-datepicker-header .p-datepicker-title .p-datepicker-month {
  margin-right: 0.5rem;
}

.p-datepicker table {
  font-size: 1rem;
  margin: 0.5rem 0;
}

.p-datepicker table th {
  padding: 0.5rem;
}

.p-datepicker table th > span {
  width: 2.5rem;
  height: 2.5rem;
}

.p-datepicker table td {
  padding: 0.5rem;
}

.p-datepicker table td > span {
  width: 2.5rem;
  height: 2.5rem;
  border-radius: 4px;
  transition: box-shadow 0.15s;
  border: 1px solid transparent;
}

.p-datepicker table td > span.p-highlight {
  color: #ffffff;
  background: #007bff;
}

.p-datepicker table td > span:focus {
  outline: 0 none;
  outline-offset: 0;
  box-shadow: 0 0 0 0.2rem rgba(38, 143, 255, 0.5);
}

.p-datepicker table td.p-datepicker-today > span {
  background: #ced4da;
  color: #212529;
  border-color: transparent;
}

.p-datepicker table td.p-datepicker-today > span.p-highlight {
  color: #ffffff;
  background: #007bff;
}

.p-datepicker .p-datepicker-buttonbar {
  padding: 1rem 0;
  border-top: 1px solid #dee2e6;
}

.p-datepicker .p-datepicker-buttonbar .p-button {
  width: auto;
}

.p-datepicker .p-timepicker {
  border-top: 1px solid #dee2e6;
  padding: 0.5rem;
}

.p-datepicker .p-timepicker button {
  width: 2rem;
  height: 2rem;
  color: #6c757d;
  border: 0 none;
  background: transparent;
  border-radius: 50%;
  transition: box-shadow 0.15s;
}

.p-datepicker .p-timepicker button:enabled:hover {
  color: #495057;
  border-color: transparent;
  background: transparent;
}

.p-datepicker .p-timepicker button:focus {
  outline: 0 none;
  outline-offset: 0;
  box-shadow: 0 0 0 0.2rem rgba(38, 143, 255, 0.5);
}

.p-datepicker .p-timepicker button:last-child {
  margin-top: 0.2em;
}

.p-datepicker .p-timepicker span {
  font-size: 1.25rem;
}

.p-datepicker .p-timepicker > div {
  padding: 0 0.5rem;
}

.p-datepicker.p-datepicker-timeonly .p-timepicker {
  border-top: 0 none;
}

.p-datepicker .p-monthpicker {
  margin: 0.5rem 0;
}

.p-datepicker .p-monthpicker .p-monthpicker-month {
  padding: 0.5rem;
  transition: box-shadow 0.15s;
  border-radius: 4px;
}

.p-datepicker .p-monthpicker .p-monthpicker-month.p-highlight {
  color: #ffffff;
  background: #007bff;
}

.p-datepicker.p-datepicker-multiple-month .p-datepicker-group {
  border-right: 1px solid #dee2e6;
  padding-right: 0;
  padding-left: 0;
  padding-top: 0;
  padding-bottom: 0;
}

.p-datepicker.p-datepicker-multiple-month .p-datepicker-group:first-child {
  padding-left: 0;
}

.p-datepicker.p-datepicker-multiple-month .p-datepicker-group:last-child {
  padding-right: 0;
  border-right: 0 none;
}

.p-datepicker:not(.p-disabled) table td span:not(.p-highlight):not(.p-disabled):hover {
  background: #e9ecef;
}

.p-datepicker:not(.p-disabled) table td span:not(.p-highlight):not(.p-disabled):focus {
  outline: 0 none;
  outline-offset: 0;
  box-shadow: 0 0 0 0.2rem rgba(38, 143, 255, 0.5);
}

.p-datepicker:not(.p-disabled) .p-monthpicker .p-monthpicker-month:not(.p-highlight):not(.p-disabled):hover {
  background: #e9ecef;
}

.p-datepicker:not(.p-disabled) .p-monthpicker .p-monthpicker-month:not(.p-highlight):not(.p-disabled):focus {
  outline: 0 none;
  outline-offset: 0;
  box-shadow: 0 0 0 0.2rem rgba(38, 143, 255, 0.5);
}

@media screen and (max-width: 769px) {
  .p-datepicker table th, .p-datepicker table td {
    padding: 0;
  }
}

.p-cascadeselect {
  background: #ffffff;
  border: 1px solid #ced4da;
  transition: background-color 0.15s, border-color 0.15s, box-shadow 0.15s;
  border-radius: 4px;
}

.p-cascadeselect:not(.p-disabled):hover {
  border-color: #ced4da;
}

.p-cascadeselect:not(.p-disabled).p-focus {
  outline: 0 none;
  outline-offset: 0;
  box-shadow: 0 0 0 0.2rem rgba(38, 143, 255, 0.5);
  border-color: #007bff;
}

.p-cascadeselect .p-cascadeselect-label {
  background: transparent;
  border: 0 none;
  padding: 0.5rem 0.75rem;
}

.p-cascadeselect .p-cascadeselect-label.p-placeholder {
  color: #6c757d;
}

.p-cascadeselect .p-cascadeselect-label:enabled:focus {
  outline: 0 none;
  box-shadow: none;
}

.p-cascadeselect .p-cascadeselect-trigger {
  background: transparent;
  color: #495057;
  width: 2.357rem;
  border-top-right-radius: 4px;
  border-bottom-right-radius: 4px;
}

.p-cascadeselect-panel {
  background: #ffffff;
  color: #212529;
  border: 1px solid rgba(0, 0, 0, 0.15);
  border-radius: 4px;
  box-shadow: none;
}

.p-cascadeselect-panel .p-cascadeselect-items {
  padding: 0.5rem 0;
}

.p-cascadeselect-panel .p-cascadeselect-items .p-cascadeselect-item {
  margin: 0;
  border: 0 none;
  color: #212529;
  background: transparent;
  transition: box-shadow 0.15s;
  border-radius: 0;
}

.p-cascadeselect-panel .p-cascadeselect-items .p-cascadeselect-item .p-cascadeselect-item-content {
  padding: 0.5rem 1.5rem;
}

.p-cascadeselect-panel .p-cascadeselect-items .p-cascadeselect-item .p-cascadeselect-item-content:focus {
  outline: 0 none;
  outline-offset: 0;
  box-shadow: inset 0 0 0 0.15rem rgba(38, 143, 255, 0.5);
}

.p-cascadeselect-panel .p-cascadeselect-items .p-cascadeselect-item.p-highlight {
  color: #ffffff;
  background: #007bff;
}

.p-cascadeselect-panel .p-cascadeselect-items .p-cascadeselect-item:not(.p-highlight):not(.p-disabled):hover {
  color: #212529;
  background: #e9ecef;
}

.p-cascadeselect-panel .p-cascadeselect-items .p-cascadeselect-item .p-cascadeselect-group-icon {
  font-size: 0.875rem;
}

p-cascadeselect.ng-dirty.ng-invalid > .p-cascadeselect {
  border-color: #dc3545;
}

.p-input-filled .p-cascadeselect {
  background: #efefef;
}

.p-input-filled .p-cascadeselect:not(.p-disabled):hover {
  background-color: #efefef;
}

.p-input-filled .p-cascadeselect:not(.p-disabled).p-focus {
  background-color: #efefef;
}

.p-checkbox {
  width: 20px;
  height: 20px;
}

.p-checkbox .p-checkbox-box {
  border: 2px solid #ced4da;
  background: #ffffff;
  width: 20px;
  height: 20px;
  color: #212529;
  border-radius: 4px;
  transition: background-color 0.15s, border-color 0.15s, box-shadow 0.15s;
}

.p-checkbox .p-checkbox-box .p-checkbox-icon {
  transition-duration: 0.15s;
  color: #ffffff;
  font-size: 14px;
}

.p-checkbox .p-checkbox-box.p-highlight {
  border-color: #007bff;
  background: #007bff;
}

.readonly-filter-checkbox .p-checkbox-box.p-highlight{
  border-color: rgba(150, 150, 150, 0.15);
  background: rgba(150, 150, 150, 0.6);
  cursor: auto;
}

.p-checkbox:not(.p-checkbox-disabled) .p-checkbox-box:hover {
  border-color: #ced4da;
}

.p-checkbox:not(.p-checkbox-disabled) .p-checkbox-box.p-focus {
  outline: 0 none;
  outline-offset: 0;
  box-shadow: 0 0 0 0.2rem rgba(38, 143, 255, 0.5);
  border-color: #007bff;
}

.p-checkbox:not(.p-checkbox-disabled) .p-checkbox-box.p-highlight:hover {
  border-color: #0062cc;
  background: #0062cc;
  color: #ffffff;
}

.readonly-filter-checkbox:not(.p-checkbox-disabled) .p-checkbox-box.p-highlight:hover{
  border-color: rgba(150, 150, 150, 0.15);
  background: rgba(150, 150, 150, 0.6);
  cursor: auto;
}


p-checkbox.ng-dirty.ng-invalid > .p-checkbox > .p-checkbox-box {
  border-color: #dc3545;
}

.p-input-filled .p-checkbox .p-checkbox-box {
  background-color: #efefef;
}

.p-input-filled .p-checkbox .p-checkbox-box.p-highlight {
  background: #007bff;
}

.p-input-filled .p-checkbox:not(.p-checkbox-disabled) .p-checkbox-box:hover {
  background-color: #efefef;
}

.p-input-filled .p-checkbox:not(.p-checkbox-disabled) .p-checkbox-box.p-highlight:hover {
  background: #0062cc;
}

.p-checkbox-label {
  margin: 0 0 0 0.5rem;
  display: inline;
}

.p-highlight .p-checkbox .p-checkbox-box {
  border-color: #ffffff;
}

.p-chips .p-chips-multiple-container {
  padding: 0.25rem 0.75rem;
}

.p-chips .p-chips-multiple-container:not(.p-disabled):hover {
  border-color: #ced4da;
}

.p-chips .p-chips-multiple-container:not(.p-disabled).p-focus {
  outline: 0 none;
  outline-offset: 0;
  box-shadow: 0 0 0 0.2rem rgba(38, 143, 255, 0.5);
  border-color: #007bff;
}

.p-chips .p-chips-multiple-container .p-chips-token {
  padding: 0.25rem 0.75rem;
  margin-right: 0.5rem;
  background: #007bff;
  color: #ffffff;
  border-radius: 4px;
}

.p-chips .p-chips-multiple-container .p-chips-token .p-chips-token-icon {
  margin-left: 0.5rem;
}

.p-chips .p-chips-multiple-container .p-chips-input-token {
  padding: 0.25rem 0;
}

.p-chips .p-chips-multiple-container .p-chips-input-token input {
  font-family: -apple-system, BlinkMacSystemFont, "Segoe UI", Roboto, Helvetica, Arial, sans-serif, "Apple Color Emoji", "Segoe UI Emoji", "Segoe UI Symbol";
  font-size: 1rem;
  color: #212529;
  padding: 0;
  margin: 0;
}

p-chips.ng-dirty.ng-invalid > .p-chips > .p-inputtext {
  border-color: #dc3545;
}

.p-colorpicker-preview,
.p-fluid .p-colorpicker-preview.p-inputtext {
  width: 2rem;
  height: 2rem;
}

.p-colorpicker-panel {
  background: #212529;
  border-color: #212529;
}

.p-colorpicker-panel .p-colorpicker-color-handle,
.p-colorpicker-panel .p-colorpicker-hue-handle {
  border-color: #ffffff;
}

.p-colorpicker-overlay-panel {
  box-shadow: none;
}

.p-dropdown {
  background: #ffffff;
  border: 1px solid #ced4da;
  transition: background-color 0.15s, border-color 0.15s, box-shadow 0.15s;
  border-radius: 4px;
}

.p-dropdown:not(.p-disabled):hover {
  border-color: #ced4da;
}

.p-dropdown:not(.p-disabled).p-focus {
  outline: 0 none;
  outline-offset: 0;
  box-shadow: 0 0 0 0.2rem rgba(38, 143, 255, 0.5);
  border-color: #007bff;
}

.p-dropdown.p-dropdown-clearable .p-dropdown-label {
  padding-right: 1.75rem;
}

.p-dropdown .p-dropdown-label {
  background: transparent;
  border: 0 none;
}

.p-dropdown .p-dropdown-label.p-placeholder {
  color: #6c757d;
}

.p-dropdown .p-dropdown-label:enabled:focus {
  outline: 0 none;
  box-shadow: none;
}

.p-dropdown .p-dropdown-trigger {
  background: transparent;
  color: #495057;
  width: 2.357rem;
  border-top-right-radius: 4px;
  border-bottom-right-radius: 4px;
}

.p-dropdown .p-dropdown-clear-icon {
  color: #495057;
  right: 2.357rem;
}

.p-dropdown-panel {
  background: #ffffff;
  color: #212529;
  border: 1px solid rgba(0, 0, 0, 0.15);
  border-radius: 4px;
  box-shadow: none;
}

.p-dropdown-panel .p-dropdown-header {
  padding: 0.75rem 1.5rem;
  border-bottom: 1px solid #dee2e6;
  color: #212529;
  background: #efefef;
  margin: 0;
  border-top-right-radius: 4px;
  border-top-left-radius: 4px;
}

.p-dropdown-panel .p-dropdown-header .p-dropdown-filter {
  padding-right: 1.75rem;
}

.p-dropdown-panel .p-dropdown-header .p-dropdown-filter-icon {
  right: 0.75rem;
  color: #495057;
}

.p-dropdown-panel .p-dropdown-items {
  padding: 0.5rem 0;
}

.p-dropdown-panel .p-dropdown-items .p-dropdown-item {
  margin: 0;
  padding: 0.5rem 1.5rem;
  border: 0 none;
  color: #212529;
  background: transparent;
  transition: box-shadow 0.15s;
  border-radius: 0;
}

.p-dropdown-panel .p-dropdown-items .p-dropdown-item.p-highlight {
  color: #ffffff;
  background: #007bff;
}

.p-dropdown-panel .p-dropdown-items .p-dropdown-item:not(.p-highlight):not(.p-disabled):hover {
  color: #212529;
  background: #e9ecef;
}

.p-dropdown-panel .p-dropdown-items .p-dropdown-empty-message {
  padding: 0.5rem 1.5rem;
  color: #212529;
  background: transparent;
}

.p-dropdown-panel .p-dropdown-items .p-dropdown-item-group {
  margin: 0;
  padding: 0.75rem 1rem;
  color: #212529;
  background: #ffffff;
  font-weight: 600;
}

p-dropdown.ng-dirty.ng-invalid > .p-dropdown {
  border-color: #dc3545;
}

.p-input-filled .p-dropdown {
  background: #efefef;
}

.p-input-filled .p-dropdown:not(.p-disabled):hover {
  background-color: #efefef;
}

.p-input-filled .p-dropdown:not(.p-disabled).p-focus {
  background-color: #efefef;
}

.p-editor-container .p-editor-toolbar {
  background: #efefef;
  border-top-right-radius: 4px;
  border-top-left-radius: 4px;
}

.p-editor-container .p-editor-toolbar.ql-snow {
  border: 1px solid #dee2e6;
}

.p-editor-container .p-editor-toolbar.ql-snow .ql-stroke {
  stroke: #6c757d;
}

.p-editor-container .p-editor-toolbar.ql-snow .ql-fill {
  fill: #6c757d;
}

.p-editor-container .p-editor-toolbar.ql-snow .ql-picker .ql-picker-label {
  border: 0 none;
  color: #6c757d;
}

.p-editor-container .p-editor-toolbar.ql-snow .ql-picker .ql-picker-label:hover {
  color: #212529;
}

.p-editor-container .p-editor-toolbar.ql-snow .ql-picker .ql-picker-label:hover .ql-stroke {
  stroke: #212529;
}

.p-editor-container .p-editor-toolbar.ql-snow .ql-picker .ql-picker-label:hover .ql-fill {
  fill: #212529;
}

.p-editor-container .p-editor-toolbar.ql-snow .ql-picker.ql-expanded .ql-picker-label {
  color: #212529;
}

.p-editor-container .p-editor-toolbar.ql-snow .ql-picker.ql-expanded .ql-picker-label .ql-stroke {
  stroke: #212529;
}

.p-editor-container .p-editor-toolbar.ql-snow .ql-picker.ql-expanded .ql-picker-label .ql-fill {
  fill: #212529;
}

.p-editor-container .p-editor-toolbar.ql-snow .ql-picker.ql-expanded .ql-picker-options {
  background: #ffffff;
  border: 1px solid rgba(0, 0, 0, 0.15);
  box-shadow: none;
  border-radius: 4px;
  padding: 0.5rem 0;
}

.p-editor-container .p-editor-toolbar.ql-snow .ql-picker.ql-expanded .ql-picker-options .ql-picker-item {
  color: #212529;
}

.p-editor-container .p-editor-toolbar.ql-snow .ql-picker.ql-expanded .ql-picker-options .ql-picker-item:hover {
  color: #212529;
  background: #e9ecef;
}

.p-editor-container .p-editor-toolbar.ql-snow .ql-picker.ql-expanded:not(.ql-icon-picker) .ql-picker-item {
  padding: 0.5rem 1.5rem;
}

.p-editor-container .p-editor-content {
  border-bottom-right-radius: 4px;
  border-bottom-left-radius: 4px;
}

.p-editor-container .p-editor-content.ql-snow {
  border: 1px solid #dee2e6;
}

.p-editor-container .p-editor-content .ql-editor {
  background: #ffffff;
  color: #495057;
  border-bottom-right-radius: 4px;
  border-bottom-left-radius: 4px;
}

.p-editor-container .ql-snow.ql-toolbar button:hover,
.p-editor-container .ql-snow.ql-toolbar button:focus {
  color: #212529;
}

.p-editor-container .ql-snow.ql-toolbar button:hover .ql-stroke,
.p-editor-container .ql-snow.ql-toolbar button:focus .ql-stroke {
  stroke: #212529;
}

.p-editor-container .ql-snow.ql-toolbar button:hover .ql-fill,
.p-editor-container .ql-snow.ql-toolbar button:focus .ql-fill {
  fill: #212529;
}

.p-editor-container .ql-snow.ql-toolbar button.ql-active,
.p-editor-container .ql-snow.ql-toolbar .ql-picker-label.ql-active,
.p-editor-container .ql-snow.ql-toolbar .ql-picker-item.ql-selected {
  color: #007bff;
}

.p-editor-container .ql-snow.ql-toolbar button.ql-active .ql-stroke,
.p-editor-container .ql-snow.ql-toolbar .ql-picker-label.ql-active .ql-stroke,
.p-editor-container .ql-snow.ql-toolbar .ql-picker-item.ql-selected .ql-stroke {
  stroke: #007bff;
}

.p-editor-container .ql-snow.ql-toolbar button.ql-active .ql-fill,
.p-editor-container .ql-snow.ql-toolbar .ql-picker-label.ql-active .ql-fill,
.p-editor-container .ql-snow.ql-toolbar .ql-picker-item.ql-selected .ql-fill {
  fill: #007bff;
}

.p-editor-container .ql-snow.ql-toolbar button.ql-active .ql-picker-label,
.p-editor-container .ql-snow.ql-toolbar .ql-picker-label.ql-active .ql-picker-label,
.p-editor-container .ql-snow.ql-toolbar .ql-picker-item.ql-selected .ql-picker-label {
  color: #007bff;
}

.p-inputgroup-addon {
  background: #e9ecef;
  color: #495057;
  border-top: 1px solid #ced4da;
  border-left: 1px solid #ced4da;
  border-bottom: 1px solid #ced4da;
  padding: 0.5rem 0.75rem;
  min-width: 2.357rem;
}

.p-inputgroup-addon:last-child {
  border-right: 1px solid #ced4da;
}

.p-inputgroup > .p-component,
.p-inputgroup > .p-float-label > .p-component {
  border-radius: 0;
  margin: 0;
}

.p-inputgroup > .p-component + .p-inputgroup-addon,
.p-inputgroup > .p-float-label > .p-component + .p-inputgroup-addon {
  border-left: 0 none;
}

.p-inputgroup > .p-component:focus,
.p-inputgroup > .p-float-label > .p-component:focus {
  z-index: 1;
}

.p-inputgroup > .p-component:focus ~ label,
.p-inputgroup > .p-float-label > .p-component:focus ~ label {
  z-index: 1;
}

.p-inputgroup-addon:first-child,
.p-inputgroup button:first-child,
.p-inputgroup input:first-child {
  border-top-left-radius: 4px;
  border-bottom-left-radius: 4px;
}

.p-inputgroup .p-float-label:first-child input {
  border-top-left-radius: 4px;
  border-bottom-left-radius: 4px;
}

.p-inputgroup-addon:last-child,
.p-inputgroup button:last-child,
.p-inputgroup input:last-child {
  border-top-right-radius: 4px;
  border-bottom-right-radius: 4px;
}

.p-inputgroup .p-float-label:last-child input {
  border-top-right-radius: 4px;
  border-bottom-right-radius: 4px;
}

.p-fluid .p-inputgroup .p-button {
  width: auto;
}

.p-fluid .p-inputgroup .p-button.p-button-icon-only {
  width: 2.357rem;
}

p-inputmask.ng-dirty.ng-invalid > .p-inputtext {
  border-color: #dc3545;
}

.p-inputnumber.ng-dirty.ng-invalid > .p-inputnumber > .p-inputtext {
  border-color: #dc3545;
}
//.p-inputnumber-input{
//  background-color: #00AAE3;
//}

.p-inputswitch {
  width: 3rem;
  height: 1.75rem;
}

.p-inputswitch .p-inputswitch-slider {
  background: #ced4da;
  transition: background-color 0.15s, border-color 0.15s, box-shadow 0.15s;
  border-radius: 4px;
}

.p-inputswitch .p-inputswitch-slider:before {
  background: #ffffff;
  width: 1.25rem;
  height: 1.25rem;
  left: 0.25rem;
  margin-top: -0.625rem;
  border-radius: 4px;
  transition-duration: 0.15s;
}

.p-inputswitch.p-inputswitch-checked .p-inputswitch-slider:before {
  transform: translateX(1.25rem);
}

.p-inputswitch.p-focus .p-inputswitch-slider {
  outline: 0 none;
  outline-offset: 0;
  box-shadow: 0 0 0 0.2rem rgba(38, 143, 255, 0.5);
}

.p-inputswitch:not(.p-disabled):hover .p-inputswitch-slider {
  background: #ced4da;
}

.p-inputswitch.p-inputswitch-checked .p-inputswitch-slider {
  background: #007bff;
}

.p-inputswitch.p-inputswitch-checked .p-inputswitch-slider:before {
  background: #ffffff;
}

.p-inputswitch.p-inputswitch-checked:not(.p-disabled):hover .p-inputswitch-slider {
  background: #007bff;
}

p-inputswitch.ng-dirty.ng-invalid > .p-inputswitch {
  border-color: #dc3545;
}

.p-inputtext {
  font-family: -apple-system, BlinkMacSystemFont, "Segoe UI", Roboto, Helvetica, Arial, sans-serif, "Apple Color Emoji", "Segoe UI Emoji", "Segoe UI Symbol";
  font-size: 1rem;
  color: #495057;
  background: #ffffff;
  padding: 0.5rem 0.75rem;
  border: 1px solid #ced4da;
  transition: background-color 0.15s, border-color 0.15s, box-shadow 0.15s;
  appearance: none;
  border-radius: 4px;
}

#minLatInput .p-inputtext, #maxLatInput .p-inputtext{
  border-radius: 0;
}

#minLonInput .p-inputtext, #maxLonInput .p-inputtext{
  border-left: none;
  border-bottom-left-radius: 0;
  border-top-left-radius: 0;
}

#fromDateInput .p-inputtext, #toDateInput .p-inputtext{
  border-left: none;
  border-bottom-left-radius: 0;
  border-top-left-radius: 0;
}
#windowSizeSelector .p-inputtext {
  border-left: none;
  border-right: none;
  border-radius: 0;
}

#windowSizeSelector{
  height: 2.25rem;
}

#method .p-dropdown, #orderSelector .p-dropdown{
  border-left: none;
  border-bottom-left-radius: 0;
  border-top-left-radius: 0;
}

#sortingChoiceSelector .p-dropdown{
  border-radius: 0;
}

.p-inputtext:enabled:hover {
  border-color: #ced4da;
}

.p-inputtext:enabled:focus {
  outline: 0 none;
  outline-offset: 0;
  box-shadow: 0 0 0 0.2rem rgba(38, 143, 255, 0.5);
  border-color: #007bff;
}

.p-inputtext.ng-dirty.ng-invalid {
  border-color: #dc3545;
}

.p-inputtext.p-inputtext-sm {
  font-size: 0.875rem;
  padding: 0.4375rem 0.65625rem;
}

.p-inputtext.p-inputtext-lg {
  font-size: 1.25rem;
  padding: 0.625rem 0.9375rem;
}

.p-float-label > label {
  left: 0.75rem;
  color: #6c757d;
  transition-duration: 0.15s;
}

.p-float-label > .ng-invalid.ng-dirty + label {
  color: #dc3545;
}

.p-input-icon-left > i:first-of-type {
  left: 0.75rem;
  color: #495057;
}

.p-input-icon-left > .p-inputtext {
  padding-left: 2.5rem;
}

.p-input-icon-left.p-float-label > label {
  left: 2.5rem;
}

.p-input-icon-right > i:last-of-type {
  right: 0.75rem;
  color: #495057;
}

.p-input-icon-right > .p-inputtext {
  padding-right: 2.5rem;
}

::-webkit-input-placeholder {
  color: #6c757d;
}

:-moz-placeholder {
  color: #6c757d;
}

::-moz-placeholder {
  color: #6c757d;
}

:-ms-input-placeholder {
  color: #6c757d;
}

.p-input-filled .p-inputtext {
  background-color: #efefef;
}

.p-input-filled .p-inputtext:enabled:hover {
  background-color: #efefef;
}

.p-input-filled .p-inputtext:enabled:focus {
  background-color: #efefef;
}

.p-inputtext-sm .p-inputtext {
  font-size: 0.875rem;
  padding: 0.4375rem 0.65625rem;
}

.p-inputtext-lg .p-inputtext {
  font-size: 1.25rem;
  padding: 0.625rem 0.9375rem;
}

.p-listbox {
  background: #ffffff;
  color: #212529;
  border: 1px solid #ced4da;
  border-radius: 4px;
}

.p-listbox .p-listbox-header {
  padding: 0.75rem 1.5rem;
  border-bottom: 1px solid #dee2e6;
  color: #212529;
  background: #efefef;
  margin: 0;
  border-top-right-radius: 4px;
  border-top-left-radius: 4px;
}

.p-listbox .p-listbox-header .p-listbox-filter {
  padding-right: 1.75rem;
}

.p-listbox .p-listbox-header .p-listbox-filter-icon {
  right: 0.75rem;
  color: #495057;
}

.p-listbox .p-listbox-header .p-checkbox {
  margin-right: 0.5rem;
}

.p-listbox .p-listbox-list {
  padding: 0.5rem 0;
}

.p-listbox .p-listbox-list .p-listbox-item {
  margin: 0;
  padding: 0.5rem 1.5rem;
  border: 0 none;
  color: #212529;
  transition: box-shadow 0.15s;
  border-radius: 0;
}

.p-listbox .p-listbox-list .p-listbox-item.p-highlight {
  color: #ffffff;
  background: #007bff;
}

.p-listbox .p-listbox-list .p-listbox-item:focus {
  outline: 0 none;
  outline-offset: 0;
  box-shadow: inset 0 0 0 0.15rem rgba(38, 143, 255, 0.5);
}

.p-listbox .p-listbox-list .p-listbox-item .p-checkbox {
  margin-right: 0.5rem;
}

.p-listbox .p-listbox-list .p-listbox-item-group {
  margin: 0;
  padding: 0.75rem 1rem;
  color: #212529;
  background: #ffffff;
  font-weight: 600;
}

.p-listbox:not(.p-disabled) .p-listbox-item:not(.p-highlight):not(.p-disabled):hover {
  color: #212529;
  background: #e9ecef;
}

p-listbox.ng-dirty.ng-invalid > .p-listbox {
  border-color: #dc3545;
}

.p-multiselect {
  background: #ffffff;
  border: 1px solid #ced4da;
  transition: background-color 0.15s, border-color 0.15s, box-shadow 0.15s;
  border-radius: 4px;
}

.p-multiselect:not(.p-disabled):hover {
  border-color: #ced4da;
}

.p-multiselect:not(.p-disabled).p-focus {
  outline: 0 none;
  outline-offset: 0;
  box-shadow: 0 0 0 0.2rem rgba(38, 143, 255, 0.5);
  border-color: #007bff;
}

.p-multiselect .p-multiselect-label {
  padding: 0.5rem 0.75rem;
  transition: background-color 0.15s, border-color 0.15s, box-shadow 0.15s;
}

.p-multiselect .p-multiselect-label.p-placeholder {
  color: #6c757d;
}

.p-multiselect.p-multiselect-chip .p-multiselect-token {
  padding: 0.25rem 0.75rem;
  margin-right: 0.5rem;
  background: #007bff;
  color: #ffffff;
  border-radius: 4px;
}

.p-multiselect.p-multiselect-chip .p-multiselect-token .p-multiselect-token-icon {
  margin-left: 0.5rem;
}

.p-multiselect .p-multiselect-trigger {
  background: transparent;
  color: #495057;
  width: 2.357rem;
  border-top-right-radius: 4px;
  border-bottom-right-radius: 4px;
}

.p-inputwrapper-filled .p-multiselect.p-multiselect-chip .p-multiselect-label {
  padding: 0.25rem 0.75rem;
}

.p-multiselect-panel {
  background: #ffffff;
  color: #212529;
  border: 1px solid rgba(0, 0, 0, 0.15);
  border-radius: 4px;
  box-shadow: none;
}

.p-multiselect-panel .p-multiselect-header {
  padding: 0.75rem 1.5rem;
  border-bottom: 1px solid #dee2e6;
  color: #212529;
  background: #efefef;
  margin: 0;
  border-top-right-radius: 4px;
  border-top-left-radius: 4px;
}

.p-multiselect-panel .p-multiselect-header .p-multiselect-filter-container .p-inputtext {
  padding-right: 1.75rem;
}

.p-multiselect-panel .p-multiselect-header .p-multiselect-filter-container .p-multiselect-filter-icon {
  right: 0.75rem;
  color: #495057;
}

.p-multiselect-panel .p-multiselect-header .p-checkbox {
  margin-right: 0.5rem;
}

.p-multiselect-panel .p-multiselect-header .p-multiselect-close {
  margin-left: 0.5rem;
  width: 2rem;
  height: 2rem;
  color: #6c757d;
  border: 0 none;
  background: transparent;
  border-radius: 50%;
  transition: box-shadow 0.15s;
}

.p-multiselect-panel .p-multiselect-header .p-multiselect-close:enabled:hover {
  color: #495057;
  border-color: transparent;
  background: transparent;
}

.p-multiselect-panel .p-multiselect-header .p-multiselect-close:focus {
  outline: 0 none;
  outline-offset: 0;
  box-shadow: 0 0 0 0.2rem rgba(38, 143, 255, 0.5);
}

.p-multiselect-panel .p-multiselect-items {
  padding: 0.5rem 0;
}

.p-multiselect-panel .p-multiselect-items .p-multiselect-item {
  margin: 0;
  padding: 0.5rem 1.5rem;
  border: 0 none;
  color: #212529;
  background: transparent;
  transition: box-shadow 0.15s;
  border-radius: 0;
}

.p-multiselect-panel .p-multiselect-items .p-multiselect-item.p-highlight {
  color: #ffffff;
  background: #007bff;
}

.p-multiselect-panel .p-multiselect-items .p-multiselect-item:not(.p-highlight):not(.p-disabled):hover {
  color: #212529;
  background: #e9ecef;
}

.p-multiselect-panel .p-multiselect-items .p-multiselect-item:focus {
  outline: 0 none;
  outline-offset: 0;
  box-shadow: inset 0 0 0 0.15rem rgba(38, 143, 255, 0.5);
}

.p-multiselect-panel .p-multiselect-items .p-multiselect-item .p-checkbox {
  margin-right: 0.5rem;
}

.p-multiselect-panel .p-multiselect-items .p-multiselect-item-group {
  margin: 0;
  padding: 0.75rem 1rem;
  color: #212529;
  background: #ffffff;
  font-weight: 600;
}

.p-multiselect-panel .p-multiselect-items .p-multiselect-empty-message {
  padding: 0.5rem 1.5rem;
  color: #212529;
  background: transparent;
}

p-multiselect.ng-dirty.ng-invalid > .p-multiselect {
  border-color: #dc3545;
}

.p-input-filled .p-multiselect {
  background: #efefef;
}

.p-input-filled .p-multiselect:not(.p-disabled):hover {
  background-color: #efefef;
}

.p-input-filled .p-multiselect:not(.p-disabled).p-focus {
  background-color: #efefef;
}

.p-password-panel {
  padding: 1.25rem;
  background: #ffffff;
  color: #212529;
  border: 1px solid rgba(0, 0, 0, 0.2);
  box-shadow: none;
  border-radius: 4px;
}

.p-password-panel .p-password-meter {
  margin-bottom: 0.5rem;
}

.p-radiobutton {
  width: 20px;
  height: 20px;
}

.p-radiobutton .p-radiobutton-box {
  border: 2px solid #ced4da;
  background: #ffffff;
  width: 20px;
  height: 20px;
  color: #212529;
  border-radius: 50%;
  transition: background-color 0.15s, border-color 0.15s, box-shadow 0.15s;
}

.p-radiobutton .p-radiobutton-box:not(.p-disabled):not(.p-highlight):hover {
  border-color: #ced4da;
}

.p-radiobutton .p-radiobutton-box:not(.p-disabled).p-focus {
  outline: 0 none;
  outline-offset: 0;
  box-shadow: 0 0 0 0.2rem rgba(38, 143, 255, 0.5);
  border-color: #007bff;
}

.p-radiobutton .p-radiobutton-box .p-radiobutton-icon {
  width: 12px;
  height: 12px;
  transition-duration: 0.15s;
  background-color: #ffffff;
}

.p-radiobutton .p-radiobutton-box.p-highlight {
  border-color: #007bff;
  background: #007bff;
}

.p-radiobutton .p-radiobutton-box.p-highlight:not(.p-disabled):hover {
  border-color: #0062cc;
  background: #0062cc;
  color: #ffffff;
}

p-radiobutton.ng-dirty.ng-invalid > .p-radiobutton > .p-radiobutton-box {
  border-color: #dc3545;
}

.p-input-filled .p-radiobutton .p-radiobutton-box {
  background-color: #efefef;
}

.p-input-filled .p-radiobutton .p-radiobutton-box:not(.p-disabled):hover {
  background-color: #efefef;
}

.p-input-filled .p-radiobutton .p-radiobutton-box.p-highlight {
  background: #007bff;
}

.p-input-filled .p-radiobutton .p-radiobutton-box.p-highlight:not(.p-disabled):hover {
  background: #0062cc;
}

.p-radiobutton-label {
  margin-left: 0.5rem;
}

.p-highlight .p-radiobutton .p-radiobutton-box {
  border-color: #ffffff;
}

.p-rating .p-rating-icon {
  color: #495057;
  margin-left: 0.5rem;
  transition: background-color 0.15s, border-color 0.15s, box-shadow 0.15s;
  font-size: 1.143rem;
}

.p-rating .p-rating-icon.p-rating-cancel {
  color: #dc3545;
}

.p-rating .p-rating-icon:focus {
  outline: 0 none;
  outline-offset: 0;
  box-shadow: 0 0 0 0.2rem rgba(38, 143, 255, 0.5);
}

.p-rating .p-rating-icon:first-child {
  margin-left: 0;
}

.p-rating .p-rating-icon.pi-star {
  color: #007bff;
}

.p-rating:not(.p-disabled):not(.p-readonly) .p-rating-icon:hover {
  color: #007bff;
}

.p-rating:not(.p-disabled):not(.p-readonly) .p-rating-icon.p-rating-cancel:hover {
  color: #dc3545;
}

.p-highlight .p-rating .p-rating-icon {
  color: #ffffff;
}

.p-selectbutton .p-button {
  background: #6c757d;
  border: 1px solid #6c757d;
  color: #ffffff;
  transition: background-color 0.15s, border-color 0.15s, box-shadow 0.15s;
}

.p-selectbutton .p-button .p-button-icon-left,
.p-selectbutton .p-button .p-button-icon-right {
  color: #ffffff;
}

.p-selectbutton .p-button:not(.p-disabled):not(.p-highlight):hover {
  background: #5a6268;
  border-color: #545b62;
  color: #ffffff;
}

.p-selectbutton .p-button:not(.p-disabled):not(.p-highlight):hover .p-button-icon-left,
.p-selectbutton .p-button:not(.p-disabled):not(.p-highlight):hover .p-button-icon-right {
  color: #ffffff;
}

.p-selectbutton .p-button.p-highlight {
  background: #545b62;
  border-color: #4e555b;
  color: #ffffff;
}

.p-selectbutton .p-button.p-highlight .p-button-icon-left,
.p-selectbutton .p-button.p-highlight .p-button-icon-right {
  color: #ffffff;
}

.p-selectbutton .p-button.p-highlight:hover {
  background: #545b62;
  border-color: #4e555b;
  color: #ffffff;
}

.p-selectbutton .p-button.p-highlight:hover .p-button-icon-left,
.p-selectbutton .p-button.p-highlight:hover .p-button-icon-right {
  color: #ffffff;
}

p-selectbutton.ng-dirty.ng-invalid > .p-selectbutton > .p-button {
  border-color: #dc3545;
}

.p-slider {
  background: #e9ecef;
  border: 0 none;
  border-radius: 4px;
}

.p-slider.p-slider-horizontal {
  height: 2rem;
}

#honeypot-user .p-slider.p-slider-horizontal {
  height: 3rem;
}

.p-slider.p-slider-horizontal .p-slider-handle {
  margin-top: -1rem;
  margin-left: -1rem;
  opacity: 0.5;
}

#honeypot-user .p-slider.p-slider-horizontal .p-slider-handle {
  margin-top: -1.5rem;
  margin-left: -1.5rem;
}

.p-slider.p-slider-vertical {
  width: 0.286rem;
}

.p-slider.p-slider-vertical .p-slider-handle {
  margin-left: -0.5715rem;
  margin-bottom: -0.5715rem;
}

.p-slider .p-slider-handle {
  height: 2rem;
  width: 2rem;
  background: darkgray;
  border: 2px solid darkgray;
  border-radius: 4px;
  transition: background-color 0.15s, border-color 0.15s, box-shadow 0.15s;
}

#honeypot-user .p-slider .p-slider-handle {
  height: 3rem;
  width: 3rem;
}

.p-slider .p-slider-handle:focus {
  outline: 0 none;
  outline-offset: 0;
  box-shadow: 0 0 0 0.2rem rgba(38, 143, 255, 0.5);
}

.p-slider .p-slider-range {
  background: darkgray;
  border-radius: 4px;
}

.p-slider:not(.p-disabled) .p-slider-handle:hover {
  background: #e9ecef;
  border-color: #e9ecef;
}

.p-slider.p-slider-animate.p-slider-horizontal .p-slider-handle {
  transition: background-color 0.15s, border-color 0.15s, box-shadow 0.15s, left 0.15s;
}

.p-slider.p-slider-animate.p-slider-horizontal .p-slider-range {
  transition: width 0.15s;
}

.p-slider.p-slider-animate.p-slider-vertical .p-slider-handle {
  transition: background-color 0.15s, border-color 0.15s, box-shadow 0.15s, bottom 0.15s;
}

.p-slider.p-slider-animate.p-slider-vertical .p-slider-range {
  transition: height 0.15s;
}

.p-togglebutton.p-button {
  background: #6c757d;
  border: 1px solid #6c757d;
  color: #ffffff;
  transition: background-color 0.15s, border-color 0.15s, box-shadow 0.15s;
}

.p-togglebutton.p-button .p-button-icon-left,
.p-togglebutton.p-button .p-button-icon-right {
  color: #ffffff;
}

.p-togglebutton.p-button:not(.p-disabled):not(.p-highlight):hover {
  background: #5a6268;
  border-color: #545b62;
  color: #ffffff;
}

.p-togglebutton.p-button:not(.p-disabled):not(.p-highlight):hover .p-button-icon-left,
.p-togglebutton.p-button:not(.p-disabled):not(.p-highlight):hover .p-button-icon-right {
  color: #ffffff;
}

.p-togglebutton.p-button.p-highlight {
  background: #545b62;
  border-color: #4e555b;
  color: #ffffff;
}

.p-togglebutton.p-button.p-highlight .p-button-icon-left,
.p-togglebutton.p-button.p-highlight .p-button-icon-right {
  color: #ffffff;
}

.p-togglebutton.p-button.p-highlight:hover {
  background: #545b62;
  border-color: #4e555b;
  color: #ffffff;
}

.p-togglebutton.p-button.p-highlight:hover .p-button-icon-left,
.p-togglebutton.p-button.p-highlight:hover .p-button-icon-right {
  color: #ffffff;
}

.p-togglebutton.ng-dirty.ng-invalid > .p-togglebutton.p-button {
  border-color: #dc3545;
}

.p-button {
  color: #ffffff;
  background: #007bff;
  border: 1px solid #007bff;
  padding: 0.5rem 0.75rem;
  font-size: 1rem;
  transition: background-color 0.15s, border-color 0.15s, box-shadow 0.15s;
  border-radius: 4px;
}

#validateButton .p-button{
  width: 8rem;
  height: 3rem;
  font-size: 1.25rem;
  padding-right: 1.5rem;
}
#validateButton .p-button-icon.p-button-icon-left{
  font-size: 1.25rem;
}

.p-button:enabled:hover {
  background: #0069d9;
  color: #ffffff;
  border-color: #0069d9;
}

.p-button:enabled:active {
  background: #0062cc;
  color: #ffffff;
  border-color: #0062cc;
}

.p-button.p-button-outlined {
  background-color: transparent;
  color: #007bff;
  border: 1px solid;
}

.p-button.p-button-outlined:enabled:hover {
  background: rgba(0, 123, 255, 0.04);
  color: #007bff;
  border: 1px solid;
}

.p-button.p-button-outlined:enabled:active {
  background: rgba(0, 123, 255, 0.16);
  color: #007bff;
  border: 1px solid;
}

.p-button.p-button-outlined.p-button-plain {
  color: #6c757d;
  border-color: #6c757d;
}

.p-button.p-button-outlined.p-button-plain:enabled:hover {
  background: #e9ecef;
  color: #6c757d;
}

.p-button.p-button-outlined.p-button-plain:enabled:active {
  background: #dee2e6;
  color: #6c757d;
}

.p-button.p-button-text {
  background-color: transparent;
  color: #007bff;
  border-color: transparent;
}

.p-button.p-button-text:enabled:hover {
  background: rgba(0, 123, 255, 0.04);
  color: #007bff;
  border-color: transparent;
}

.p-button.p-button-text:enabled:active {
  background: rgba(0, 123, 255, 0.16);
  color: #007bff;
  border-color: transparent;
}

.p-button.p-button-text.p-button-plain {
  color: #6c757d;
}

.p-button.p-button-text.p-button-plain:enabled:hover {
  background: #e9ecef;
  color: #6c757d;
}

.p-button.p-button-text.p-button-plain:enabled:active {
  background: #dee2e6;
  color: #6c757d;
}

.p-button:focus {
  outline: 0 none;
  outline-offset: 0;
  box-shadow: 0 0 0 0.2rem rgba(38, 143, 255, 0.5);
}

.p-button .p-button-icon-left {
  margin-right: 0.5rem;
}

.p-button .p-button-icon-right {
  margin-left: 0.5rem;
}

.p-button .p-button-icon-bottom {
  margin-top: 0.5rem;
}

.p-button .p-button-icon-top {
  margin-bottom: 0.5rem;
}

.p-button .p-badge {
  margin-left: 0.5rem;
  min-width: 1rem;
  height: 1rem;
  line-height: 1rem;
  color: #007bff;
  background-color: #ffffff;
}

.p-button.p-button-raised {
  box-shadow: 0 3px 1px -2px rgba(0, 0, 0, 0.2), 0 2px 2px 0 rgba(0, 0, 0, 0.14), 0 1px 5px 0 rgba(0, 0, 0, 0.12);
}

.p-button.p-button-rounded {
  border-radius: 2rem;
}

.p-button.p-button-icon-only {
  width: 2.357rem;
  padding: 0.5rem 0;
}

.p-button.p-button-icon-only .p-button-icon-left,
.p-button.p-button-icon-only .p-button-icon-right {
  margin: 0;
}

.p-button.p-button-icon-only.p-button-rounded {
  border-radius: 50%;
  height: 2.357rem;
}

.p-button.p-button-sm {
  font-size: 0.875rem;
  padding: 0.4375rem 0.65625rem;
}

.p-button.p-button-sm .p-button-icon {
  font-size: 0.875rem;
}

.p-button.p-button-lg {
  font-size: 1.25rem;
  padding: 0.625rem 0.9375rem;
}

.p-button.p-button-lg .p-button-icon {
  font-size: 1.25rem;
}

.p-fluid .p-button {
  width: 100%;
}

.p-fluid .p-button-icon-only {
  width: 2.357rem;
}

.p-fluid .p-buttonset {
  display: flex;
}

.p-fluid .p-buttonset .p-button {
  flex: 1;
}

.p-button.p-button-secondary, .p-buttonset.p-button-secondary > .p-button, .p-splitbutton.p-button-secondary > .p-button {
  color: #ffffff;
  background: #6c757d;
  border: 1px solid #6c757d;
}

.p-button.p-button-secondary:enabled:hover, .p-buttonset.p-button-secondary > .p-button:enabled:hover, .p-splitbutton.p-button-secondary > .p-button:enabled:hover {
  background: #5a6268;
  color: #ffffff;
  border-color: #5a6268;
}

.p-button.p-button-secondary:enabled:focus, .p-buttonset.p-button-secondary > .p-button:enabled:focus, .p-splitbutton.p-button-secondary > .p-button:enabled:focus {
  box-shadow: 0 0 0 0.2rem rgba(130, 138, 145, 0.5);
}

.p-button.p-button-secondary:enabled:active, .p-buttonset.p-button-secondary > .p-button:enabled:active, .p-splitbutton.p-button-secondary > .p-button:enabled:active {
  background: #545b62;
  color: #ffffff;
  border-color: #4e555b;
}

.p-button.p-button-secondary.p-button-outlined, .p-buttonset.p-button-secondary > .p-button.p-button-outlined, .p-splitbutton.p-button-secondary > .p-button.p-button-outlined {
  background-color: transparent;
  color: #6c757d;
  border: 1px solid;
}

.p-button.p-button-secondary.p-button-outlined:enabled:hover, .p-buttonset.p-button-secondary > .p-button.p-button-outlined:enabled:hover, .p-splitbutton.p-button-secondary > .p-button.p-button-outlined:enabled:hover {
  background: rgba(108, 117, 125, 0.04);
  color: #6c757d;
  border: 1px solid;
}

.p-button.p-button-secondary.p-button-outlined:enabled:active, .p-buttonset.p-button-secondary > .p-button.p-button-outlined:enabled:active, .p-splitbutton.p-button-secondary > .p-button.p-button-outlined:enabled:active {
  background: rgba(108, 117, 125, 0.16);
  color: #6c757d;
  border: 1px solid;
}

.p-button.p-button-secondary.p-button-text, .p-buttonset.p-button-secondary > .p-button.p-button-text, .p-splitbutton.p-button-secondary > .p-button.p-button-text {
  background-color: transparent;
  color: #6c757d;
  border-color: transparent;
}

.p-button.p-button-secondary.p-button-text:enabled:hover, .p-buttonset.p-button-secondary > .p-button.p-button-text:enabled:hover, .p-splitbutton.p-button-secondary > .p-button.p-button-text:enabled:hover {
  background: rgba(108, 117, 125, 0.04);
  border-color: transparent;
  color: #6c757d;
}

.p-button.p-button-secondary.p-button-text:enabled:active, .p-buttonset.p-button-secondary > .p-button.p-button-text:enabled:active, .p-splitbutton.p-button-secondary > .p-button.p-button-text:enabled:active {
  background: rgba(108, 117, 125, 0.16);
  border-color: transparent;
  color: #6c757d;
}

.p-button.p-button-info, .p-buttonset.p-button-info > .p-button, .p-splitbutton.p-button-info > .p-button {
  color: #ffffff;
  background: #17a2b8;
  border: 1px solid #17a2b8;
}

.p-button.p-button-info:enabled:hover, .p-buttonset.p-button-info > .p-button:enabled:hover, .p-splitbutton.p-button-info > .p-button:enabled:hover {
  background: #138496;
  color: #ffffff;
  border-color: #117a8b;
}

.p-button.p-button-info:enabled:focus, .p-buttonset.p-button-info > .p-button:enabled:focus, .p-splitbutton.p-button-info > .p-button:enabled:focus {
  box-shadow: 0 0 0 0.2rem rgba(58, 176, 195, 0.5);
}

.p-button.p-button-info:enabled:active, .p-buttonset.p-button-info > .p-button:enabled:active, .p-splitbutton.p-button-info > .p-button:enabled:active {
  background: #138496;
  color: #ffffff;
  border-color: #117a8b;
}

.p-button.p-button-info.p-button-outlined, .p-buttonset.p-button-info > .p-button.p-button-outlined, .p-splitbutton.p-button-info > .p-button.p-button-outlined {
  background-color: transparent;
  color: #17a2b8;
  border: 1px solid;
}

.p-button.p-button-info.p-button-outlined:enabled:hover, .p-buttonset.p-button-info > .p-button.p-button-outlined:enabled:hover, .p-splitbutton.p-button-info > .p-button.p-button-outlined:enabled:hover {
  background: rgba(23, 162, 184, 0.04);
  color: #17a2b8;
  border: 1px solid;
}

.p-button.p-button-info.p-button-outlined:enabled:active, .p-buttonset.p-button-info > .p-button.p-button-outlined:enabled:active, .p-splitbutton.p-button-info > .p-button.p-button-outlined:enabled:active {
  background: rgba(23, 162, 184, 0.16);
  color: #17a2b8;
  border: 1px solid;
}

.p-button.p-button-info.p-button-text, .p-buttonset.p-button-info > .p-button.p-button-text, .p-splitbutton.p-button-info > .p-button.p-button-text {
  background-color: transparent;
  color: #17a2b8;
  border-color: transparent;
}

.p-button.p-button-info.p-button-text:enabled:hover, .p-buttonset.p-button-info > .p-button.p-button-text:enabled:hover, .p-splitbutton.p-button-info > .p-button.p-button-text:enabled:hover {
  background: rgba(23, 162, 184, 0.04);
  border-color: transparent;
  color: #17a2b8;
}

.p-button.p-button-info.p-button-text:enabled:active, .p-buttonset.p-button-info > .p-button.p-button-text:enabled:active, .p-splitbutton.p-button-info > .p-button.p-button-text:enabled:active {
  background: rgba(23, 162, 184, 0.16);
  border-color: transparent;
  color: #17a2b8;
}

.p-button.p-button-success, .p-buttonset.p-button-success > .p-button, .p-splitbutton.p-button-success > .p-button {
  color: #ffffff;
  background: #28a745;
  border: 1px solid #28a745;
}

.p-button.p-button-success:enabled:hover, .p-buttonset.p-button-success > .p-button:enabled:hover, .p-splitbutton.p-button-success > .p-button:enabled:hover {
  background: #218838;
  color: #ffffff;
  border-color: #1e7e34;
}

.p-button.p-button-success:enabled:focus, .p-buttonset.p-button-success > .p-button:enabled:focus, .p-splitbutton.p-button-success > .p-button:enabled:focus {
  box-shadow: 0 0 0 0.2rem rgba(72, 180, 97, 0.5);
}

.p-button.p-button-success:enabled:active, .p-buttonset.p-button-success > .p-button:enabled:active, .p-splitbutton.p-button-success > .p-button:enabled:active {
  background: #1e7e34;
  color: #ffffff;
  border-color: #1c7430;
}

.p-button.p-button-success.p-button-outlined, .p-buttonset.p-button-success > .p-button.p-button-outlined, .p-splitbutton.p-button-success > .p-button.p-button-outlined {
  background-color: transparent;
  color: #28a745;
  border: 1px solid;
}

.p-button.p-button-success.p-button-outlined:enabled:hover, .p-buttonset.p-button-success > .p-button.p-button-outlined:enabled:hover, .p-splitbutton.p-button-success > .p-button.p-button-outlined:enabled:hover {
  background: rgba(40, 167, 69, 0.04);
  color: #28a745;
  border: 1px solid;
}

.p-button.p-button-success.p-button-outlined:enabled:active, .p-buttonset.p-button-success > .p-button.p-button-outlined:enabled:active, .p-splitbutton.p-button-success > .p-button.p-button-outlined:enabled:active {
  background: rgba(40, 167, 69, 0.16);
  color: #28a745;
  border: 1px solid;
}

.p-button.p-button-success.p-button-text, .p-buttonset.p-button-success > .p-button.p-button-text, .p-splitbutton.p-button-success > .p-button.p-button-text {
  background-color: transparent;
  color: #28a745;
  border-color: transparent;
}

.p-button.p-button-success.p-button-text:enabled:hover, .p-buttonset.p-button-success > .p-button.p-button-text:enabled:hover, .p-splitbutton.p-button-success > .p-button.p-button-text:enabled:hover {
  background: rgba(40, 167, 69, 0.04);
  border-color: transparent;
  color: #28a745;
}

.p-button.p-button-success.p-button-text:enabled:active, .p-buttonset.p-button-success > .p-button.p-button-text:enabled:active, .p-splitbutton.p-button-success > .p-button.p-button-text:enabled:active {
  background: rgba(40, 167, 69, 0.16);
  border-color: transparent;
  color: #28a745;
}

.p-button.p-button-warning, .p-buttonset.p-button-warning > .p-button, .p-splitbutton.p-button-warning > .p-button {
  color: #212529;
  background: #ffc107;
  border: 1px solid #ffc107;
}

.p-button.p-button-warning:enabled:hover, .p-buttonset.p-button-warning > .p-button:enabled:hover, .p-splitbutton.p-button-warning > .p-button:enabled:hover {
  background: #e0a800;
  color: #212529;
  border-color: #d39e00;
}

.p-button.p-button-warning:enabled:focus, .p-buttonset.p-button-warning > .p-button:enabled:focus, .p-splitbutton.p-button-warning > .p-button:enabled:focus {
  box-shadow: 0 0 0 0.2rem rgba(222, 170, 12, 0.5);
}

.p-button.p-button-warning:enabled:active, .p-buttonset.p-button-warning > .p-button:enabled:active, .p-splitbutton.p-button-warning > .p-button:enabled:active {
  background: #d39e00;
  color: #212529;
  border-color: #c69500;
}

.p-button.p-button-warning.p-button-outlined, .p-buttonset.p-button-warning > .p-button.p-button-outlined, .p-splitbutton.p-button-warning > .p-button.p-button-outlined {
  background-color: transparent;
  color: #ffc107;
  border: 1px solid;
}

.p-button.p-button-warning.p-button-outlined:enabled:hover, .p-buttonset.p-button-warning > .p-button.p-button-outlined:enabled:hover, .p-splitbutton.p-button-warning > .p-button.p-button-outlined:enabled:hover {
  background: rgba(255, 193, 7, 0.04);
  color: #ffc107;
  border: 1px solid;
}

.p-button.p-button-warning.p-button-outlined:enabled:active, .p-buttonset.p-button-warning > .p-button.p-button-outlined:enabled:active, .p-splitbutton.p-button-warning > .p-button.p-button-outlined:enabled:active {
  background: rgba(255, 193, 7, 0.16);
  color: #ffc107;
  border: 1px solid;
}

.p-button.p-button-warning.p-button-text, .p-buttonset.p-button-warning > .p-button.p-button-text, .p-splitbutton.p-button-warning > .p-button.p-button-text {
  background-color: transparent;
  color: #ffc107;
  border-color: transparent;
}

.p-button.p-button-warning.p-button-text:enabled:hover, .p-buttonset.p-button-warning > .p-button.p-button-text:enabled:hover, .p-splitbutton.p-button-warning > .p-button.p-button-text:enabled:hover {
  background: rgba(255, 193, 7, 0.04);
  border-color: transparent;
  color: #ffc107;
}

.p-button.p-button-warning.p-button-text:enabled:active, .p-buttonset.p-button-warning > .p-button.p-button-text:enabled:active, .p-splitbutton.p-button-warning > .p-button.p-button-text:enabled:active {
  background: rgba(255, 193, 7, 0.16);
  border-color: transparent;
  color: #ffc107;
}

.p-button.p-button-help, .p-buttonset.p-button-help > .p-button, .p-splitbutton.p-button-help > .p-button {
  color: #ffffff;
  background: #6f42c1;
  border: 1px solid #6f42c1;
}

.p-button.p-button-help:enabled:hover, .p-buttonset.p-button-help > .p-button:enabled:hover, .p-splitbutton.p-button-help > .p-button:enabled:hover {
  background: #633bad;
  color: #ffffff;
  border-color: #58349a;
}

.p-button.p-button-help:enabled:focus, .p-buttonset.p-button-help > .p-button:enabled:focus, .p-splitbutton.p-button-help > .p-button:enabled:focus {
  box-shadow: 0 0 0 0.2rem #d3c6ec;
}

.p-button.p-button-help:enabled:active, .p-buttonset.p-button-help > .p-button:enabled:active, .p-splitbutton.p-button-help > .p-button:enabled:active {
  background: #58349a;
  color: #ffffff;
  border-color: #4d2e87;
}

.p-button.p-button-help.p-button-outlined, .p-buttonset.p-button-help > .p-button.p-button-outlined, .p-splitbutton.p-button-help > .p-button.p-button-outlined {
  background-color: transparent;
  color: #6f42c1;
  border: 1px solid;
}

.p-button.p-button-help.p-button-outlined:enabled:hover, .p-buttonset.p-button-help > .p-button.p-button-outlined:enabled:hover, .p-splitbutton.p-button-help > .p-button.p-button-outlined:enabled:hover {
  background: rgba(111, 66, 193, 0.04);
  color: #6f42c1;
  border: 1px solid;
}

.p-button.p-button-help.p-button-outlined:enabled:active, .p-buttonset.p-button-help > .p-button.p-button-outlined:enabled:active, .p-splitbutton.p-button-help > .p-button.p-button-outlined:enabled:active {
  background: rgba(111, 66, 193, 0.16);
  color: #6f42c1;
  border: 1px solid;
}

.p-button.p-button-help.p-button-text, .p-buttonset.p-button-help > .p-button.p-button-text, .p-splitbutton.p-button-help > .p-button.p-button-text {
  background-color: transparent;
  color: #6f42c1;
  border-color: transparent;
}

.p-button.p-button-help.p-button-text:enabled:hover, .p-buttonset.p-button-help > .p-button.p-button-text:enabled:hover, .p-splitbutton.p-button-help > .p-button.p-button-text:enabled:hover {
  background: rgba(111, 66, 193, 0.04);
  border-color: transparent;
  color: #6f42c1;
}

.p-button.p-button-help.p-button-text:enabled:active, .p-buttonset.p-button-help > .p-button.p-button-text:enabled:active, .p-splitbutton.p-button-help > .p-button.p-button-text:enabled:active {
  background: rgba(111, 66, 193, 0.16);
  border-color: transparent;
  color: #6f42c1;
}

.p-button.p-button-danger, .p-buttonset.p-button-danger > .p-button, .p-splitbutton.p-button-danger > .p-button {
  color: #ffffff;
  background: #dc3545;
  border: 1px solid #dc3545;
}

.p-button.p-button-danger:enabled:hover, .p-buttonset.p-button-danger > .p-button:enabled:hover, .p-splitbutton.p-button-danger > .p-button:enabled:hover {
  background: #c82333;
  color: #ffffff;
  border-color: #bd2130;
}

.p-button.p-button-danger:enabled:focus, .p-buttonset.p-button-danger > .p-button:enabled:focus, .p-splitbutton.p-button-danger > .p-button:enabled:focus {
  box-shadow: 0 0 0 0.2rem rgba(225, 83, 97, 0.5);
}

.p-button.p-button-danger:enabled:active, .p-buttonset.p-button-danger > .p-button:enabled:active, .p-splitbutton.p-button-danger > .p-button:enabled:active {
  background: #bd2130;
  color: #ffffff;
  border-color: #b21f2d;
}

.p-button.p-button-danger.p-button-outlined, .p-buttonset.p-button-danger > .p-button.p-button-outlined, .p-splitbutton.p-button-danger > .p-button.p-button-outlined {
  background-color: transparent;
  color: #dc3545;
  border: 1px solid;
}

.p-button.p-button-danger.p-button-outlined:enabled:hover, .p-buttonset.p-button-danger > .p-button.p-button-outlined:enabled:hover, .p-splitbutton.p-button-danger > .p-button.p-button-outlined:enabled:hover {
  background: rgba(220, 53, 69, 0.04);
  color: #dc3545;
  border: 1px solid;
}

.p-button.p-button-danger.p-button-outlined:enabled:active, .p-buttonset.p-button-danger > .p-button.p-button-outlined:enabled:active, .p-splitbutton.p-button-danger > .p-button.p-button-outlined:enabled:active {
  background: rgba(220, 53, 69, 0.16);
  color: #dc3545;
  border: 1px solid;
}

.p-button.p-button-danger.p-button-text, .p-buttonset.p-button-danger > .p-button.p-button-text, .p-splitbutton.p-button-danger > .p-button.p-button-text {
  background-color: transparent;
  color: #dc3545;
  border-color: transparent;
}

.p-button.p-button-danger.p-button-text:enabled:hover, .p-buttonset.p-button-danger > .p-button.p-button-text:enabled:hover, .p-splitbutton.p-button-danger > .p-button.p-button-text:enabled:hover {
  background: rgba(220, 53, 69, 0.04);
  border-color: transparent;
  color: #dc3545;
}

.p-button.p-button-danger.p-button-text:enabled:active, .p-buttonset.p-button-danger > .p-button.p-button-text:enabled:active, .p-splitbutton.p-button-danger > .p-button.p-button-text:enabled:active {
  background: rgba(220, 53, 69, 0.16);
  border-color: transparent;
  color: #dc3545;
}

.p-button.p-button-link {
  color: #007bff;
  background: transparent;
  border: transparent;
}

.p-button.p-button-link:enabled:hover {
  background: transparent;
  color: #0069d9;
  border-color: transparent;
}

.p-button.p-button-link:enabled:hover .p-button-label {
  text-decoration: none;
}

.p-button.p-button-link:enabled:focus {
  background: transparent;
  box-shadow: 0 0 0 0.2rem rgba(38, 143, 255, 0.5);
  border-color: transparent;
}

.p-button.p-button-link:enabled:active {
  background: transparent;
  color: #007bff;
  border-color: transparent;
}
.p-carousel{
  position: relative;
  width: 100%;
  margin: 0;
  padding: 0;
  outline: 0;
}

div.carousel-caption{
  position: absolute;
  top: 11rem;
  vertical-align: bottom;
}

.p-carousel ul.p-carousel-indicators.p-reset{
  padding: 0;
  transform: translate(0, -2rem);
  z-index: 1;
}

.p-carousel-items-content{
  //background-color: greenyellow;
  //opacity: 0.7;
}

.p-carousel .p-carousel-content .p-carousel-prev,
.p-carousel .p-carousel-content .p-carousel-next {
  width: 2rem;
  height: 2rem;
  color: #6c757d;
  border: 0 none;
  background: transparent;
  border-radius: 50%;
  transition: box-shadow 0.15s;
  display: none;
}

.p-carousel-content .carousel-img{
  height: 100%;
}

.p-carousel .p-carousel-content .p-carousel-prev:enabled:hover,
.p-carousel .p-carousel-content .p-carousel-next:enabled:hover {
  color: #495057;
  border-color: transparent;
  background: transparent;
}

.p-carousel .p-carousel-content .p-carousel-prev:focus,
.p-carousel .p-carousel-content .p-carousel-next:focus {
  outline: 0 none;
  outline-offset: 0;
  box-shadow: 0 0 0 0.2rem rgba(38, 143, 255, 0.5);
}

.p-carousel .p-carousel-indicators {
  padding: 1rem;
}

.p-carousel .p-carousel-indicators .p-carousel-indicator {
  margin-right: 0.5rem;
  margin-bottom: 0.5rem;
}

.p-carousel .p-carousel-indicators .p-carousel-indicator button {
  background-color: #e9ecef;
  width: 2rem;
  height: 0.5rem;
  transition: box-shadow 0.15s;
  border-radius: 0;
}

.p-carousel .p-carousel-indicators .p-carousel-indicator button:hover {
  background: #dee2e6;
}

.p-carousel .p-carousel-indicators .p-carousel-indicator.p-highlight button {
  background: #007bff;
  color: #ffffff;
}

.p-datatable .p-paginator-top {
  border-width: 1px 0 0 0;
  border-radius: 0;
}

.p-datatable .p-paginator-bottom {
  border-width: 1px 0 0 0;
  border-radius: 0;
}

.p-datatable .p-datatable-header {
  background: #efefef;
  color: #212529;
  border: solid #dee2e6;
  border-width: 1px 0 0 0;
  padding: 1rem 1rem;
  font-weight: 600;
}

.p-datatable .p-datatable-footer {
  background: #efefef;
  color: #212529;
  border: 1px solid #dee2e6;
  border-width: 1px 0 1px 0;
  padding: 1rem 1rem;
  font-weight: 600;
}

.p-datatable .p-datatable-thead > tr > th {
  text-align: left;
  padding: 1rem 1rem;
  border: 1px solid #dee2e6;
  border-width: 1px 0 2px 0;
  font-weight: 600;
  color: #212529;
  background: #ffffff;
  transition: box-shadow 0.15s;
}

.p-datatable .p-datatable-tfoot > tr > td {
  text-align: left;
  padding: 1rem 1rem;
  border: 1px solid #dee2e6;
  border-width: 1px 0 1px 0;
  font-weight: 600;
  color: #212529;
  background: #ffffff;
}

.p-datatable .p-sortable-column .p-sortable-column-icon {
  color: #6c757d;
  margin-left: 0.5rem;
}

.p-datatable .p-sortable-column .p-sortable-column-badge {
  border-radius: 50%;
  height: 1.143rem;
  min-width: 1.143rem;
  line-height: 1.143rem;
  color: #ffffff;
  background: #007bff;
  margin-left: 0.5rem;
}

.p-datatable .p-sortable-column:not(.p-highlight):hover {
  background: #e9ecef;
  color: #212529;
}

.p-datatable .p-sortable-column:not(.p-highlight):hover .p-sortable-column-icon {
  color: #6c757d;
}

.p-datatable .p-sortable-column.p-highlight {
  background: #ffffff;
  color: #007bff;
}

.p-datatable .p-sortable-column.p-highlight .p-sortable-column-icon {
  color: #007bff;
}

.p-datatable .p-sortable-column.p-highlight:hover {
  background: #e9ecef;
  color: #007bff;
}

.p-datatable .p-sortable-column.p-highlight:hover .p-sortable-column-icon {
  color: #007bff;
}

.p-datatable .p-sortable-column:focus {
  box-shadow: inset 0 0 0 0.15rem rgba(38, 143, 255, 0.5);
  outline: 0 none;
}

.p-datatable .p-datatable-tbody > tr {
  background: #ffffff;
  color: #212529;
  transition: box-shadow 0.15s;
  outline-color: rgba(38, 143, 255, 0.5);
}

.p-datatable .p-datatable-tbody > tr > td {
  text-align: left;
  border: 1px solid #dee2e6;
  border-width: 1px 0 0 0;
  padding: 1rem 1rem;
}

.p-datatable .p-datatable-tbody > tr > td .p-row-toggler,
.p-datatable .p-datatable-tbody > tr > td .p-row-editor-init,
.p-datatable .p-datatable-tbody > tr > td .p-row-editor-save,
.p-datatable .p-datatable-tbody > tr > td .p-row-editor-cancel {
  width: 2rem;
  height: 2rem;
  color: #6c757d;
  border: 0 none;
  background: transparent;
  border-radius: 50%;
  transition: box-shadow 0.15s;
}

.p-datatable .p-datatable-tbody > tr > td .p-row-toggler:enabled:hover,
.p-datatable .p-datatable-tbody > tr > td .p-row-editor-init:enabled:hover,
.p-datatable .p-datatable-tbody > tr > td .p-row-editor-save:enabled:hover,
.p-datatable .p-datatable-tbody > tr > td .p-row-editor-cancel:enabled:hover {
  color: #495057;
  border-color: transparent;
  background: transparent;
}

.p-datatable .p-datatable-tbody > tr > td .p-row-toggler:focus,
.p-datatable .p-datatable-tbody > tr > td .p-row-editor-init:focus,
.p-datatable .p-datatable-tbody > tr > td .p-row-editor-save:focus,
.p-datatable .p-datatable-tbody > tr > td .p-row-editor-cancel:focus {
  outline: 0 none;
  outline-offset: 0;
  box-shadow: 0 0 0 0.2rem rgba(38, 143, 255, 0.5);
}

.p-datatable .p-datatable-tbody > tr > td .p-row-editor-save {
  margin-right: 0.5rem;
}

.p-datatable .p-datatable-tbody > tr.p-highlight {
  background: #007bff;
  color: #ffffff;
}

.p-datatable .p-datatable-tbody > tr.p-datatable-dragpoint-top > td {
  box-shadow: inset 0 2px 0 0 #007bff;
}

.p-datatable .p-datatable-tbody > tr.p-datatable-dragpoint-bottom > td {
  box-shadow: inset 0 -2px 0 0 #007bff;
}

.p-datatable.p-datatable-hoverable-rows .p-datatable-tbody > tr:not(.p-highlight):hover {
  background: #e9ecef;
  color: #212529;
}

.p-datatable .p-column-resizer-helper {
  background: #007bff;
}

.p-datatable .p-datatable-scrollable-header,
.p-datatable .p-datatable-scrollable-footer {
  background: #efefef;
}

.p-datatable .p-datatable-loading-icon {
  font-size: 2rem;
}

.p-datatable.p-datatable-gridlines .p-datatable-header {
  border-width: 1px 1px 0 1px;
}

.p-datatable.p-datatable-gridlines .p-datatable-footer {
  border-width: 0 1px 1px 1px;
}

.p-datatable.p-datatable-gridlines .p-paginator-top {
  border-width: 0 1px 0 1px;
}

.p-datatable.p-datatable-gridlines .p-paginator-bottom {
  border-width: 0 1px 1px 1px;
}

.p-datatable.p-datatable-gridlines .p-datatable-thead > tr > th {
  border-width: 1px 1px 2px 1px;
}

.p-datatable.p-datatable-gridlines .p-datatable-tbody > tr > td {
  border-width: 1px;
}

.p-datatable.p-datatable-gridlines .p-datatable-tfoot > tr > td {
  border-width: 1px;
}

.p-datatable.p-datatable-striped .p-datatable-tbody > tr:nth-child(even) {
  background: rgba(0, 0, 0, 0.05);
}

.p-datatable.p-datatable-striped .p-datatable-tbody > tr:nth-child(even).p-highlight {
  background: #007bff;
  color: #ffffff;
}

.p-datatable.p-datatable-striped .p-datatable-tbody > tr:nth-child(even).p-highlight .p-row-toggler {
  color: #ffffff;
}

.p-datatable.p-datatable-striped .p-datatable-tbody > tr:nth-child(even).p-highlight .p-row-toggler:hover {
  color: #ffffff;
}

.p-datatable.p-datatable-sm .p-datatable-header {
  padding: 0.5rem 0.5rem;
}

.p-datatable.p-datatable-sm .p-datatable-thead > tr > th {
  padding: 0.5rem 0.5rem;
}

.p-datatable.p-datatable-sm .p-datatable-tbody > tr > td {
  padding: 0.5rem 0.5rem;
}

.p-datatable.p-datatable-sm .p-datatable-tfoot > tr > td {
  padding: 0.5rem 0.5rem;
}

.p-datatable.p-datatable-sm .p-datatable-footer {
  padding: 0.5rem 0.5rem;
}

.p-datatable.p-datatable-lg .p-datatable-header {
  padding: 1.25rem 1.25rem;
}

.p-datatable.p-datatable-lg .p-datatable-thead > tr > th {
  padding: 1.25rem 1.25rem;
}

.p-datatable.p-datatable-lg .p-datatable-tbody > tr > td {
  padding: 1.25rem 1.25rem;
}

.p-datatable.p-datatable-lg .p-datatable-tfoot > tr > td {
  padding: 1.25rem 1.25rem;
}

.p-datatable.p-datatable-lg .p-datatable-footer {
  padding: 1.25rem 1.25rem;
}

.p-dataview .p-paginator-top {
  border-width: 1px 0 0 0;
  border-radius: 0;
}

.p-dataview .p-paginator-bottom {
  border-width: 1px 0 0 0;
  border-radius: 0;
}

.p-dataview .p-dataview-header {
  background: #efefef;
  color: #212529;
  border: solid #dee2e6;
  border-width: 1px 0 0 0;
  padding: 1rem 1rem;
  font-weight: 600;
}

.p-dataview .p-dataview-content {
  background: #ffffff;
  color: #212529;
  border: 0 none;
  padding: 0;
}

.p-dataview.p-dataview-list .p-dataview-content > .p-grid > div {
  border: 1px solid #dee2e6;
  border-width: 1px 0 0 0;
}

.p-dataview .p-dataview-footer {
  background: #efefef;
  color: #212529;
  border: 1px solid #dee2e6;
  border-width: 1px 0 1px 0;
  padding: 1rem 1rem;
  font-weight: 600;
  border-bottom-left-radius: 4px;
  border-bottom-right-radius: 4px;
}

.p-dataview .p-dataview-loading-icon {
  font-size: 2rem;
}

.p-dataview .p-dataview-emptymessage {
  padding: 1.25rem;
}

.p-column-filter-row .p-column-filter-menu-button,
.p-column-filter-row .p-column-filter-clear-button {
  margin-left: 0.5rem;
}

.p-column-filter-menu-button {
  width: 2rem;
  height: 2rem;
  color: #6c757d;
  border: 0 none;
  background: transparent;
  border-radius: 50%;
  transition: box-shadow 0.15s;
}

.p-column-filter-menu-button:hover {
  color: #495057;
  border-color: transparent;
  background: transparent;
}

.p-column-filter-menu-button.p-column-filter-menu-button-open, .p-column-filter-menu-button.p-column-filter-menu-button-open:hover {
  background: transparent;
  color: #495057;
}

.p-column-filter-menu-button.p-column-filter-menu-button-active, .p-column-filter-menu-button.p-column-filter-menu-button-active:hover {
  background: #007bff;
  color: #ffffff;
}

.p-column-filter-menu-button:focus {
  outline: 0 none;
  outline-offset: 0;
  box-shadow: 0 0 0 0.2rem rgba(38, 143, 255, 0.5);
}

.p-column-filter-clear-button {
  width: 2rem;
  height: 2rem;
  color: #6c757d;
  border: 0 none;
  background: transparent;
  border-radius: 50%;
  transition: box-shadow 0.15s;
}

.p-column-filter-clear-button:hover {
  color: #495057;
  border-color: transparent;
  background: transparent;
}

.p-column-filter-clear-button:focus {
  outline: 0 none;
  outline-offset: 0;
  box-shadow: 0 0 0 0.2rem rgba(38, 143, 255, 0.5);
}

.p-column-filter-overlay {
  background: #ffffff;
  color: #212529;
  border: 1px solid rgba(0, 0, 0, 0.15);
  border-radius: 4px;
  box-shadow: none;
  min-width: 12.5rem;
}

.p-column-filter-overlay .p-column-filter-row-items {
  padding: 0.5rem 0;
}

.p-column-filter-overlay .p-column-filter-row-items .p-column-filter-row-item {
  margin: 0;
  padding: 0.5rem 1.5rem;
  border: 0 none;
  color: #212529;
  background: transparent;
  transition: box-shadow 0.15s;
  border-radius: 0;
}

.p-column-filter-overlay .p-column-filter-row-items .p-column-filter-row-item.p-highlight {
  color: #ffffff;
  background: #007bff;
}

.p-column-filter-overlay .p-column-filter-row-items .p-column-filter-row-item:not(.p-highlight):not(.p-disabled):hover {
  color: #212529;
  background: #e9ecef;
}

.p-column-filter-overlay .p-column-filter-row-items .p-column-filter-row-item:focus {
  outline: 0 none;
  outline-offset: 0;
  box-shadow: inset 0 0 0 0.15rem rgba(38, 143, 255, 0.5);
}

.p-column-filter-overlay .p-column-filter-row-items .p-column-filter-separator {
  border-top: 1px solid #dee2e6;
  margin: 0.5rem 0;
}

.p-column-filter-overlay-menu .p-column-filter-operator {
  padding: 0.75rem 1.5rem;
  border-bottom: 1px solid #dee2e6;
  color: #212529;
  background: #efefef;
  margin: 0;
  border-top-right-radius: 4px;
  border-top-left-radius: 4px;
}

.p-column-filter-overlay-menu .p-column-filter-constraint {
  padding: 1.25rem;
  border-bottom: 1px solid #dee2e6;
}

.p-column-filter-overlay-menu .p-column-filter-constraint .p-column-filter-matchmode-dropdown {
  margin-bottom: 0.5rem;
}

.p-column-filter-overlay-menu .p-column-filter-constraint .p-column-filter-remove-button {
  margin-top: 0.5rem;
}

.p-column-filter-overlay-menu .p-column-filter-constraint:last-child {
  border-bottom: 0 none;
}

.p-column-filter-overlay-menu .p-column-filter-add-rule {
  padding: 0.5rem 1.25rem;
}

.p-column-filter-overlay-menu .p-column-filter-buttonbar {
  padding: 1.25rem;
}

.fc .fc-view-container th {
  background: #efefef;
  border: 1px solid #dee2e6;
  color: #212529;
}

.fc .fc-view-container td.fc-widget-content {
  background: #ffffff;
  border: 1px solid #dee2e6;
  color: #212529;
}

.fc .fc-view-container td.fc-head-container {
  border: 1px solid #dee2e6;
}

.fc .fc-view-container .fc-row {
  border-right: 1px solid #dee2e6;
}

.fc .fc-view-container .fc-event {
  background: #0069d9;
  border: 1px solid #0069d9;
  color: #ffffff;
}

.fc .fc-view-container .fc-divider {
  background: #efefef;
  border: 1px solid #dee2e6;
}

.fc .fc-toolbar .fc-button {
  color: #ffffff;
  background: #007bff;
  border: 1px solid #007bff;
  font-size: 1rem;
  transition: background-color 0.15s, border-color 0.15s, box-shadow 0.15s;
  border-radius: 4px;
  display: flex;
  align-items: center;
}

.fc .fc-toolbar .fc-button:enabled:hover {
  background: #0069d9;
  color: #ffffff;
  border-color: #0069d9;
}

.fc .fc-toolbar .fc-button:enabled:active {
  background: #0062cc;
  color: #ffffff;
  border-color: #0062cc;
}

.fc .fc-toolbar .fc-button:enabled:active:focus {
  outline: 0 none;
  outline-offset: 0;
  box-shadow: 0 0 0 0.2rem rgba(38, 143, 255, 0.5);
}

.fc .fc-toolbar .fc-button .fc-icon-chevron-left {
  font-family: "PrimeIcons" !important;
  text-indent: 0;
  font-size: 1rem;
}

.fc .fc-toolbar .fc-button .fc-icon-chevron-left:before {
  content: "";
}

.fc .fc-toolbar .fc-button .fc-icon-chevron-right {
  font-family: "PrimeIcons" !important;
  text-indent: 0;
  font-size: 1rem;
}

.fc .fc-toolbar .fc-button .fc-icon-chevron-right:before {
  content: "";
}

.fc .fc-toolbar .fc-button:focus {
  outline: 0 none;
  outline-offset: 0;
  box-shadow: 0 0 0 0.2rem rgba(38, 143, 255, 0.5);
}

.fc .fc-toolbar .fc-button.fc-dayGridMonth-button, .fc .fc-toolbar .fc-button.fc-timeGridWeek-button, .fc .fc-toolbar .fc-button.fc-timeGridDay-button {
  background: #6c757d;
  border: 1px solid #6c757d;
  color: #ffffff;
  transition: background-color 0.15s, border-color 0.15s, box-shadow 0.15s;
}

.fc .fc-toolbar .fc-button.fc-dayGridMonth-button:hover, .fc .fc-toolbar .fc-button.fc-timeGridWeek-button:hover, .fc .fc-toolbar .fc-button.fc-timeGridDay-button:hover {
  background: #5a6268;
  border-color: #545b62;
  color: #ffffff;
}

.fc .fc-toolbar .fc-button.fc-dayGridMonth-button.fc-button-active, .fc .fc-toolbar .fc-button.fc-timeGridWeek-button.fc-button-active, .fc .fc-toolbar .fc-button.fc-timeGridDay-button.fc-button-active {
  background: #545b62;
  border-color: #4e555b;
  color: #ffffff;
}

.fc .fc-toolbar .fc-button.fc-dayGridMonth-button.fc-button-active:hover, .fc .fc-toolbar .fc-button.fc-timeGridWeek-button.fc-button-active:hover, .fc .fc-toolbar .fc-button.fc-timeGridDay-button.fc-button-active:hover {
  background: #545b62;
  border-color: #4e555b;
  color: #ffffff;
}

.fc .fc-toolbar .fc-button.fc-dayGridMonth-button:focus, .fc .fc-toolbar .fc-button.fc-timeGridWeek-button:focus, .fc .fc-toolbar .fc-button.fc-timeGridDay-button:focus {
  outline: 0 none;
  outline-offset: 0;
  box-shadow: 0 0 0 0.2rem rgba(38, 143, 255, 0.5);
  z-index: 1;
}

.fc .fc-toolbar .fc-button-group .fc-button {
  border-radius: 0;
}

.fc .fc-toolbar .fc-button-group .fc-button:first-child {
  border-top-left-radius: 4px;
  border-bottom-left-radius: 4px;
}

.fc .fc-toolbar .fc-button-group .fc-button:last-child {
  border-top-right-radius: 4px;
  border-bottom-right-radius: 4px;
}

.p-orderlist .p-orderlist-controls {
  padding: 1.25rem;
}

.p-orderlist .p-orderlist-controls .p-button {
  margin-bottom: 0.5rem;
}

.p-orderlist .p-orderlist-header {
  background: #efefef;
  color: #212529;
  border: 1px solid #dee2e6;
  padding: 1rem 1.25rem;
  border-bottom: 0 none;
  border-top-right-radius: 4px;
  border-top-left-radius: 4px;
}

.p-orderlist .p-orderlist-header .p-orderlist-title {
  font-weight: 600;
}

.p-orderlist .p-orderlist-filter-container {
  padding: 1rem 1.25rem;
  background: #ffffff;
  border: 1px solid #dee2e6;
  border-bottom: 0 none;
}

.p-orderlist .p-orderlist-filter-container .p-orderlist-filter-input {
  padding-right: 1.75rem;
}

.p-orderlist .p-orderlist-filter-container .p-orderlist-filter-icon {
  right: 0.75rem;
  color: #495057;
}

.p-orderlist .p-orderlist-list {
  border: 1px solid #dee2e6;
  background: #ffffff;
  color: #212529;
  padding: 0.5rem 0;
  border-bottom-right-radius: 4px;
  border-bottom-left-radius: 4px;
}

.p-orderlist .p-orderlist-list .p-orderlist-item {
  padding: 0.5rem 1.5rem;
  margin: 0;
  border: 0 none;
  color: #212529;
  background: transparent;
  transition: transform 0.15s, box-shadow 0.15s;
}

.p-orderlist .p-orderlist-list .p-orderlist-item:not(.p-highlight):hover {
  background: #e9ecef;
  color: #212529;
}

.p-orderlist .p-orderlist-list .p-orderlist-item:focus {
  outline: 0 none;
  outline-offset: 0;
  box-shadow: inset 0 0 0 0.15rem rgba(38, 143, 255, 0.5);
}

.p-orderlist .p-orderlist-list .p-orderlist-item.p-highlight {
  color: #ffffff;
  background: #007bff;
}

.p-orderlist .p-orderlist-list .p-orderlist-droppoint.p-orderlist-droppoint-highlight {
  background-color: #0062cc;
}

@media screen and (max-width: 769px) {
  .p-orderlist {
    flex-direction: column;
  }
  .p-orderlist .p-orderlist-controls {
    padding: 1.25rem;
    flex-direction: row;
  }
  .p-orderlist .p-orderlist-controls .p-button {
    margin-right: 0.5rem;
    margin-bottom: 0;
  }
  .p-orderlist .p-orderlist-controls .p-button:last-child {
    margin-right: 0;
  }
}

.p-organizationchart .p-organizationchart-node-content.p-organizationchart-selectable-node:not(.p-highlight):hover {
  background: #e9ecef;
  color: #212529;
}

.p-organizationchart .p-organizationchart-node-content.p-highlight {
  background: #007bff;
  color: #ffffff;
}

.p-organizationchart .p-organizationchart-node-content.p-highlight .p-node-toggler i {
  color: #003e80;
}

.p-organizationchart .p-organizationchart-line-down {
  background: #dee2e6;
}

.p-organizationchart .p-organizationchart-line-left {
  border-right: 1px solid #dee2e6;
  border-color: #dee2e6;
}

.p-organizationchart .p-organizationchart-line-top {
  border-top: 1px solid #dee2e6;
  border-color: #dee2e6;
}

.p-organizationchart .p-organizationchart-node-content {
  border: 1px solid #dee2e6;
  background: #ffffff;
  color: #212529;
  padding: 1.25rem;
}

.p-organizationchart .p-organizationchart-node-content .p-node-toggler {
  background: inherit;
  color: inherit;
  border-radius: 50%;
}

.p-organizationchart .p-organizationchart-node-content .p-node-toggler:focus {
  outline: 0 none;
  outline-offset: 0;
  box-shadow: 0 0 0 0.2rem rgba(38, 143, 255, 0.5);
}

.p-paginator {
  background: #ffffff;
  color: #007bff;
  border: solid #dee2e6;
  border-width: 0;
  padding: 0.75rem;
  border-radius: 4px;
}

.p-paginator .p-paginator-first,
.p-paginator .p-paginator-prev,
.p-paginator .p-paginator-next,
.p-paginator .p-paginator-last {
  background-color: #ffffff;
  border: 1px solid #dee2e6;
  color: #007bff;
  min-width: 2.357rem;
  height: 2.357rem;
  margin: 0 0 0 -1px;
  transition: box-shadow 0.15s;
  border-radius: 0;
}

.p-paginator .p-paginator-first:not(.p-disabled):not(.p-highlight):hover,
.p-paginator .p-paginator-prev:not(.p-disabled):not(.p-highlight):hover,
.p-paginator .p-paginator-next:not(.p-disabled):not(.p-highlight):hover,
.p-paginator .p-paginator-last:not(.p-disabled):not(.p-highlight):hover {
  background: #e9ecef;
  border-color: #dee2e6;
  color: #007bff;
}

.p-paginator .p-paginator-first {
  border-top-left-radius: 4px;
  border-bottom-left-radius: 4px;
}

.p-paginator .p-paginator-last {
  border-top-right-radius: 4px;
  border-bottom-right-radius: 4px;
}

.p-paginator .p-dropdown {
  margin-left: 0.5rem;
  height: 2.357rem;
}

.p-paginator .p-dropdown .p-dropdown-label {
  padding-right: 0;
}

.p-paginator .p-paginator-current {
  background-color: #ffffff;
  border: 1px solid #dee2e6;
  color: #007bff;
  min-width: 2.357rem;
  height: 2.357rem;
  margin: 0 0 0 -1px;
  padding: 0 0.5rem;
}

.p-paginator .p-paginator-pages .p-paginator-page {
  background-color: #ffffff;
  border: 1px solid #dee2e6;
  color: #007bff;
  min-width: 2.357rem;
  height: 2.357rem;
  margin: 0 0 0 -1px;
  transition: box-shadow 0.15s;
  border-radius: 0;
}

.p-paginator .p-paginator-pages .p-paginator-page.p-highlight {
  background: #007bff;
  border-color: #007bff;
  color: #ffffff;
}

.p-paginator .p-paginator-pages .p-paginator-page:not(.p-highlight):hover {
  background: #e9ecef;
  border-color: #dee2e6;
  color: #007bff;
}

.p-picklist .p-picklist-buttons {
  padding: 1.25rem;
}

.p-picklist .p-picklist-buttons .p-button {
  margin-bottom: 0.5rem;
}

.p-picklist .p-picklist-header {
  background: #efefef;
  color: #212529;
  border: 1px solid #dee2e6;
  padding: 1rem 1.25rem;
  border-bottom: 0 none;
  border-top-right-radius: 4px;
  border-top-left-radius: 4px;
}

.p-picklist .p-picklist-header .p-picklist-title {
  font-weight: 600;
}

.p-picklist .p-picklist-filter-container {
  padding: 1rem 1.25rem;
  background: #ffffff;
  border: 1px solid #dee2e6;
  border-bottom: 0 none;
}

.p-picklist .p-picklist-filter-container .p-picklist-filter-input {
  padding-right: 1.75rem;
}

.p-picklist .p-picklist-filter-container .p-picklist-filter-icon {
  right: 0.75rem;
  color: #495057;
}

.p-picklist .p-picklist-list {
  border: 1px solid #dee2e6;
  background: #ffffff;
  color: #212529;
  padding: 0.5rem 0;
  border-bottom-right-radius: 4px;
  border-bottom-left-radius: 4px;
}

.p-picklist .p-picklist-list .p-picklist-item {
  padding: 0.5rem 1.5rem;
  margin: 0;
  border: 0 none;
  color: #212529;
  background: transparent;
  transition: transform 0.15s, box-shadow 0.15s;
}

.p-picklist .p-picklist-list .p-picklist-item:not(.p-highlight):hover {
  background: #e9ecef;
  color: #212529;
}

.p-picklist .p-picklist-list .p-picklist-item:focus {
  outline: 0 none;
  outline-offset: 0;
  box-shadow: inset 0 0 0 0.15rem rgba(38, 143, 255, 0.5);
}

.p-picklist .p-picklist-list .p-picklist-item.p-highlight {
  color: #ffffff;
  background: #007bff;
}

.p-picklist .p-picklist-list .p-picklist-droppoint.p-picklist-droppoint-highlight {
  background-color: #0062cc;
}

.p-picklist .p-picklist-list .p-picklist-empty-message {
  padding: 0.5rem 1.5rem;
  color: #212529;
}

@media screen and (max-width: 769px) {
  .p-picklist {
    flex-direction: column;
  }
  .p-picklist .p-picklist-buttons {
    padding: 1.25rem;
    flex-direction: row;
  }
  .p-picklist .p-picklist-buttons .p-button {
    margin-right: 0.5rem;
    margin-bottom: 0;
  }
  .p-picklist .p-picklist-buttons .p-button:last-child {
    margin-right: 0;
  }
  .p-picklist .p-picklist-transfer-buttons .pi-angle-right:before {
    content: "";
  }
  .p-picklist .p-picklist-transfer-buttons .pi-angle-double-right:before {
    content: "";
  }
  .p-picklist .p-picklist-transfer-buttons .pi-angle-left:before {
    content: "";
  }
  .p-picklist .p-picklist-transfer-buttons .pi-angle-double-left:before {
    content: "";
  }
}

.p-timeline .p-timeline-event-marker {
  border: 0 none;
  border-radius: 50%;
  width: 1rem;
  height: 1rem;
  background-color: #007bff;
}

.p-timeline .p-timeline-event-connector {
  background-color: #dee2e6;
}

.p-timeline.p-timeline-vertical .p-timeline-event-opposite,
.p-timeline.p-timeline-vertical .p-timeline-event-content {
  padding: 0 1rem;
}

.p-timeline.p-timeline-vertical .p-timeline-event-connector {
  width: 2px;
}

.p-timeline.p-timeline-horizontal .p-timeline-event-opposite,
.p-timeline.p-timeline-horizontal .p-timeline-event-content {
  padding: 1rem 0;
}

.p-timeline.p-timeline-horizontal .p-timeline-event-connector {
  height: 2px;
}

.p-tree {
  border: 1px solid #dee2e6;
  background: #ffffff;
  color: #212529;
  padding: 1.25rem;
  border-radius: 4px;
}

.p-tree .p-tree-container .p-treenode {
  padding-bottom: 0.143rem;
}

.p-tree .p-tree-container .p-treenode .p-treenode-content {
  border-radius: 4px;
  transition: box-shadow 0.15s;
  padding: 0.5rem;
}

.p-tree .p-tree-container .p-treenode .p-treenode-content .p-tree-toggler {
  margin-right: 0.5rem;
  width: 2rem;
  height: 2rem;
  color: #6c757d;
  border: 0 none;
  background: transparent;
  border-radius: 50%;
  transition: box-shadow 0.15s;
}

.p-tree .p-tree-container .p-treenode .p-treenode-content .p-tree-toggler:enabled:hover {
  color: #495057;
  border-color: transparent;
  background: transparent;
}

.p-tree .p-tree-container .p-treenode .p-treenode-content .p-tree-toggler:focus {
  outline: 0 none;
  outline-offset: 0;
  box-shadow: 0 0 0 0.2rem rgba(38, 143, 255, 0.5);
}

.p-tree .p-tree-container .p-treenode .p-treenode-content .p-treenode-icon {
  margin-right: 0.5rem;
  color: #6c757d;
}

.p-tree .p-tree-container .p-treenode .p-treenode-content .p-checkbox {
  margin-right: 0.5rem;
}

.p-tree .p-tree-container .p-treenode .p-treenode-content .p-checkbox .p-indeterminate .p-checkbox-icon {
  color: #212529;
}

.p-tree .p-tree-container .p-treenode .p-treenode-content:focus {
  outline: 0 none;
  outline-offset: 0;
  box-shadow: 0 0 0 0.2rem rgba(38, 143, 255, 0.5);
}

.p-tree .p-tree-container .p-treenode .p-treenode-content.p-highlight {
  background: #007bff;
  color: #ffffff;
}

.p-tree .p-tree-container .p-treenode .p-treenode-content.p-highlight .p-tree-toggler,
.p-tree .p-tree-container .p-treenode .p-treenode-content.p-highlight .p-treenode-icon {
  color: #ffffff;
}

.p-tree .p-tree-container .p-treenode .p-treenode-content.p-highlight .p-tree-toggler:hover,
.p-tree .p-tree-container .p-treenode .p-treenode-content.p-highlight .p-treenode-icon:hover {
  color: #ffffff;
}

.p-tree .p-tree-container .p-treenode .p-treenode-content.p-treenode-selectable:not(.p-highlight):hover {
  background: #e9ecef;
  color: #212529;
}

.p-tree .p-tree-container .p-treenode .p-treenode-content.p-treenode-dragover {
  background: #e9ecef;
  color: #212529;
}

.p-tree .p-tree-filter-container {
  margin-bottom: 0.5rem;
}

.p-tree .p-tree-filter-container .p-tree-filter {
  width: 100%;
  padding-right: 1.75rem;
}

.p-tree .p-tree-filter-container .p-tree-filter-icon {
  right: 0.75rem;
  color: #495057;
}

.p-tree .p-treenode-children {
  padding: 0 0 0 1rem;
}

.p-tree .p-tree-loading-icon {
  font-size: 2rem;
}

.p-tree .p-treenode-droppoint.p-treenode-droppoint-active {
  background-color: #0062cc;
}

.p-tree.p-tree-horizontal .p-treenode .p-treenode-content {
  border-radius: 4px;
  border: 1px solid #dee2e6;
  background-color: #ffffff;
  color: #212529;
  padding: 0.5rem;
  transition: box-shadow 0.15s;
}

.p-tree.p-tree-horizontal .p-treenode .p-treenode-content.p-highlight {
  background-color: #007bff;
  color: #ffffff;
}

.p-tree.p-tree-horizontal .p-treenode .p-treenode-content.p-highlight .p-treenode-icon {
  color: #ffffff;
}

.p-tree.p-tree-horizontal .p-treenode .p-treenode-content .p-tree-toggler {
  margin-right: 0.5rem;
}

.p-tree.p-tree-horizontal .p-treenode .p-treenode-content .p-treenode-icon {
  color: #6c757d;
  margin-right: 0.5rem;
}

.p-tree.p-tree-horizontal .p-treenode .p-treenode-content .p-checkbox {
  margin-right: 0.5rem;
}

.p-tree.p-tree-horizontal .p-treenode .p-treenode-content .p-treenode-label:not(.p-highlight):hover {
  background-color: inherit;
  color: inherit;
}

.p-tree.p-tree-horizontal .p-treenode .p-treenode-content.p-treenode-selectable:not(.p-highlight):hover {
  background: #e9ecef;
  color: #212529;
}

.p-tree.p-tree-horizontal .p-treenode .p-treenode-content:focus {
  outline: 0 none;
  outline-offset: 0;
  box-shadow: 0 0 0 0.2rem rgba(38, 143, 255, 0.5);
}

.p-treetable .p-paginator-top {
  border-width: 1px 0 0 0;
  border-radius: 0;
}

.p-treetable .p-paginator-bottom {
  border-width: 1px 0 0 0;
  border-radius: 0;
}

.p-treetable .p-treetable-header {
  background: #efefef;
  color: #212529;
  border: solid #dee2e6;
  border-width: 1px 0 0 0;
  padding: 1rem 1rem;
  font-weight: 600;
}

.p-treetable .p-treetable-footer {
  background: #efefef;
  color: #212529;
  border: 1px solid #dee2e6;
  border-width: 1px 0 1px 0;
  padding: 1rem 1rem;
  font-weight: 600;
}

.p-treetable .p-treetable-thead > tr > th {
  text-align: left;
  padding: 1rem 1rem;
  border: 1px solid #dee2e6;
  border-width: 1px 0 2px 0;
  font-weight: 600;
  color: #212529;
  background: #ffffff;
  transition: box-shadow 0.15s;
}

.p-treetable .p-treetable-tfoot > tr > td {
  text-align: left;
  padding: 1rem 1rem;
  border: 1px solid #dee2e6;
  border-width: 1px 0 1px 0;
  font-weight: 600;
  color: #212529;
  background: #ffffff;
}

.p-treetable .p-sortable-column {
  outline-color: rgba(38, 143, 255, 0.5);
}

.p-treetable .p-sortable-column .p-sortable-column-icon {
  color: #6c757d;
  margin-left: 0.5rem;
}

.p-treetable .p-sortable-column .p-sortable-column-badge {
  border-radius: 50%;
  height: 1.143rem;
  min-width: 1.143rem;
  line-height: 1.143rem;
  color: #ffffff;
  background: #007bff;
  margin-left: 0.5rem;
}

.p-treetable .p-sortable-column:not(.p-highlight):hover {
  background: #e9ecef;
  color: #212529;
}

.p-treetable .p-sortable-column:not(.p-highlight):hover .p-sortable-column-icon {
  color: #6c757d;
}

.p-treetable .p-sortable-column.p-highlight {
  background: #ffffff;
  color: #007bff;
}

.p-treetable .p-sortable-column.p-highlight .p-sortable-column-icon {
  color: #007bff;
}

.p-treetable .p-treetable-tbody > tr {
  background: #ffffff;
  color: #212529;
  transition: box-shadow 0.15s;
  outline-color: rgba(38, 143, 255, 0.5);
}

.p-treetable .p-treetable-tbody > tr > td {
  text-align: left;
  border: 1px solid #dee2e6;
  border-width: 1px 0 0 0;
  padding: 1rem 1rem;
}

.p-treetable .p-treetable-tbody > tr > td .p-treetable-toggler {
  width: 2rem;
  height: 2rem;
  color: #6c757d;
  border: 0 none;
  background: transparent;
  border-radius: 50%;
  transition: box-shadow 0.15s;
  margin-right: 0.5rem;
}

.p-treetable .p-treetable-tbody > tr > td .p-treetable-toggler:enabled:hover {
  color: #495057;
  border-color: transparent;
  background: transparent;
}

.p-treetable .p-treetable-tbody > tr > td .p-treetable-toggler:focus {
  outline: 0 none;
  outline-offset: 0;
  box-shadow: 0 0 0 0.2rem rgba(38, 143, 255, 0.5);
}

.p-treetable .p-treetable-tbody > tr > td p-treetablecheckbox .p-checkbox {
  margin-right: 0.5rem;
}

.p-treetable .p-treetable-tbody > tr > td p-treetablecheckbox .p-checkbox .p-indeterminate .p-checkbox-icon {
  color: #212529;
}

.p-treetable .p-treetable-tbody > tr.p-highlight {
  background: #007bff;
  color: #ffffff;
}

.p-treetable .p-treetable-tbody > tr.p-highlight .p-treetable-toggler {
  color: #ffffff;
}

.p-treetable .p-treetable-tbody > tr.p-highlight .p-treetable-toggler:hover {
  color: #ffffff;
}

.p-treetable.p-treetable-hoverable-rows .p-treetable-tbody > tr:not(.p-highlight):hover {
  background: #e9ecef;
  color: #212529;
}

.p-treetable.p-treetable-hoverable-rows .p-treetable-tbody > tr:not(.p-highlight):hover .p-treetable-toggler {
  color: #212529;
}

.p-treetable .p-column-resizer-helper {
  background: #007bff;
}

.p-treetable .p-treetable-scrollable-header,
.p-treetable .p-treetable-scrollable-footer {
  background: #efefef;
}

.p-treetable .p-treetable-loading-icon {
  font-size: 2rem;
}

.p-treetable.p-treetable-gridlines .p-datatable-header {
  border-width: 1px 1px 0 1px;
}

.p-treetable.p-treetable-gridlines .p-treetable-footer {
  border-width: 0 1px 1px 1px;
}

.p-treetable.p-treetable-gridlines .p-treetable-top {
  border-width: 0 1px 0 1px;
}

.p-treetable.p-treetable-gridlines .p-treetable-bottom {
  border-width: 0 1px 1px 1px;
}

.p-treetable.p-treetable-gridlines .p-treetable-thead > tr > th {
  border-width: 1px;
}

.p-treetable.p-treetable-gridlines .p-treetable-tbody > tr > td {
  border-width: 1px;
}

.p-treetable.p-treetable-gridlines .p-treetable-tfoot > tr > td {
  border-width: 1px;
}

.p-treetable.p-treetable-sm .p-treetable-header {
  padding: 0.875rem 0.875rem;
}

.p-treetable.p-treetable-sm .p-treetable-thead > tr > th {
  padding: 0.5rem 0.5rem;
}

.p-treetable.p-treetable-sm .p-treetable-tbody > tr > td {
  padding: 0.5rem 0.5rem;
}

.p-treetable.p-treetable-sm .p-treetable-tfoot > tr > td {
  padding: 0.5rem 0.5rem;
}

.p-treetable.p-treetable-sm .p-treetable-footer {
  padding: 0.5rem 0.5rem;
}

.p-treetable.p-treetable-lg .p-treetable-header {
  padding: 1.25rem 1.25rem;
}

.p-treetable.p-treetable-lg .p-treetable-thead > tr > th {
  padding: 1.25rem 1.25rem;
}

.p-treetable.p-treetable-lg .p-treetable-tbody > tr > td {
  padding: 1.25rem 1.25rem;
}

.p-treetable.p-treetable-lg .p-treetable-tfoot > tr > td {
  padding: 1.25rem 1.25rem;
}

.p-treetable.p-treetable-lg .p-treetable-footer {
  padding: 1.25rem 1.25rem;
}

.p-virtualscroller .p-virtualscroller-header {
  background: #efefef;
  color: #212529;
  border: solid #dee2e6;
  border-width: 1px 0 0 0;
  padding: 1rem 1rem;
  font-weight: 600;
}

.p-virtualscroller .p-virtualscroller-content {
  background: #ffffff;
  color: #212529;
  border: 0 none;
  padding: 0;
}

.p-virtualscroller .p-virtualscroller-footer {
  background: #efefef;
  color: #212529;
  border: 1px solid #dee2e6;
  border-width: 1px 0 1px 0;
  padding: 1rem 1rem;
  font-weight: 600;
  border-bottom-left-radius: 4px;
  border-bottom-right-radius: 4px;
}

.p-accordion .p-accordion-header .p-accordion-header-link {
  padding: $accordion-header-padding;
  border: 1px solid #dee2e6;
  color: #495057;
  background: #EFEFEF;
  font-weight: 500;
  border-radius: 4px;
  transition: box-shadow 0.15s;
}

.p-accordion .p-accordion-header .p-accordion-header-link .p-accordion-toggle-icon {
  margin-right: 0.5rem;
}

.p-accordion .p-accordion-header:not(.p-disabled) .p-accordion-header-link:focus {
  outline: 0 none;
  outline-offset: 0;
  box-shadow: 0 0 0 0.2rem rgba(38, 143, 255, 0.5);
}

.p-accordion p-accordiontab .p-accordion-header:not(.p-highlight):not(.p-disabled):hover .p-accordion-header-link,
.p-accordion p-accordiontab.highlighted .p-accordion-header:not(.p-highlight):not(.p-disabled) .p-accordion-header-link{
  background: #EFEFEF;
  border-color: #dee2e6;
  color: #495057;
  text-decoration: none;
  font-weight: 600;
}

.p-accordion .p-accordion-header:not(.p-disabled).p-highlight .p-accordion-header-link {
  background: #EFEFEF;
  border-color: #dee2e6;
  color: #495057;
  border-bottom-right-radius: 0;
  border-bottom-left-radius: 0;
}

.p-accordion p-accordiontab .p-accordion-header:not(.p-disabled).p-highlight:hover .p-accordion-header-link,
.p-accordion p-accordiontab.highlighted .p-accordion-header:not(.p-disabled).p-highlight .p-accordion-header-link{
  border-color: #dee2e6;
  background: #EFEFEF;
  color: #495057;
  text-decoration: none;
  font-weight: 600;
}

.p-accordion .p-accordion-content {
  padding: 1.25rem;
  border: 1px solid #dee2e6;
  background: #ffffff;
  color: #212529;
  border-top: 0;
  border-top-right-radius: 0;
  border-top-left-radius: 0;
  border-bottom-right-radius: 4px;
  border-bottom-left-radius: 4px;
}

.p-accordion p-accordiontab .p-accordion-tab {
  margin-bottom: 0;
}

.p-accordion p-accordiontab .p-accordion-header .p-accordion-header-link {
  border-radius: 0;
}

.p-accordion p-accordiontab .p-accordion-content {
  border-radius: 0;
}

.p-accordion p-accordiontab:not(:first-child) .p-accordion-header .p-accordion-header-link {
  border-top: 0 none;
}

.p-accordion p-accordiontab:not(:first-child) .p-accordion-header:not(.p-highlight):not(.p-disabled):hover .p-accordion-header-link, .p-accordion p-accordiontab:not(:first-child) .p-accordion-header:not(.p-disabled).p-highlight:hover .p-accordion-header-link {
  border-top: 0 none;
}

.p-accordion p-accordiontab:first-child .p-accordion-header .p-accordion-header-link {
  border-top-right-radius: 4px;
  border-top-left-radius: 4px;
}

.p-accordion p-accordiontab:last-child .p-accordion-header:not(.p-highlight) .p-accordion-header-link {
  border-bottom-right-radius: 4px;
  border-bottom-left-radius: 4px;
}

.p-accordion p-accordiontab:last-child .p-accordion-content {
  border-bottom-right-radius: 4px;
  border-bottom-left-radius: 4px;
}

.p-accordion p-accordiontab.is-reference .p-accordion-header:not(.p-highlight):not(.p-disabled) .p-accordion-header-link,
.p-accordion p-accordiontab.is-reference .p-accordion-header:not(.p-disabled).p-highlight .p-accordion-header-link{
  color: #004085;
}

.p-card {
  background: #ffffff;
  color: #212529;
  box-shadow: 0 2px 1px -1px rgba(0, 0, 0, 0.2), 0 1px 1px 0 rgba(0, 0, 0, 0.14), 0 1px 3px 0 rgba(0, 0, 0, 0.12);
  border-radius: 4px;
}

.p-card .p-card-body {
  padding: 1.5rem;
}

.p-card .p-card-title {
  font-size: 1.5rem;
  font-weight: 700;
  margin-bottom: 0.5rem;
}

.p-card .p-card-subtitle {
  font-weight: 400;
  margin-bottom: 0.5rem;
  color: #6c757d;
}

.p-card .p-card-content {
  padding: 1rem 0;
}

.p-card .p-card-footer {
  padding: 1rem 0 0 0;
}

.p-divider .p-divider-content {
  background-color: #ffffff;
}

.p-divider.p-divider-horizontal {
  margin: 1rem 0;
  padding: 0 1rem;
}

.p-divider.p-divider-horizontal:before {
  border-top: 1px #dee2e6;
}

.p-divider.p-divider-horizontal .p-divider-content {
  padding: 0 0.5rem;
}

.p-divider.p-divider-vertical {
  margin: 0 1rem;
  padding: 1rem 0;
}

.p-divider.p-divider-vertical:before {
  border-left: 1px #dee2e6;
}

.p-divider.p-divider-vertical .p-divider-content {
  padding: 0.5rem 0;
}

.p-fieldset {
  border: 1px solid #dee2e6;
  background: #ffffff;
  color: #212529;
  border-radius: 4px;
}

.p-fieldset .p-fieldset-legend {
  padding: 1rem 1.25rem;
  border: 1px solid #dee2e6;
  color: #212529;
  background: #efefef;
  font-weight: 600;
  border-radius: 4px;
}

.p-fieldset.p-fieldset-toggleable .p-fieldset-legend {
  padding: 0;
  transition: box-shadow 0.15s;
}

.p-fieldset.p-fieldset-toggleable .p-fieldset-legend a {
  padding: 1rem 1.25rem;
  color: #212529;
  border-radius: 4px;
  transition: box-shadow 0.15s;
}

.p-fieldset.p-fieldset-toggleable .p-fieldset-legend a .p-fieldset-toggler {
  margin-right: 0.5rem;
}

.p-fieldset.p-fieldset-toggleable .p-fieldset-legend a:focus {
  outline: 0 none;
  outline-offset: 0;
  box-shadow: 0 0 0 0.2rem rgba(38, 143, 255, 0.5);
}

.p-fieldset.p-fieldset-toggleable .p-fieldset-legend:hover {
  background: #e9ecef;
  border-color: #dee2e6;
  color: #212529;
}

.p-fieldset .p-fieldset-content {
  padding: 1.25rem;
}

.p-panel .p-panel-header {
  border: 1px solid #dee2e6;
  padding: $panel-header-padding;
  background: $base-color;
  color: #ffffff;
  border-top-right-radius: 4px;
  border-top-left-radius: 4px;
  min-height: 3.2rem;
  font-size: 1.4rem;
}

.p-panel .p-panel-header .p-panel-title {
  font-weight: 400;
  text-align: right;
}

.p-panel .p-panel-header .p-panel-header-icon {
  width: 2rem;
  height: 2rem;
  color: #ffffff;
  border: 0 none;
  background: transparent;
  border-radius: 50%;
  transition: box-shadow 0.15s;
}

.p-panel .p-panel-header .p-panel-header-icon:enabled:hover {
  color: #495057;
  border-color: transparent;
  background: transparent;
}

.p-panel .p-panel-header .p-panel-header-icon:focus {
  outline: 0 none;
  outline-offset: 0;
  box-shadow: 0 0 0 0.2rem transparent;
}

.p-panel.p-panel-toggleable .p-panel-header {
  //padding: 0.5rem 1.25rem;
  padding: $panel-header-padding;

}

.p-panel .p-panel-content {
  padding: 0.5rem 0.75rem;
  border: 1px solid #dee2e6;
  background: #ffffff;
  color: #212529;
  border-bottom-right-radius: 4px;
  border-bottom-left-radius: 4px;
  border-top: 0 none;
}

.p-panel .p-panel-footer {
  padding: 0.5rem 1.25rem;
  border: 1px solid #dee2e6;
  background: #ffffff;
  color: #212529;
  border-top: 0 none;
}

.p-scrollpanel .p-scrollpanel-bar {
  background: #efefef;
  border: 0 none;
}

.p-splitter {
  border: 1px solid #dee2e6;
  background: #ffffff;
  border-radius: 4px;
  color: #212529;
}

.p-splitter .p-splitter-gutter {
  transition: box-shadow 0.15s;
  background: #efefef;
}

.p-splitter .p-splitter-gutter .p-splitter-gutter-handle {
  background: #dee2e6;
}

.p-splitter .p-splitter-gutter-resizing {
  background: #dee2e6;
}

.p-tabview .p-tabview-nav {
  background: transparent;
  border: 1px solid #dee2e6;
  border-width: 0 0 1px 0;
}

.p-tabview .p-tabview-nav li {
  margin-right: 0;
}

.p-tabview .p-tabview-nav li .p-tabview-nav-link {
  border: solid;
  border-width: 1px;
  border-color: #ffffff #ffffff #dee2e6 #ffffff;
  background: #ffffff;
  color: #6c757d;
  padding: 0.75rem 1rem;
  font-weight: 600;
  border-top-right-radius: 4px;
  border-top-left-radius: 4px;
  transition: box-shadow 0.15s;
  margin: 0 0 -1px 0;
}

.p-tabview .p-tabview-nav li .p-tabview-nav-link:not(.p-disabled):focus {
  outline: 0 none;
  outline-offset: 0;
  box-shadow: 0 0 0 0.2rem rgba(38, 143, 255, 0.5);
}

.p-tabview .p-tabview-nav li:not(.p-highlight):not(.p-disabled):hover .p-tabview-nav-link {
  background: #ffffff;
  border-color: #dee2e6;
  color: #6c757d;
}

.p-tabview .p-tabview-nav li.p-highlight .p-tabview-nav-link {
  background: #ffffff;
  border-color: #dee2e6 #dee2e6 #ffffff #dee2e6;
  color: #495057;
}

.p-tabview .p-tabview-left-icon {
  margin-right: 0.5rem;
}

.p-tabview .p-tabview-right-icon {
  margin-left: 0.5rem;
}

.p-tabview .p-tabview-close {
  margin-left: 0.5rem;
}

.p-tabview .p-tabview-panels {
  background: #ffffff;
  padding: 1.25rem;
  border: 0 none;
  color: #212529;
  border-bottom-right-radius: 4px;
  border-bottom-left-radius: 4px;
}

.p-toolbar {
  background: #efefef;
  border: 1px solid #dee2e6;
  padding: 1rem 1.25rem;
  border-radius: 4px;
}

.p-toolbar .p-toolbar-separator {
  margin: 0 0.5rem;
}

.p-confirm-popup {
  background: #ffffff;
  color: #212529;
  border: 1px solid rgba(0, 0, 0, 0.2);
  border-radius: 4px;
  box-shadow: none;
}

.p-confirm-popup .p-confirm-popup-content {
  padding: 1.25rem;
}

.p-confirm-popup .p-confirm-popup-footer {
  text-align: right;
  padding: 0.5rem 1.25rem;
}

.p-confirm-popup .p-confirm-popup-footer button {
  margin: 0 0.5rem 0 0;
  width: auto;
}

.p-confirm-popup .p-confirm-popup-footer button:last-child {
  margin: 0;
}

.p-confirm-popup:after {
  border: solid transparent;
  border-color: rgba(255, 255, 255, 0);
  border-bottom-color: #ffffff;
}

.p-confirm-popup:before {
  border: solid transparent;
  border-color: rgba(0, 0, 0, 0);
  border-bottom-color: rgba(0, 0, 0, 0.2);
}

.p-confirm-popup.p-confirm-popup-flipped:after {
  border-top-color: #ffffff;
}

.p-confirm-popup.p-confirm-popup-flipped:before {
  border-top-color: rgba(0, 0, 0, 0.2);
}

.p-confirm-popup .p-confirm-popup-icon {
  font-size: 1.5rem;
}

.p-confirm-popup .p-confirm-popup-message {
  margin-left: 1rem;
}

.p-dialog {
  border-radius: 4px;
  box-shadow: none;
  border: 1px solid rgba(0, 0, 0, 0.2);
}

#ismn-depth-selector .p-dialog {
  width: 550px;
}

.p-dialog .p-dialog-header {
  border-bottom: 1px solid #e9ecef;
  background: $base-color;
  color: white;
  padding: 1rem;
  border-top-right-radius: 4px;
  border-top-left-radius: 4px;
}

.p-dialog .p-dialog-header .p-dialog-title {
  font-weight: 600;
  font-size: $font-dialog-header;
}

.p-dialog .p-dialog-header .p-dialog-header-icon {
  width: 2rem;
  height: 2rem;
  color: white;
  border: 0 none;
  background: transparent;
  border-radius: 50%;
  transition: box-shadow 0.15s;
  margin-right: 0.5rem;
}

.p-dialog .p-dialog-header .p-dialog-header-icon:enabled:hover {
  color: #495057;
  border-color: transparent;
  background: transparent;
}

.p-dialog .p-dialog-header .p-dialog-header-icon:focus {
  outline: 0 none;
  outline-offset: 0;
  box-shadow: 0 0 0 0.2rem rgba(38, 143, 255, 0.5);
}

.p-dialog .p-dialog-header .p-dialog-header-icon:last-child {
  margin-right: 0;
}

.p-dialog .p-dialog-content {
  background: #ffffff;
  color: #212529;
  padding: 1rem;
}

.p-dialog .p-dialog-footer {
  border-top: 1px solid #e9ecef;
  background: #ffffff;
  color: #212529;
  padding: 1rem;
  text-align: right;
  border-bottom-right-radius: 4px;
  border-bottom-left-radius: 4px;
}

.p-dialog .p-dialog-footer button {
  margin: 0 0.5rem 0 0;
  width: auto;
}

.p-dialog.p-confirm-dialog .p-confirm-dialog-icon {
  font-size: 2rem;
}

.p-dialog.p-confirm-dialog .p-confirm-dialog-message {
  margin-left: 1rem;
}

.p-dialog-mask.p-component-overlay {
  background-color: rgba(0, 0, 0, 0.4);
}

#uploading-data-spinner .p-dialog .p-dialog-content{
  opacity: 1;
  background: transparent;
}

#uploading-data-spinner .p-dialog{
  border-color: transparent;
}

.p-overlaypanel {
  background: #ffffff;
  color: #212529;
  border: 1px solid rgba(0, 0, 0, 0.2);
  border-radius: 4px;
  box-shadow: none;
}

.p-overlaypanel .p-overlaypanel-content {
  padding: 1.25rem;
}

.p-overlaypanel .p-overlaypanel-close {
  background: #007bff;
  color: #ffffff;
  width: 2rem;
  height: 2rem;
  transition: box-shadow 0.15s;
  border-radius: 50%;
  position: absolute;
  top: -1rem;
  right: -1rem;
}

.p-overlaypanel .p-overlaypanel-close:enabled:hover {
  background: #0069d9;
  color: #ffffff;
}

.p-overlaypanel:after {
  border: solid transparent;
  border-color: rgba(255, 255, 255, 0);
  border-bottom-color: #ffffff;
}

.p-overlaypanel:before {
  border: solid transparent;
  border-color: rgba(0, 0, 0, 0);
  border-bottom-color: rgba(0, 0, 0, 0.2);
}

.p-overlaypanel.p-overlaypanel-flipped:after {
  border-top-color: #ffffff;
}

.p-overlaypanel.p-overlaypanel-flipped:before {
  border-top-color: rgba(0, 0, 0, 0.2);
}

.p-sidebar {
  background: #ffffff;
  color: #212529;
  padding: 1.25rem;
  border: 1px solid rgba(0, 0, 0, 0.2);
  box-shadow: none;
}

.p-sidebar .p-sidebar-close {
  width: 2rem;
  height: 2rem;
  color: #6c757d;
  border: 0 none;
  background: transparent;
  border-radius: 50%;
  transition: box-shadow 0.15s;
}

.p-sidebar .p-sidebar-close:enabled:hover {
  color: #495057;
  border-color: transparent;
  background: transparent;
}

.p-sidebar .p-sidebar-close:focus {
  outline: 0 none;
  outline-offset: 0;
  box-shadow: 0 0 0 0.2rem rgba(38, 143, 255, 0.5);
}

.p-sidebar-mask.p-component-overlay {
  background: rgba(0, 0, 0, 0.4);
}

.p-tooltip .p-tooltip-text {
  background: #212529;
  color: #ffffff;
  padding: 0.5rem 0.75rem;
  box-shadow: none;
  border-radius: 4px;
}

.p-tooltip.p-tooltip-right .p-tooltip-arrow {
  border-right-color: #212529;
}

.p-tooltip.p-tooltip-left .p-tooltip-arrow {
  border-left-color: #212529;
}

.p-tooltip.p-tooltip-top .p-tooltip-arrow {
  border-top-color: #212529;
}

.p-tooltip.p-tooltip-bottom .p-tooltip-arrow {
  border-bottom-color: #212529;
}

.p-fileupload .p-fileupload-buttonbar {
  background: #efefef;
  padding: 1rem 1.25rem;
  border: 1px solid #dee2e6;
  color: #212529;
  border-bottom: 0 none;
  border-top-right-radius: 4px;
  border-top-left-radius: 4px;
}

.p-fileupload .p-fileupload-buttonbar .p-button {
  margin-right: 0.5rem;
}

.p-fileupload .p-fileupload-buttonbar .p-button.p-fileupload-choose.p-focus {
  outline: 0 none;
  outline-offset: 0;
  box-shadow: 0 0 0 0.2rem rgba(38, 143, 255, 0.5);
}

.p-fileupload .p-fileupload-content {
  background: #ffffff;
  padding: 2rem 1rem;
  border: 1px solid #dee2e6;
  color: #212529;
  border-bottom-right-radius: 4px;
  border-bottom-left-radius: 4px;
}

.p-fileupload .p-progressbar {
  height: 0.25rem;
}

.p-fileupload .p-fileupload-row > div {
  padding: 1rem 1rem;
}

.p-fileupload.p-fileupload-advanced .p-message {
  margin-top: 0;
}

.p-fileupload-choose:not(.p-disabled):hover {
  background: #0069d9;
  color: #ffffff;
  border-color: #0069d9;
}

.p-fileupload-choose:not(.p-disabled):active {
  background: #0062cc;
  color: #ffffff;
  border-color: #0062cc;
}

.p-breadcrumb {
  background: #efefef;
  border: 0 none;
  border-radius: 4px;
  padding: 1rem;
}

.p-breadcrumb ul li .p-menuitem-link {
  transition: box-shadow 0.15s;
  border-radius: 4px;
}

.p-breadcrumb ul li .p-menuitem-link:focus {
  outline: 0 none;
  outline-offset: 0;
  box-shadow: 0 0 0 0.2rem rgba(38, 143, 255, 0.5);
}

.p-breadcrumb ul li .p-menuitem-link .p-menuitem-text {
  color: #007bff;
}

.p-breadcrumb ul li .p-menuitem-link .p-menuitem-icon {
  color: #007bff;
}

.p-breadcrumb ul li.p-breadcrumb-chevron {
  margin: 0 0.5rem 0 0.5rem;
  color: #6c757d;
}

.p-breadcrumb ul li:last-child .p-menuitem-text {
  color: #6c757d;
}

.p-breadcrumb ul li:last-child .p-menuitem-icon {
  color: #6c757d;
}

.p-contextmenu {
  padding: 0.5rem 0;
  background: #ffffff;
  color: #212529;
  border: 1px solid rgba(0, 0, 0, 0.15);
  box-shadow: none;
  width: 12.5rem;
}

.p-contextmenu .p-menuitem-link {
  padding: 0.75rem 1rem;
  color: #212529;
  border-radius: 0;
  transition: box-shadow 0.15s;
  user-select: none;
}

.p-contextmenu .p-menuitem-link .p-menuitem-text {
  color: #212529;
}

.p-contextmenu .p-menuitem-link .p-menuitem-icon {
  color: #212529;
  margin-right: 0.5rem;
}

.p-contextmenu .p-menuitem-link .p-submenu-icon {
  color: #212529;
}

.p-contextmenu .p-menuitem-link:not(.p-disabled):hover {
  background: #e9ecef;
}

.p-contextmenu .p-menuitem-link:not(.p-disabled):hover .p-menuitem-text {
  color: #212529;
}

.p-contextmenu .p-menuitem-link:not(.p-disabled):hover .p-menuitem-icon {
  color: #212529;
}

.p-contextmenu .p-menuitem-link:not(.p-disabled):hover .p-submenu-icon {
  color: #212529;
}

.p-contextmenu .p-menuitem-link:focus {
  outline: 0 none;
  outline-offset: 0;
  box-shadow: inset 0 0 0 0.15rem rgba(38, 143, 255, 0.5);
}

.p-contextmenu .p-submenu-list {
  padding: 0.5rem 0;
  background: #ffffff;
  border: 1px solid rgba(0, 0, 0, 0.15);
  box-shadow: none;
}

.p-contextmenu .p-menuitem {
  margin: 0;
}

.p-contextmenu .p-menuitem:last-child {
  margin: 0;
}

.p-contextmenu .p-menuitem.p-menuitem-active > .p-menuitem-link {
  background: #e9ecef;
}

.p-contextmenu .p-menuitem.p-menuitem-active > .p-menuitem-link .p-menuitem-text {
  color: #212529;
}

.p-contextmenu .p-menuitem.p-menuitem-active > .p-menuitem-link .p-menuitem-icon, .p-contextmenu .p-menuitem.p-menuitem-active > .p-menuitem-link .p-submenu-icon {
  color: #212529;
}

.p-contextmenu .p-menu-separator {
  border-top: 1px solid #dee2e6;
  margin: 0.5rem 0;
}

.p-contextmenu .p-submenu-icon {
  font-size: 0.875rem;
}

.p-megamenu {
  padding: 0.5rem 1rem;
  background: #efefef;
  color: rgba(0, 0, 0, 0.9);
  border: 0 none;
  border-radius: 4px;
}

.p-megamenu .p-megamenu-root-list > .p-menuitem > .p-menuitem-link {
  padding: 1rem;
  color: rgba(0, 0, 0, 0.5);
  border-radius: 4px;
  transition: box-shadow 0.15s;
  user-select: none;
}

.p-megamenu .p-megamenu-root-list > .p-menuitem > .p-menuitem-link .p-menuitem-text {
  color: rgba(0, 0, 0, 0.5);
}

.p-megamenu .p-megamenu-root-list > .p-menuitem > .p-menuitem-link .p-menuitem-icon {
  color: rgba(0, 0, 0, 0.5);
  margin-right: 0.5rem;
}

.p-megamenu .p-megamenu-root-list > .p-menuitem > .p-menuitem-link .p-submenu-icon {
  color: rgba(0, 0, 0, 0.5);
  margin-left: 0.5rem;
}

.p-megamenu .p-megamenu-root-list > .p-menuitem > .p-menuitem-link:not(.p-disabled):hover {
  background: transparent;
}

.p-megamenu .p-megamenu-root-list > .p-menuitem > .p-menuitem-link:not(.p-disabled):hover .p-menuitem-text {
  color: rgba(0, 0, 0, 0.7);
}

.p-megamenu .p-megamenu-root-list > .p-menuitem > .p-menuitem-link:not(.p-disabled):hover .p-menuitem-icon {
  color: rgba(0, 0, 0, 0.7);
}

.p-megamenu .p-megamenu-root-list > .p-menuitem > .p-menuitem-link:not(.p-disabled):hover .p-submenu-icon {
  color: rgba(0, 0, 0, 0.7);
}

.p-megamenu .p-megamenu-root-list > .p-menuitem > .p-menuitem-link:focus {
  outline: 0 none;
  outline-offset: 0;
  box-shadow: inset 0 0 0 0.15rem rgba(38, 143, 255, 0.5);
}

.p-megamenu .p-megamenu-root-list > .p-menuitem.p-menuitem-active > .p-menuitem-link,
.p-megamenu .p-megamenu-root-list > .p-menuitem.p-menuitem-active > .p-menuitem-link:not(.p-disabled):hover {
  background: transparent;
}

.p-megamenu .p-megamenu-root-list > .p-menuitem.p-menuitem-active > .p-menuitem-link .p-menuitem-text,
.p-megamenu .p-megamenu-root-list > .p-menuitem.p-menuitem-active > .p-menuitem-link:not(.p-disabled):hover .p-menuitem-text {
  color: rgba(0, 0, 0, 0.9);
}

.p-megamenu .p-megamenu-root-list > .p-menuitem.p-menuitem-active > .p-menuitem-link .p-menuitem-icon,
.p-megamenu .p-megamenu-root-list > .p-menuitem.p-menuitem-active > .p-menuitem-link:not(.p-disabled):hover .p-menuitem-icon {
  color: rgba(0, 0, 0, 0.9);
}

.p-megamenu .p-megamenu-root-list > .p-menuitem.p-menuitem-active > .p-menuitem-link .p-submenu-icon,
.p-megamenu .p-megamenu-root-list > .p-menuitem.p-menuitem-active > .p-menuitem-link:not(.p-disabled):hover .p-submenu-icon {
  color: rgba(0, 0, 0, 0.9);
}

.p-megamenu .p-menuitem-link {
  padding: 0.75rem 1rem;
  color: #212529;
  border-radius: 0;
  transition: box-shadow 0.15s;
  user-select: none;
}

.p-megamenu .p-menuitem-link .p-menuitem-text {
  color: #212529;
}

.p-megamenu .p-menuitem-link .p-menuitem-icon {
  color: #212529;
  margin-right: 0.5rem;
}

.p-megamenu .p-menuitem-link .p-submenu-icon {
  color: #212529;
}

.p-megamenu .p-menuitem-link:not(.p-disabled):hover {
  background: #e9ecef;
}

.p-megamenu .p-menuitem-link:not(.p-disabled):hover .p-menuitem-text {
  color: #212529;
}

.p-megamenu .p-menuitem-link:not(.p-disabled):hover .p-menuitem-icon {
  color: #212529;
}

.p-megamenu .p-menuitem-link:not(.p-disabled):hover .p-submenu-icon {
  color: #212529;
}

.p-megamenu .p-menuitem-link:focus {
  outline: 0 none;
  outline-offset: 0;
  box-shadow: inset 0 0 0 0.15rem rgba(38, 143, 255, 0.5);
}

.p-megamenu .p-megamenu-panel {
  background: #ffffff;
  color: #212529;
  border: 1px solid rgba(0, 0, 0, 0.15);
  box-shadow: none;
}

.p-megamenu .p-megamenu-submenu-header {
  margin: 0;
  padding: 0.75rem 1rem;
  color: #212529;
  background: #ffffff;
  font-weight: 600;
  border-top-right-radius: 4px;
  border-top-left-radius: 4px;
}

.p-megamenu .p-megamenu-submenu {
  padding: 0.5rem 0;
  width: 12.5rem;
}

.p-megamenu .p-megamenu-submenu .p-menu-separator {
  border-top: 1px solid #dee2e6;
  margin: 0.5rem 0;
}

.p-megamenu .p-megamenu-submenu .p-menuitem {
  margin: 0;
}

.p-megamenu .p-megamenu-submenu .p-menuitem:last-child {
  margin: 0;
}

.p-megamenu .p-menuitem.p-menuitem-active > .p-menuitem-link {
  background: #e9ecef;
}

.p-megamenu .p-menuitem.p-menuitem-active > .p-menuitem-link .p-menuitem-text {
  color: #212529;
}

.p-megamenu .p-menuitem.p-menuitem-active > .p-menuitem-link .p-menuitem-icon, .p-megamenu .p-menuitem.p-menuitem-active > .p-menuitem-link .p-submenu-icon {
  color: #212529;
}

.p-megamenu.p-megamenu-vertical {
  width: 12.5rem;
  padding: 0.5rem 0;
}

.p-megamenu.p-megamenu-vertical .p-menuitem {
  margin: 0;
}

.p-megamenu.p-megamenu-vertical .p-menuitem:last-child {
  margin: 0;
}

.p-menu {
  padding: 0.5rem 0;
  background: #ffffff;
  color: #212529;
  border: 1px solid #dee2e6;
  border-radius: 4px;
  width: 12.5rem;
}

.p-menu .p-menuitem-link {
  padding: 0.75rem 1rem;
  color: #212529;
  border-radius: 0;
  transition: box-shadow 0.15s;
  user-select: none;
}

.p-menu .p-menuitem-link .p-menuitem-text {
  color: #212529;
}

.p-menu .p-menuitem-link .p-menuitem-icon {
  color: #212529;
  margin-right: 0.5rem;
}

.p-menu .p-menuitem-link .p-submenu-icon {
  color: #212529;
}

.p-menu .p-menuitem-link:not(.p-disabled):hover {
  background: #e9ecef;
}

.p-menu .p-menuitem-link:not(.p-disabled):hover .p-menuitem-text {
  color: #212529;
}

.p-menu .p-menuitem-link:not(.p-disabled):hover .p-menuitem-icon {
  color: #212529;
}

.p-menu .p-menuitem-link:not(.p-disabled):hover .p-submenu-icon {
  color: #212529;
}

.p-menu .p-menuitem-link:focus {
  outline: 0 none;
  outline-offset: 0;
  box-shadow: inset 0 0 0 0.15rem rgba(38, 143, 255, 0.5);
}

.p-menu.p-menu-overlay {
  background: #ffffff;
  border: 1px solid rgba(0, 0, 0, 0.15);
  box-shadow: none;
}

.p-menu .p-submenu-header {
  margin: 0;
  padding: 0.75rem 1rem;
  color: #212529;
  background: #ffffff;
  font-weight: 600;
  border-top-right-radius: 0;
  border-top-left-radius: 0;
}

.p-menu .p-menu-separator {
  border-top: 1px solid #dee2e6;
  margin: 0.5rem 0;
}

.p-menu .p-menuitem {
  margin: 0;
}

.p-menu .p-menuitem:last-child {
  margin: 0;
}

.p-menubar {
  //padding: 0.5rem 1rem;
  background: transparent;
  color: $base-color;
  border: 0 none;
  border-radius: 4px;
  font-size: 1.25rem;
  //z-index: 5;
}

.p-menubar .p-menuitem-link {
  padding: 0.75rem 1rem;
  color: #212529;
  border-radius: 0;
  transition: box-shadow 0.15s;
  user-select: none;
  font-size: 1rem;
}

.p-menubar .p-menuitem > .p-menuitem-content{
  background-color: transparent;
}

.p-menubar .p-menuitem-link .p-menuitem-text {
  color: #212529;
}

.p-menubar .p-menuitem-link .p-menuitem-icon {
  color: black;
  margin-right: 0.5rem;
  font-weight: normal;
  font-size: 1.1rem;
}

.p-menubar .p-menuitem-link .p-submenu-icon {
  color: #212529;
}

.p-menubar .p-menuitem-link:not(.p-disabled):hover {
  background: #e9ecef;
}

.p-menubar .p-menuitem-link:not(.p-disabled):hover .p-menuitem-text {
  color: #212529;
}

.p-menubar .p-menuitem-link:not(.p-disabled):hover .p-menuitem-icon {
  color: #212529;
}

.p-menubar .p-menuitem-link:not(.p-disabled):hover .p-submenu-icon {
  color: #212529;
}

.p-menubar .p-menuitem-link:focus {
  outline: 0 none;
  outline-offset: 0;
  box-shadow: inset 0 0 0 0.15rem rgba(38, 143, 255, 0.5);
}

.p-menubar .p-menubar-root-list > .p-menuitem > .p-menuitem-content > .p-menuitem-link {
  padding: 0.7rem;
  margin-right: 1rem;
  color: rgba(0, 0, 0, 0.5);
  border-radius: 4px;
  transition: box-shadow 0.15s;
  user-select: none;
  //border: 0.1px solid $menu-item-color;
}

.p-menubar .p-menubar-root-list > .p-menuitem.validate-button > .p-menuitem-link {
  border: 1px solid $pronouced-button-color;
}

<<<<<<< HEAD
.p-menubar .p-menubar-root-list > .p-menuitem > .p-menuitem-link .p-menuitem-text {
  color: $menu-item-color;
  font-weight: bold;
}

.p-menubar .p-menubar-root-list > .p-menuitem.validate-button > .p-menuitem-link .p-menuitem-text {
  color: $pronouced-button-color;
  font-weight: bold;
}

.p-menubar .p-menubar-root-list > .p-menuitem > .p-menuitem-link .p-menuitem-icon {
  color: $menu-item-color;
=======
.p-menubar .p-menubar-root-list > .p-menuitem > .p-menuitem-content > .p-menuitem-link .p-menuitem-text {
  color: #FFDB5C;
}

.p-menubar .p-menubar-root-list > .p-menuitem > .p-menuitem-content> .p-menuitem-link .p-menuitem-icon {
  color: #FFDB5C;
>>>>>>> 1062eae2
  margin-right: 0.3rem;
  font-size: 1.2rem;
}

<<<<<<< HEAD
.p-menubar .p-menubar-root-list > .p-menuitem.validate-button > .p-menuitem-link .p-menuitem-icon {
  color: $pronouced-button-color;
}

.p-menubar .p-menubar-root-list > .p-menuitem > .p-menuitem-link .p-submenu-icon {
  color: $menu-item-color;
  margin-left: 0.5rem;
}

.p-menubar .p-menubar-root-list > .p-menuitem > .p-menuitem-link:not(.p-disabled):hover {
  background: $menu-item-focus-color;
}

.p-menubar .p-menubar-root-list > .p-menuitem > .p-menuitem-link-active {
  background: $menu-item-focus-color;
=======
.p-menubar .p-menubar-root-list > .p-menuitem > .p-menuitem-content > .p-menuitem-link .p-submenu-icon {
  color: #FFDB5C;
  margin-left: 0.5rem;
}

.p-menubar .p-menubar-root-list > .p-menuitem > .p-menuitem-content > .p-menuitem-link:not(.p-disabled):hover {
  background: #F8C100;
  text-decoration: none;
}

.p-menubar .p-menubar-root-list > .p-menuitem > .p-menuitem-content > .p-menuitem-link-active {
  background: #F8C100;
  text-decoration: none;
>>>>>>> 1062eae2
}

.p-menubar .p-menubar-root-list > .p-menuitem > .p-menuitem-content > .p-menuitem-link-active .p-menuitem-text {
  color: #ffffff;
}

.p-menubar .p-menubar-root-list > .p-menuitem > .p-menuitem-content > .p-menuitem-link-active .p-menuitem-icon {
  color: #ffffff;
}

.p-menubar .p-menubar-root-list > .p-menuitem > .p-menuitem-content > .p-menuitem-link:not(.p-disabled):hover .p-menuitem-text {
  color: #ffffff;
}
.p-menubar .p-menubar-root-list > .p-menuitem > .p-menuitem-content > .p-menuitem-link:not(.p-disabled):focus .p-menuitem-text {
  color: #ffffff;
}

.p-menubar .p-menubar-root-list > .p-menuitem > .p-menuitem-content > .p-menuitem-link:not(.p-disabled):hover .p-menuitem-icon {
  color: #ffffff;
}

.p-menubar .p-menubar-root-list > .p-menuitem > .p-menuitem-content > .p-menuitem-link:not(.p-disabled):focus .p-menuitem-icon {
  color: #ffffff;
}

.p-menubar .p-menubar-root-list > .p-menuitem > .p-menuitem-content > .p-menuitem-link:not(.p-disabled):hover .p-submenu-icon {
  color: #ffffff;
}

.p-menubar .p-menubar-root-list > .p-menuitem > .p-menuitem-content > .p-menuitem-link:not(.p-disabled):focus .p-submenu-icon {
  color: #ffffff;
}

.p-menubar .p-menubar-root-list > .p-menuitem > .p-menuitem-content > .p-menuitem-link:focus {
  outline: 0 none;
  outline-offset: 0;
  //color: #ffffff;
  box-shadow: inset 0 0 0 0.15rem $menu-item-focus-color;
  background-color: $menu-item-focus-color;
}

.p-menubar .p-menubar-root-list > .p-menuitem.p-menuitem-active > .p-menuitem-link,
.p-menubar .p-menubar-root-list > .p-menuitem.p-menuitem-active > .p-menuitem-link:not(.p-disabled):hover {
  background: $menu-item-focus-color;
}

.p-menubar .p-menubar-root-list > .p-menuitem.p-menuitem-active > .p-menuitem-link .p-menuitem-text,
.p-menubar .p-menubar-root-list > .p-menuitem.p-menuitem-active > .p-menuitem-link:not(.p-disabled):hover .p-menuitem-text {
  color: white;
}

.p-menubar .p-menubar-root-list > .p-menuitem.p-menuitem-active > .p-menuitem-link .p-menuitem-icon,
.p-menubar .p-menubar-root-list > .p-menuitem.p-menuitem-active > .p-menuitem-link:not(.p-disabled):hover .p-menuitem-icon {
  color: white;
}

.p-menubar .p-menubar-root-list > .p-menuitem.p-menuitem-active > .p-menuitem-link .p-submenu-icon,
.p-menubar .p-menubar-root-list > .p-menuitem.p-menuitem-active > .p-menuitem-link:not(.p-disabled):hover .p-submenu-icon {
  color: white;
}


.p-menubar .p-submenu-list {
  padding: 0.5rem 0;
  background: #ffffff;
  border: 1px solid rgba(0, 0, 0, 0.15);
  box-shadow: none;
  width: 13.5rem;
}

.p-menubar .p-submenu-list .p-menu-separator {
  border-top: 1px solid #dee2e6;
  margin: 0.5rem 0;
}

.p-menubar .p-submenu-list .p-submenu-icon {
  font-size: 0.875rem;
}

.p-menubar .p-submenu-list .p-menuitem {
  margin: 0;
}

.p-menubar .p-submenu-list .p-menuitem:last-child {
  margin: 0;
}

.p-menubar .p-menuitem.p-menuitem-active > .p-element .p-menuitem-link:hover {
  background:  rgba(248, 193, 0, .5);
  text-decoration: none;
}

<<<<<<< HEAD
.p-menubar .p-menuitem > .p-menuitem-link.p-menuitem-link-active {
  background:   $menu-item-focus-color;
=======
.p-menubar .p-menuitem > .p-menuitem-content > .p-menuitem-link.p-menuitem-link-active {
  background:   #F8C100;
>>>>>>> 1062eae2
}

.p-menubar .p-menuitem.p-menuitem-active >  .p-menuitem-link .p-menuitem-text {
  color: #212529;
}

.p-menubar .p-menuitem.p-menuitem-active > .p-menuitem-link .p-menuitem-icon, .p-menubar .p-menuitem.p-menuitem-active > .p-menuitem-link .p-submenu-icon {
  color: #212529;

}

@media screen and (max-width: 960px) {
  .p-menubar {
    position: relative;
  }
  .p-menubar .p-menubar-button {
    display: flex;
    width: 2rem;
    height: 2rem;
    color: rgba(0, 0, 0, 0.5);
    border-radius: 50%;
    transition: box-shadow 0.15s;
  }
  .p-menubar .p-menubar-button:hover {
    color: rgba(0, 0, 0, 0.7);
    background: transparent;
  }
  .p-menubar .p-menubar-button:focus {
    outline: 0 none;
    outline-offset: 0;
    box-shadow: 0 0 0 0.2rem rgba(38, 143, 255, 0.5);
  }
  .p-menubar .p-menubar-root-list {
    position: absolute;
    display: none;
    padding: 0.5rem 0;
    background: #ffffff;
    border: 1px solid rgba(0, 0, 0, 0.15);
    box-shadow: none;
    width: 100%;
  }
  .p-menubar .p-menubar-root-list .p-menu-separator {
    border-top: 1px solid #dee2e6;
    margin: 0.5rem 0;
  }
  .p-menubar .p-menubar-root-list .p-submenu-icon {
    font-size: 0.875rem;
  }
  .p-menubar .p-menubar-root-list > .p-menuitem {
    width: 100%;
    position: static;
  }
  .p-menubar .p-menubar-root-list > .p-menuitem > .p-menuitem-content >  .p-menuitem-link {
    padding: 0.75rem 1rem;
    color: #212529;
    border-radius: 0;
    transition: box-shadow 0.15s;
    user-select: none;
  }
  .p-menubar .p-menubar-root-list > .p-menuitem > .p-menuitem-content > .p-menuitem-link .p-menuitem-text {
    color: #212529;
  }
  .p-menubar .p-menubar-root-list > .p-menuitem > .p-menuitem-content > .p-menuitem-link .p-menuitem-icon {
    color: #212529;
    margin-right: 0.5rem;
  }
  .p-menubar .p-menubar-root-list > .p-menuitem > .p-menuitem-content > .p-menuitem-link .p-submenu-icon {
    color: #212529;
  }
  .p-menubar .p-menubar-root-list > .p-menuitem > .p-menuitem-content > .p-menuitem-link:not(.p-disabled):hover {
    background: #e9ecef;
  }
  .p-menubar .p-menubar-root-list > .p-menuitem > .p-menuitem-content > .p-menuitem-link:not(.p-disabled):hover .p-menuitem-text {
    color: #212529;
  }
  .p-menubar .p-menubar-root-list > .p-menuitem > .p-menuitem-content > .p-menuitem-link:not(.p-disabled):hover .p-menuitem-icon {
    color: #212529;
  }
  .p-menubar .p-menubar-root-list > .p-menuitem >  .p-menuitem-link:not(.p-disabled):hover .p-submenu-icon {
    color: #212529;
  }
  .p-menubar .p-menubar-root-list > .p-menuitem > .p-menuitem-content > .p-menuitem-link:focus {
    outline: 0 none;
    outline-offset: 0;
    box-shadow: inset 0 0 0 0.15rem rgba(38, 143, 255, 0.5);
  }
  .p-menubar .p-menubar-root-list > .p-menuitem >  .p-menuitem-link > .p-submenu-icon {
    margin-left: auto;
    transition: transform 0.15s;
  }
  .p-menubar .p-menubar-root-list > .p-menuitem.p-menuitem-active > .p-menuitem-link > .p-submenu-icon {
    transform: rotate(-180deg);
  }
  .p-menubar .p-menubar-root-list .p-submenu-list {
    width: 100%;
    position: static;
    box-shadow: none;
    border: 0 none;
  }
  .p-menubar .p-menubar-root-list .p-submenu-list .p-submenu-icon {
    transition: transform 0.15s;
    transform: rotate(90deg);
  }
  .p-menubar .p-menubar-root-list .p-submenu-list .p-menuitem-active > .p-menuitem-content > .p-menuitem-link > .p-submenu-icon {
    transform: rotate(-90deg);
  }
  //.p-menubar .p-menubar-root-list .p-menuitem .p-subemnu-list
  .p-menubar .p-menubar-root-list .p-menuitem {
    width: 100%;
    position: static;
  }
  .p-menubar .p-menubar-root-list ul li a {
    padding-left: 2.25rem;
  }
  .p-menubar .p-menubar-root-list ul li ul li a {
    padding-left: 3.75rem;
  }
  .p-menubar .p-menubar-root-list ul li ul li ul li a {
    padding-left: 5.25rem;
  }
  .p-menubar .p-menubar-root-list ul li ul li ul li ul li a {
    padding-left: 6.75rem;
  }
  .p-menubar .p-menubar-root-list ul li ul li ul li ul li ul li a {
    padding-left: 8.25rem;
  }
  .p-menubar.p-menubar-mobile-active .p-menubar-root-list {
    display: flex;
    flex-direction: column;
    top: 100%;
    left: 0;
    z-index: 1;
  }
}

.p-panelmenu .p-panelmenu-header > a {
  padding: 1rem 1.25rem;
  border: 1px solid #dee2e6;
  color: #212529;
  background: #efefef;
  font-weight: 600;
  border-radius: 4px;
  transition: box-shadow 0.15s;
}

.p-panelmenu .p-panelmenu-header > a .p-panelmenu-icon {
  margin-right: 0.5rem;
}

.p-panelmenu .p-panelmenu-header > a .p-menuitem-icon {
  margin-right: 0.5rem;
}

.p-panelmenu .p-panelmenu-header > a:focus {
  outline: 0 none;
  outline-offset: 0;
  box-shadow: 0 0 0 0.2rem rgba(38, 143, 255, 0.5);
}

.p-panelmenu .p-panelmenu-header:not(.p-highlight):not(.p-disabled) > a:hover {
  background: #e9ecef;
  border-color: #dee2e6;
  color: #212529;
}

.p-panelmenu .p-panelmenu-header.p-highlight {
  margin-bottom: 0;
}

.p-panelmenu .p-panelmenu-header.p-highlight > a {
  background: #efefef;
  border-color: #dee2e6;
  color: #212529;
  border-bottom-right-radius: 0;
  border-bottom-left-radius: 0;
}

.p-panelmenu .p-panelmenu-header.p-highlight:not(.p-disabled) > a:hover {
  border-color: #dee2e6;
  background: #e9ecef;
  color: #212529;
}

.p-panelmenu .p-panelmenu-content {
  padding: 0.5rem 0;
  border: 1px solid #dee2e6;
  background: #ffffff;
  color: #212529;
  margin-bottom: 0;
  border-top: 0;
  border-top-right-radius: 0;
  border-top-left-radius: 0;
  border-bottom-right-radius: 4px;
  border-bottom-left-radius: 4px;
}

.p-panelmenu .p-panelmenu-content .p-menuitem .p-menuitem-content  .p-menuitem-link {
  padding: 0.75rem 1rem;
  color: #212529;
  border-radius: 0;
  transition: box-shadow 0.15s;
  user-select: none;
}

.p-panelmenu .p-panelmenu-content .p-menuitem .p-menuitem-content .p-menuitem-link .p-menuitem-text {
  color: #212529;
}

.p-panelmenu .p-panelmenu-content .p-menuitem .p-menuitem-content .p-menuitem-link .p-menuitem-icon {
  color: green;
  margin-right: 0.5rem;
}

.p-panelmenu .p-panelmenu-content .p-menuitem .p-menuitem-content .p-menuitem-link .p-submenu-icon {
  color: green;
}

.p-panelmenu .p-panelmenu-content .p-menuitem .p-menuitem-content .p-menuitem-link:not(.p-disabled):hover {
  background: #e9ecef;
}

.p-panelmenu .p-panelmenu-content .p-menuitem .p-menuitem-content .p-menuitem-link:not(.p-disabled):hover .p-menuitem-text {
  color: #212529;
}

.p-panelmenu .p-panelmenu-content .p-menuitem.p-menuitem-content .p-menuitem-link:not(.p-disabled):hover .p-menuitem-icon {
  color: #212529;
}

.p-panelmenu .p-panelmenu-content .p-menuitem  .p-menuitem-content .p-menuitem-link:not(.p-disabled):hover .p-submenu-icon {
  color: #212529;
}

.p-panelmenu .p-panelmenu-content .p-menuitem .p-menuitem-content .p-menuitem-link:focus {
  outline: 0 none;
  outline-offset: 0;
  box-shadow: inset 0 0 0 0.15rem rgba(38, 143, 255, 0.5);
}

.p-panelmenu .p-panelmenu-content .p-menuitem .p-menuitem-content .p-menuitem-link .p-panelmenu-icon {
  margin-right: 0.5rem;
}

.p-panelmenu .p-panelmenu-content .p-submenu-list:not(.p-panelmenu-root-submenu) {
  padding: 0 0 0 1rem;
}

.p-panelmenu .p-panelmenu-panel {
  margin-bottom: 0;
}

.p-panelmenu .p-panelmenu-panel .p-panelmenu-header > a {
  border-radius: 0;
}

.p-panelmenu .p-panelmenu-panel .p-panelmenu-content {
  border-radius: 0;
}

.p-panelmenu .p-panelmenu-panel:not(:first-child) .p-panelmenu-header > a {
  border-top: 0 none;
}

.p-panelmenu .p-panelmenu-panel:not(:first-child) .p-panelmenu-header:not(.p-highlight):not(.p-disabled):hover > a, .p-panelmenu .p-panelmenu-panel:not(:first-child) .p-panelmenu-header:not(.p-disabled).p-highlight:hover > a {
  border-top: 0 none;
}

.p-panelmenu .p-panelmenu-panel:first-child .p-panelmenu-header > a {
  border-top-right-radius: 4px;
  border-top-left-radius: 4px;
}

.p-panelmenu .p-panelmenu-panel:last-child .p-panelmenu-header:not(.p-highlight) > a {
  border-bottom-right-radius: 4px;
  border-bottom-left-radius: 4px;
}

.p-panelmenu .p-panelmenu-panel:last-child .p-panelmenu-content {
  border-bottom-right-radius: 4px;
  border-bottom-left-radius: 4px;
}

.p-slidemenu {
  padding: 0.5rem 0;
  background: #ffffff;
  color: #212529;
  border: 1px solid #dee2e6;
  border-radius: 4px;
  width: 12.5rem;
}

.p-slidemenu .p-menuitem-link {
  padding: 0.75rem 1rem;
  color: #212529;
  border-radius: 0;
  transition: box-shadow 0.15s;
  user-select: none;
}

.p-slidemenu .p-menuitem-link .p-menuitem-text {
  color: #212529;
}

.p-slidemenu .p-menuitem-link .p-menuitem-icon {
  color: #212529;
  margin-right: 0.5rem;
}

.p-slidemenu .p-menuitem-link .p-submenu-icon {
  color: #212529;
}

.p-slidemenu .p-menuitem-link:not(.p-disabled):hover {
  background: #e9ecef;
}

.p-slidemenu .p-menuitem-link:not(.p-disabled):hover .p-menuitem-text {
  color: #212529;
}

.p-slidemenu .p-menuitem-link:not(.p-disabled):hover .p-menuitem-icon {
  color: #212529;
}

.p-slidemenu .p-menuitem-link:not(.p-disabled):hover .p-submenu-icon {
  color: #212529;
}

.p-slidemenu .p-menuitem-link:focus {
  outline: 0 none;
  outline-offset: 0;
  box-shadow: inset 0 0 0 0.15rem rgba(38, 143, 255, 0.5);
}

.p-slidemenu.p-slidemenu-overlay {
  background: #ffffff;
  border: 1px solid rgba(0, 0, 0, 0.15);
  box-shadow: none;
}

.p-slidemenu .p-slidemenu-list {
  padding: 0.5rem 0;
  background: #ffffff;
  border: 1px solid rgba(0, 0, 0, 0.15);
  box-shadow: none;
}

.p-slidemenu .p-slidemenu.p-slidemenu-active > .p-slidemenu-link {
  background: #e9ecef;
}

.p-slidemenu .p-slidemenu.p-slidemenu-active > .p-slidemenu-link .p-slidemenu-text {
  color: #212529;
}

.p-slidemenu .p-slidemenu.p-slidemenu-active > .p-slidemenu-link .p-slidemenu-icon, .p-slidemenu .p-slidemenu.p-slidemenu-active > .p-slidemenu-link .p-slidemenu-icon {
  color: #212529;
}

.p-slidemenu .p-slidemenu-separator {
  border-top: 1px solid #dee2e6;
  margin: 0.5rem 0;
}

.p-slidemenu .p-slidemenu-icon {
  font-size: 0.875rem;
}

.p-slidemenu .p-slidemenu-backward {
  padding: 0.75rem 1rem;
  color: #212529;
}

.p-steps .p-steps-item .p-menuitem-link {
  background: transparent;
  transition: box-shadow 0.15s;
  border-radius: 4px;
  background: transparent;
}

.p-steps .p-steps-item .p-menuitem-link .p-steps-number {
  color: #212529;
  border: 1px solid #dee2e6;
  background: transparent;
  min-width: 2rem;
  height: 2rem;
  line-height: 2rem;
  font-size: 1.143rem;
  z-index: 1;
  border-radius: 4px;
}

.p-steps .p-steps-item .p-menuitem-link .p-steps-title {
  margin-top: 0.5rem;
  color: #6c757d;
}

.p-steps .p-steps-item .p-menuitem-link:not(.p-disabled):focus {
  outline: 0 none;
  outline-offset: 0;
  box-shadow: 0 0 0 0.2rem rgba(38, 143, 255, 0.5);
}

.p-steps .p-steps-item.p-highlight .p-steps-number {
  background: #007bff;
  color: #ffffff;
}

.p-steps .p-steps-item.p-highlight .p-steps-title {
  font-weight: 600;
  color: #212529;
}

.p-steps .p-steps-item:before {
  content: " ";
  border-top: 1px solid #dee2e6;
  width: 100%;
  top: 50%;
  left: 0;
  display: block;
  position: absolute;
  margin-top: -1rem;
}

.p-tabmenu .p-tabmenu-nav {
  background: transparent;
  border: 1px solid #dee2e6;
  border-width: 0 0 1px 0;
}

.p-tabmenu .p-tabmenu-nav .p-tabmenuitem {
  margin-right: 0;
}

.p-tabmenu .p-tabmenu-nav .p-tabmenuitem .p-menuitem-link {
  border: solid;
  border-width: 1px;
  border-color: #ffffff #ffffff #dee2e6 #ffffff;
  background: #ffffff;
  color: #6c757d;
  padding: 0.75rem 1rem;
  font-weight: 600;
  border-top-right-radius: 4px;
  border-top-left-radius: 4px;
  transition: box-shadow 0.15s;
  margin: 0 0 -1px 0;
}

.p-tabmenu .p-tabmenu-nav .p-tabmenuitem .p-menuitem-link .p-menuitem-icon {
  margin-right: 0.5rem;
}

.p-tabmenu .p-tabmenu-nav .p-tabmenuitem .p-menuitem-link:not(.p-disabled):focus {
  outline: 0 none;
  outline-offset: 0;
  box-shadow: 0 0 0 0.2rem rgba(38, 143, 255, 0.5);
}

.p-tabmenu .p-tabmenu-nav .p-tabmenuitem:not(.p-highlight):not(.p-disabled):hover .p-menuitem-link {
  background: #ffffff;
  border-color: #dee2e6;
  color: #6c757d;
}

.p-tabmenu .p-tabmenu-nav .p-tabmenuitem.p-highlight .p-menuitem-link {
  background: #ffffff;
  border-color: #dee2e6 #dee2e6 #ffffff #dee2e6;
  color: #495057;
}

.p-tieredmenu {
  padding: 0.5rem 0;
  background: #ffffff;
  color: #212529;
  border: 1px solid #dee2e6;
  border-radius: 4px;
  width: 12.5rem;
}

.p-tieredmenu .p-menuitem-link {
  padding: 0.75rem 1rem;
  color: #212529;
  border-radius: 0;
  transition: box-shadow 0.15s;
  user-select: none;
}

.p-tieredmenu .p-menuitem-link .p-menuitem-text {
  color: #212529;
}

.p-tieredmenu .p-menuitem-link .p-menuitem-icon {
  color: #212529;
  margin-right: 0.5rem;
}

.p-tieredmenu .p-menuitem-link .p-submenu-icon {
  color: #212529;
}

.p-tieredmenu .p-menuitem-link:not(.p-disabled):hover {
  background: #e9ecef;
}

.p-tieredmenu .p-menuitem-link:not(.p-disabled):hover .p-menuitem-text {
  color: #212529;
}

.p-tieredmenu .p-menuitem-link:not(.p-disabled):hover .p-menuitem-icon {
  color: #212529;
}

.p-tieredmenu .p-menuitem-link:not(.p-disabled):hover .p-submenu-icon {
  color: #212529;
}

.p-tieredmenu .p-menuitem-link:focus {
  outline: 0 none;
  outline-offset: 0;
  box-shadow: inset 0 0 0 0.15rem rgba(38, 143, 255, 0.5);
}

.p-tieredmenu.p-tieredmenu-overlay {
  background: #ffffff;
  border: 1px solid rgba(0, 0, 0, 0.15);
  box-shadow: none;
}

.p-tieredmenu .p-submenu-list {
  padding: 0.5rem 0;
  background: #ffffff;
  border: 1px solid rgba(0, 0, 0, 0.15);
  box-shadow: none;
}

.p-tieredmenu .p-menuitem {
  margin: 0;
}

.p-tieredmenu .p-menuitem:last-child {
  margin: 0;
}

.p-tieredmenu .p-menuitem.p-menuitem-active > .p-menuitem-link {
  background: #e9ecef;
}

.p-tieredmenu .p-menuitem.p-menuitem-active > .p-menuitem-link .p-menuitem-text {
  color: #212529;
}

.p-tieredmenu .p-menuitem.p-menuitem-active > .p-menuitem-link .p-menuitem-icon, .p-tieredmenu .p-menuitem.p-menuitem-active > .p-menuitem-link .p-submenu-icon {
  color: #212529;
}

.p-tieredmenu .p-menu-separator {
  border-top: 1px solid #dee2e6;
  margin: 0.5rem 0;
}

.p-tieredmenu .p-submenu-icon {
  font-size: 0.875rem;
}

.p-inline-message {
  padding: 0.5rem 0.75rem;
  margin: 0;
  border-radius: 4px;
}

.p-inline-message.p-inline-message-info {
  background: #cce5ff;
  border: solid #b8daff;
  border-width: 0;
  color: #004085;
}

.p-inline-message.p-inline-message-info .p-inline-message-icon {
  color: #004085;
}

.p-inline-message.p-inline-message-success {
  background: #d4edda;
  border: solid #c3e6cb;
  border-width: 0;
  color: #155724;
}

.p-inline-message.p-inline-message-success .p-inline-message-icon {
  color: #155724;
}

.p-inline-message.p-inline-message-warn {
  background: #fff3cd;
  border: solid #ffeeba;
  border-width: 0;
  color: #856404;
}

.p-inline-message.p-inline-message-warn .p-inline-message-icon {
  color: #856404;
}

.p-inline-message.p-inline-message-error {
  background: #f8d7da;
  border: solid #f5c6cb;
  border-width: 0;
  color: #721c24;
}

.p-inline-message.p-inline-message-error .p-inline-message-icon {
  color: #721c24;
}

.p-inline-message .p-inline-message-icon {
  font-size: 1rem;
  margin-right: 0.5rem;
}

.p-inline-message .p-inline-message-text {
  font-size: 1rem;
}

.p-inline-message.p-inline-message-icon-only .p-inline-message-icon {
  margin-right: 0;
}

.p-message {
  margin: 1rem 0;
  border-radius: 4px;
}

.p-message .p-message-wrapper {
  padding: 1rem 1.25rem;
}

.p-message .p-message-close {
  width: 2rem;
  height: 2rem;
  border-radius: 50%;
  background: transparent;
  transition: box-shadow 0.15s;
}

.p-message .p-message-close:hover {
  background: rgba(255, 255, 255, 0.3);
}

.p-message .p-message-close:focus {
  outline: 0 none;
  outline-offset: 0;
  box-shadow: 0 0 0 0.2rem rgba(38, 143, 255, 0.5);
}

.p-message.p-message-info {
  background: #cce5ff;
  border: solid #b8daff;
  border-width: 1px;
  color: #004085;
}

.p-message.p-message-info .p-message-icon {
  color: #004085;
}

.p-message.p-message-info .p-message-close {
  color: #004085;
}

.p-message.p-message-success {
  background: #d4edda;
  border: solid #c3e6cb;
  border-width: 1px;
  color: #155724;
}

.p-message.p-message-success .p-message-icon {
  color: #155724;
}

.p-message.p-message-success .p-message-close {
  color: #155724;
}

.p-message.p-message-warn {
  background: #fff3cd;
  border: solid #ffeeba;
  border-width: 1px;
  color: #856404;
}

.p-message.p-message-warn .p-message-icon {
  color: #856404;
}

.p-message.p-message-warn .p-message-close {
  color: #856404;
}

.p-message.p-message-error {
  background: #f8d7da;
  border: solid #f5c6cb;
  border-width: 1px;
  color: #721c24;
}

.p-message.p-message-error .p-message-icon {
  color: #721c24;
}

.p-message.p-message-error .p-message-close {
  color: #721c24;
}

.p-message .p-message-text {
  font-size: 1rem;
  font-weight: 500;
}

.p-message .p-message-icon {
  font-size: 1.5rem;
  margin-right: 0.5rem;
}

.p-message .p-message-summary {
  font-weight: 700;
}

.p-message .p-message-detail {
  margin-left: 0.5rem;
}

.p-toast {
  opacity: 1;
}

.p-toast .p-toast-message {
  margin: 0 0 1rem 0;
  box-shadow: 0 0.25rem 0.75rem rgba(0, 0, 0, 0.1);
  border-radius: 4px;
}

.p-toast .p-toast-message .p-toast-message-content {
  padding: 1rem;
  border-width: 0;
}

.p-toast .p-toast-message .p-toast-message-content .p-toast-message-text {
  margin: 0 0 0 1rem;
}

.p-toast .p-toast-message .p-toast-message-content .p-toast-message-icon {
  font-size: 2rem;
}

.p-toast .p-toast-message .p-toast-message-content .p-toast-summary {
  font-weight: 700;
}

.p-toast .p-toast-message .p-toast-message-content .p-toast-detail {
  margin: 0.5rem 0 0 0;
  white-space: pre-line;
}

.p-toast .p-toast-message .p-toast-icon-close {
  width: 2rem;
  height: 2rem;
  border-radius: 50%;
  background: transparent;
  transition: box-shadow 0.15s;
}

.p-toast .p-toast-message .p-toast-icon-close:hover {
  background: rgba(255, 255, 255, 0.3);
}

.p-toast .p-toast-message .p-toast-icon-close:focus {
  outline: 0 none;
  outline-offset: 0;
  box-shadow: 0 0 0 0.2rem rgba(38, 143, 255, 0.5);
}

.p-toast .p-toast-message.p-toast-message-info {
  background: #cce5ff;
  border: solid #b8daff;
  border-width: 1px;
  color: #004085;
}

.p-toast .p-toast-message.p-toast-message-info .p-toast-message-icon,
.p-toast .p-toast-message.p-toast-message-info .p-toast-icon-close {
  color: #004085;
}

.p-toast .p-toast-message.p-toast-message-success {
  background: #d4edda;
  border: solid #c3e6cb;
  border-width: 1px;
  color: #155724;
}

.p-toast .p-toast-message.p-toast-message-success .p-toast-message-icon,
.p-toast .p-toast-message.p-toast-message-success .p-toast-icon-close {
  color: #155724;
}

.p-toast .p-toast-message.p-toast-message-warn {
  background: #fff3cd;
  border: solid #ffeeba;
  border-width: 1px;
  color: #856404;
}

.p-toast .p-toast-message.p-toast-message-warn .p-toast-message-icon,
.p-toast .p-toast-message.p-toast-message-warn .p-toast-icon-close {
  color: #856404;
}

.p-toast .p-toast-message.p-toast-message-error {
  background: #f8d7da;
  border: solid #f5c6cb;
  border-width: 1px;
  color: #721c24;
}

.p-toast .p-toast-message.p-toast-message-error .p-toast-message-icon,
.p-toast .p-toast-message.p-toast-message-error .p-toast-icon-close {
  color: #721c24;
}

.p-galleria .p-galleria-close {
  margin: 0.5rem;
  background: transparent;
  color: #efefef;
  width: 4rem;
  height: 4rem;
  transition: box-shadow 0.15s;
  border-radius: 4px;
}

.p-galleria .p-galleria-close .p-galleria-close-icon {
  font-size: 2rem;
}

.p-galleria .p-galleria-close:hover {
  background: rgba(255, 255, 255, 0.1);
  color: #efefef;
}

.p-galleria .p-galleria-item-nav {
  background: transparent;
  color: #efefef;
  width: 4rem;
  height: 4rem;
  transition: box-shadow 0.15s;
  border-radius: 4px;
  margin: 0 0.5rem;
}

.p-galleria .p-galleria-item-nav .p-galleria-item-prev-icon,
.p-galleria .p-galleria-item-nav .p-galleria-item-next-icon {
  font-size: 2rem;
}

.p-galleria .p-galleria-item-nav:not(.p-disabled):hover {
  background: rgba(255, 255, 255, 0.1);
  color: #efefef;
}

.p-galleria .p-galleria-caption {
  background: rgba(0, 0, 0, 0.5);
  color: #efefef;
  padding: 1rem;
}

.p-galleria .p-galleria-indicators {
  padding: 1rem;
}

.p-galleria .p-galleria-indicators .p-galleria-indicator button {
  background-color: #e9ecef;
  width: 1rem;
  height: 1rem;
  transition: box-shadow 0.15s;
  border-radius: 4px;
}

.p-galleria .p-galleria-indicators .p-galleria-indicator button:hover {
  background: #dee2e6;
}

.p-galleria .p-galleria-indicators .p-galleria-indicator.p-highlight button {
  background: #007bff;
  color: #ffffff;
}

.p-galleria.p-galleria-indicators-bottom .p-galleria-indicator, .p-galleria.p-galleria-indicators-top .p-galleria-indicator {
  margin-right: 0.5rem;
}

.p-galleria.p-galleria-indicators-left .p-galleria-indicator, .p-galleria.p-galleria-indicators-right .p-galleria-indicator {
  margin-bottom: 0.5rem;
}

.p-galleria.p-galleria-indicator-onitem .p-galleria-indicators {
  background: rgba(0, 0, 0, 0.5);
}

.p-galleria.p-galleria-indicator-onitem .p-galleria-indicators .p-galleria-indicator button {
  background: rgba(255, 255, 255, 0.4);
}

.p-galleria.p-galleria-indicator-onitem .p-galleria-indicators .p-galleria-indicator button:hover {
  background: rgba(255, 255, 255, 0.6);
}

.p-galleria.p-galleria-indicator-onitem .p-galleria-indicators .p-galleria-indicator.p-highlight button {
  background: #007bff;
  color: #ffffff;
}

.p-galleria .p-galleria-thumbnail-container {
  background: rgba(0, 0, 0, 0.9);
  padding: 1rem 0.25rem;
}

.p-galleria .p-galleria-thumbnail-container .p-galleria-thumbnail-prev,
.p-galleria .p-galleria-thumbnail-container .p-galleria-thumbnail-next {
  margin: 0.5rem;
  background-color: transparent;
  color: #efefef;
  width: 2rem;
  height: 2rem;
  transition: box-shadow 0.15s;
  border-radius: 4px;
}

.p-galleria .p-galleria-thumbnail-container .p-galleria-thumbnail-prev:hover,
.p-galleria .p-galleria-thumbnail-container .p-galleria-thumbnail-next:hover {
  background: rgba(255, 255, 255, 0.1);
  color: #efefef;
}

.p-galleria .p-galleria-thumbnail-container .p-galleria-thumbnail-item-content {
  transition: box-shadow 0.15s;
}

.p-galleria .p-galleria-thumbnail-container .p-galleria-thumbnail-item-content:focus {
  outline: 0 none;
  outline-offset: 0;
  box-shadow: 0 0 0 0.2rem rgba(38, 143, 255, 0.5);
}

.p-galleria-mask.p-component-overlay {
  background-color: rgba(0, 0, 0, 0.9);
}

.p-avatar {
  background-color: #dee2e6;
  border-radius: 4px;
}

.p-avatar.p-avatar-lg {
  width: 3rem;
  height: 3rem;
  font-size: 1.5rem;
}

.p-avatar.p-avatar-lg .p-avatar-icon {
  font-size: 1.5rem;
}

.p-avatar.p-avatar-xl {
  width: 4rem;
  height: 4rem;
  font-size: 2rem;
}

.p-avatar.p-avatar-xl .p-avatar-icon {
  font-size: 2rem;
}

.p-avatar-group .p-avatar {
  border: 2px solid #ffffff;
}

.p-badge {
  background: #007bff;
  color: #ffffff;
  font-size: 0.75rem;
  font-weight: 700;
  min-width: 1.5rem;
  height: 1.5rem;
  line-height: 1.5rem;
}

.p-badge.p-badge-secondary {
  background-color: #6c757d;
  color: #ffffff;
}

.p-badge.p-badge-success {
  background-color: #28a745;
  color: #ffffff;
}

.p-badge.p-badge-info {
  background-color: #17a2b8;
  color: #ffffff;
}

.p-badge.p-badge-warning {
  background-color: #ffc107;
  color: #212529;
}

.p-badge.p-badge-danger {
  background-color: #dc3545;
  color: #ffffff;
}

.p-badge.p-badge-lg {
  font-size: 1.125rem;
  min-width: 2.25rem;
  height: 2.25rem;
  line-height: 2.25rem;
}

.p-badge.p-badge-xl {
  font-size: 1.5rem;
  min-width: 3rem;
  height: 3rem;
  line-height: 3rem;
}

.p-blockui.p-component-overlay {
  background: rgba(0, 0, 0, 0.4);
}

.p-chip {
  background-color: #dee2e6;
  color: #212529;
  border-radius: 16px;
  padding: 0 0.75rem;
}

.p-chip .p-chip-text {
  line-height: 1.5;
  margin-top: 0.25rem;
  margin-bottom: 0.25rem;
}

.p-chip .p-chip-icon {
  margin-right: 0.5rem;
}

.p-chip .pi-chip-remove-icon {
  margin-left: 0.5rem;
}

.p-chip img {
  width: 2rem;
  height: 2rem;
  margin-left: -0.75rem;
  margin-right: 0.5rem;
}

.p-chip .pi-chip-remove-icon {
  border-radius: 4px;
  transition: box-shadow 0.15s;
}

.p-chip .pi-chip-remove-icon:focus {
  outline: 0 none;
  outline-offset: 0;
  box-shadow: 0 0 0 0.2rem rgba(38, 143, 255, 0.5);
}

.p-inplace .p-inplace-display {
  padding: 0.5rem 0.75rem;
  border-radius: 4px;
  transition: background-color 0.15s, border-color 0.15s, box-shadow 0.15s;
}

.p-inplace .p-inplace-display:not(.p-disabled):hover {
  background: #e9ecef;
  color: #212529;
}

.p-inplace .p-inplace-display:focus {
  outline: 0 none;
  outline-offset: 0;
  box-shadow: 0 0 0 0.2rem rgba(38, 143, 255, 0.5);
}

.p-progressbar {
  border: 0 none;
  height: 1.5rem;
  background: #e9ecef;
  border-radius: 4px;
}

.p-progressbar .p-progressbar-value {
  border: 0 none;
  margin: 0;
  background: #007bff;
}

.p-progressbar .p-progressbar-label {
  color: #212529;
  line-height: 1.5rem;
}

.p-scrolltop {
  width: 3rem;
  height: 3rem;
  border-radius: 4px;
  box-shadow: none;
  transition: box-shadow 0.15s;
}

.p-scrolltop.p-link {
  background: rgba(0, 0, 0, 0.7);
}

.p-scrolltop.p-link:hover {
  background: rgba(0, 0, 0, 0.8);
}

.p-scrolltop .p-scrolltop-icon {
  font-size: 1.5rem;
  color: #efefef;
}

.p-skeleton {
  background-color: #e9ecef;
  border-radius: 4px;
}

.p-skeleton:after {
  background: linear-gradient(90deg, rgba(255, 255, 255, 0), rgba(255, 255, 255, 0.4), rgba(255, 255, 255, 0));
}

.p-tag {
  background: #007bff;
  color: #ffffff;
  font-size: 0.75rem;
  font-weight: 700;
  padding: 0.25rem 0.4rem;
  border-radius: 4px;
}

.p-tag.p-tag-success {
  background-color: #28a745;
  color: #ffffff;
}

.p-tag.p-tag-info {
  background-color: #17a2b8;
  color: #ffffff;
}

.p-tag.p-tag-warning {
  background-color: #ffc107;
  color: #212529;
}

.p-tag.p-tag-danger {
  background-color: #dc3545;
  color: #ffffff;
}

.p-tag .p-tag-icon {
  margin-right: 0.25rem;
  font-size: 0.75rem;
}

.p-terminal {
  background: #ffffff;
  color: #212529;
  border: 1px solid #dee2e6;
  padding: 1.25rem;
}

.p-terminal .p-terminal-input {
  font-size: 1rem;
  font-family: -apple-system, BlinkMacSystemFont, "Segoe UI", Roboto, Helvetica, Arial, sans-serif, "Apple Color Emoji", "Segoe UI Emoji", "Segoe UI Symbol";
}

/* Vendor extensions to the designer enhanced bootstrap compatibility */
.p-breadcrumb .p-breadcrumb-chevron {
  font-family: -apple-system, BlinkMacSystemFont, "Segoe UI", Roboto, Helvetica, Arial, sans-serif, "Apple Color Emoji", "Segoe UI Emoji", "Segoe UI Symbol";
}

.p-breadcrumb .p-breadcrumb-chevron:before {
  content: "/";
}

/* Customizations to the designer theme should be defined here */

.validation-row .p-panel .p-panel-header, .user-data-row .p-panel .p-panel-header{
  font-size: 1.5rem;
}

.validation-row .p-panel .p-panel-title, .user-data-row .p-panel .p-panel-title{
  width: 93%;
  text-align: center;
}

.validation-small-row .p-panel .p-panel-title{
  width: 86%;
  text-align: center;
}

.validation-row .p-panel .p-panel-header .p-panel-icons, .user-data-row .p-panel .p-panel-header .p-panel-icons{
  max-width: 30rem;
  text-align: right;
}

.validation-row .p-panel .p-panel-content, .user-data-row .p-panel .p-panel-content {
  padding: 0.5rem 0.75rem;
  border: 1px solid #dee2e6;
  background: #ffffff;
  color: #212529;
  border-bottom-right-radius: 4px;
  border-bottom-left-radius: 4px;
  border-top: 0 none;
}

.user-data-row .p-panel .p-panel-content{
  height: 150px;
}

.btn-action.p-button {
  width: 2rem;
  margin-bottom: 0.2rem;
}

.btn-action.p-button, .btn-action-large.p-button{
  font-size: 1rem;
  height: 2rem;
  margin-right: 0.2rem;
  background-color: $button-base-color;
  border-color: $button-base-color;
}

.btn-action-large.download-results.p-button{
  height: 2.5rem;
  width: 100%;
}

.btn-action-home.p-button{
  width: 8.5rem;
  height: 3rem;
  font-size: 1.25rem;
  margin-right: 1rem;
  background-color: transparent;
  border-color: white;
  margin-bottom: 0.1rem;
}

.btn-scroll-down.p-button{
  width: 50px;
  height: 50px;
  background-color: transparent;
  margin-top: 2rem;
  border: none;
  text-decoration: none;
}

.btn-scroll-down.p-button .p-button-icon{
  color: white;
  font-size: 2rem;
}

.btn-action.p-button:hover, .btn-action-large.p-button:hover, .btn-action-home.p-button:hover{
  background-color: $menu-item-color;
  border-color: $menu-item-color;
  color: white;
  text-decoration: none;
}

.btn-action.p-button:focus, .btn-action-large.p-button:focus{
  box-shadow: 0 0 0 .2rem rgba(33, 63, 224, .5);
}

.btn-scroll-down.p-button:focus, .btn-action-home.p-button:focus{
  box-shadow: none;
}

a.btn-action.p-button:hover, a.btn-action-large.p-button:hover{
  color: white;
  text-decoration: none;
}

.edit_name_btn.p-button{
  color: #ffffff;
  background-color: $edit-name-button-backgroud-color;
  border-color: $edit-name-button-backgroud-color;
  transform: scale(0.9);
  width: 2rem;

}

.edit_name_btn.p-button:not(.disabled):hover{
  color: $button-hover-color;
  background-color: $edit-name-button-backgroud-color;
  border-color: $edit-name-button-backgroud-color;
  transform: scale(1.2);
}
.save_name_btn.p-button, .cancel_editing_btn.p-button{
  color: #fff;
  background-color: #00AAE3;
  border-color: #00AAE3;
  padding: 0.6rem 0 0 0;
  margin-left: 0.5rem;
  width: 1.3rem;
}

.save_name_btn.p-button:not(.disabled):hover, .cancel_editing_btn.p-button:not(.disabled):hover{
  color: $button-base-color;
  background-color: $base-color;
  border-color: $base-color;
  transform: scale(1.2);
}

.cancel_black_btn.p-button, .save_name_black_btn.p-button{
  color: black;
  font-size: 1.5rem;
  background-color: transparent;
  border-color: transparent;
  margin-left: 0.1rem;
  width: 1.5rem;
}

.cancel_black_btn.p-button:not(.disabled):hover, .save_name_black_btn.p-button:not(.disabled):hover{
  color: black;
  background-color: transparent;
  border-color: transparent;
  transform: scale(1.2);
}

.dropdown-item.p-button{
  width: 100%;
  background-color: $dropdown-buttons-background;;
}
.dropdown-item.p-button:hover{
  color: #212529;
  background-color: rgba(248, 193, 0, .5);
}
.dataframe thead th{
  text-align: center;
}
.dataframe td:first-child{
  font-weight: bold;
}
.dataframe.comparison td:not(:first-child){
  width: 10rem;
}
.dataframe.comparison td:first-child{
  min-width: 20rem;
}

.addDataset.p-button-success, .removeDataset.p-button-danger{
  height: 2rem;
}

.addDataset.p-button-success .p-button-label, .removeDataset.p-button-danger .p-button-label{
  padding-right: 0.2rem;
}
.addDataset.p-button-success .p-button-icon, .removeDataset.p-button-danger .p-button-icon{
  padding-left: 0.2rem;
}

.clearCoordinates.p-button-info{
  width: 2.5rem;
  height: 2.1rem;
}

.clearCoordinates.p-button-info .p-button-icon{
  font-size: 1.2rem;
}

.addDataset.p-button-success, .removeDataset.p-button-danger{
  height: 2rem;
}

.addDataset.p-button-success .p-button-label, .removeDataset.p-button-danger .p-button-label{
  padding-right: 0.2rem;
}
.addDataset.p-button-success .p-button-icon, .removeDataset.p-button-danger .p-button-icon{
  padding-left: 0.2rem;
}

.clearCoordinates.p-button-info{
  width: 2.5rem;
  height: 2.1rem;
}

.clearCoordinates.p-button-info .p-button-icon{
  font-size: 1.2rem;
}

.ol-control button{
  display: block;
  margin: 1px;
  padding: 0;
  color: #fff;
  font-size: 1.14em;
  font-weight: 700;
  text-decoration: none;
  text-align: center;
  height: 1.375em;
  width: 1.375em;
  line-height: .4em;
  background-color: rgba(0,60,136,.5);
  border: none;
  border-radius: 2px;
}

.ol-control button:hover{
  color: white;
  background-color: rgba(0,60,136, 0.8);
}

@media screen and (min-width: 564px) and (max-width: 714.9px){
  .btn-action.p-button {
    width: 1.75rem;
    height: 1.85rem;
    margin-bottom: 0.2rem;
  }

  //.validation-row .p-panel .p-panel-header{
  //  max-width: 30rem;
  //}

  .validation-row .p-panel .p-panel-header h5, .user-data-row .p-panel .p-panel-header h5{
    font-size: 1.25rem;
    max-width: 50vw;
  }

  .p-panel .p-panel-header .p-panel-header-icon {
    font-size: 1.2rem;
    //width: 1.85rem;
    //height: 1.85rem;
  }

  .edit_name_btn.p-button, .save_name_btn.p-button, .cancel_editing_btn.p-button{
    width: 1.1rem;
    font-size: 0.8rem;
  }

}

@media screen and (max-width: 563.9px){
  .validation-row .p-panel .p-panel-header h5, .user-data-row .p-panel .p-panel-header h5{
    font-size: 1.125rem;
  }
}


@media screen and (max-width: 377.9px){
  .btn-action.p-button {
    width: 1.5rem;
    height: 1.65rem;
    margin-bottom: 0.2rem;
  }
}

//@media screen and (max-width: 767.9px){
//  div.p-grid{
//    font-size: 0.875rem;
//  }
//  .status{
//    max-width: 5rem;
//  }
//}<|MERGE_RESOLUTION|>--- conflicted
+++ resolved
@@ -4849,8 +4849,7 @@
   border: 1px solid $pronouced-button-color;
 }
 
-<<<<<<< HEAD
-.p-menubar .p-menubar-root-list > .p-menuitem > .p-menuitem-link .p-menuitem-text {
+.p-menubar .p-menubar-root-list > .p-menuitem > .p-menuitem-content > .p-menuitem-link .p-menuitem-text {
   color: $menu-item-color;
   font-weight: bold;
 }
@@ -4860,51 +4859,29 @@
   font-weight: bold;
 }
 
-.p-menubar .p-menubar-root-list > .p-menuitem > .p-menuitem-link .p-menuitem-icon {
+.p-menubar .p-menubar-root-list > .p-menuitem > .p-menuitem-content> .p-menuitem-link .p-menuitem-icon {
   color: $menu-item-color;
-=======
-.p-menubar .p-menubar-root-list > .p-menuitem > .p-menuitem-content > .p-menuitem-link .p-menuitem-text {
-  color: #FFDB5C;
-}
-
-.p-menubar .p-menubar-root-list > .p-menuitem > .p-menuitem-content> .p-menuitem-link .p-menuitem-icon {
-  color: #FFDB5C;
->>>>>>> 1062eae2
   margin-right: 0.3rem;
   font-size: 1.2rem;
 }
 
-<<<<<<< HEAD
 .p-menubar .p-menubar-root-list > .p-menuitem.validate-button > .p-menuitem-link .p-menuitem-icon {
   color: $pronouced-button-color;
 }
 
-.p-menubar .p-menubar-root-list > .p-menuitem > .p-menuitem-link .p-submenu-icon {
+.p-menubar .p-menubar-root-list > .p-menuitem > .p-menuitem-content > .p-menuitem-link .p-submenu-icon {
   color: $menu-item-color;
   margin-left: 0.5rem;
 }
 
-.p-menubar .p-menubar-root-list > .p-menuitem > .p-menuitem-link:not(.p-disabled):hover {
+.p-menubar .p-menubar-root-list > .p-menuitem > .p-menuitem-content > .p-menuitem-link:not(.p-disabled):hover {
   background: $menu-item-focus-color;
-}
-
-.p-menubar .p-menubar-root-list > .p-menuitem > .p-menuitem-link-active {
+  text-decoration: none;
+}
+
+.p-menubar .p-menubar-root-list > .p-menuitem > .p-menuitem-content > .p-menuitem-link-active {
   background: $menu-item-focus-color;
-=======
-.p-menubar .p-menubar-root-list > .p-menuitem > .p-menuitem-content > .p-menuitem-link .p-submenu-icon {
-  color: #FFDB5C;
-  margin-left: 0.5rem;
-}
-
-.p-menubar .p-menubar-root-list > .p-menuitem > .p-menuitem-content > .p-menuitem-link:not(.p-disabled):hover {
-  background: #F8C100;
   text-decoration: none;
-}
-
-.p-menubar .p-menubar-root-list > .p-menuitem > .p-menuitem-content > .p-menuitem-link-active {
-  background: #F8C100;
-  text-decoration: none;
->>>>>>> 1062eae2
 }
 
 .p-menubar .p-menubar-root-list > .p-menuitem > .p-menuitem-content > .p-menuitem-link-active .p-menuitem-text {
@@ -4997,13 +4974,8 @@
   text-decoration: none;
 }
 
-<<<<<<< HEAD
-.p-menubar .p-menuitem > .p-menuitem-link.p-menuitem-link-active {
+.p-menubar .p-menuitem > .p-menuitem-content > .p-menuitem-link.p-menuitem-link-active {
   background:   $menu-item-focus-color;
-=======
-.p-menubar .p-menuitem > .p-menuitem-content > .p-menuitem-link.p-menuitem-link-active {
-  background:   #F8C100;
->>>>>>> 1062eae2
 }
 
 .p-menubar .p-menuitem.p-menuitem-active >  .p-menuitem-link .p-menuitem-text {
