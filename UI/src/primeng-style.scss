--- conflicted
+++ resolved
@@ -6123,7 +6123,6 @@
   color: #212529;
   background-color: rgba(248, 193, 0, .5);
 }
-<<<<<<< HEAD
 
 @media screen and (min-width: 564px) and (max-width: 714.9px){
   .btn-action.p-button {
@@ -6177,5 +6176,3 @@
 //    max-width: 5rem;
 //  }
 //}
-=======
->>>>>>> 80382ede
