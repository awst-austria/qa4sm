@import "style.variables.scss";

@charset "UTF-8";


$font-dialog-header: 1.25rem;
$panel-header-padding: 0rem 0.5rem;
$accordion-header-padding: 0.5rem 0.5rem;

@charset "UTF-8";
:root {
  --surface-a: #ffffff;
  --surface-b: $base-color;
  --surface-c: #e9ecef;
  --surface-d: #dee2e6;
  --surface-e: #ffffff;
  --surface-f: #ffffff;
  --text-color: #212529;
  --text-color-secondary: #6c757d;
  --primary-color: #007bff;
  --primary-color-text: #ffffff;
  --font-family: -apple-system, BlinkMacSystemFont, Segoe UI, Roboto, Helvetica, Arial, sans-serif, Apple Color Emoji, Segoe UI Emoji, Segoe UI Symbol;
}

* {
  box-sizing: border-box;
}

.p-component {
  font-family: -apple-system, BlinkMacSystemFont, "Segoe UI", Roboto, Helvetica, Arial, sans-serif, "Apple Color Emoji", "Segoe UI Emoji", "Segoe UI Symbol";
  font-size: 1rem;
  font-weight: normal;
}

.p-component-overlay {
  background-color: rgba(0, 0, 0, 0.4);
  transition-duration: 0.15s;
}

.p-disabled, .p-component:disabled {
  opacity: 0.65;
}

.p-error {
  color: #dc3545;
}

.p-text-secondary {
  color: #6c757d;
}

.pi {
  font-size: 1rem;
}

.p-link {
  font-size: 1rem;
  font-family: -apple-system, BlinkMacSystemFont, "Segoe UI", Roboto, Helvetica, Arial, sans-serif, "Apple Color Emoji", "Segoe UI Emoji", "Segoe UI Symbol";
  border-radius: 4px;
}

.p-link:focus {
  outline: 0 none;
  outline-offset: 0;
  box-shadow: 0 0 0 0.2rem rgba(38, 143, 255, 0.5);
}

.p-autocomplete .p-autocomplete-loader {
  right: 0.75rem;
}

.p-autocomplete.p-autocomplete-dd .p-autocomplete-loader {
  right: 3.107rem;
}

.p-autocomplete .p-autocomplete-multiple-container {
  padding: 0.25rem 0.75rem;
}

.p-autocomplete .p-autocomplete-multiple-container:not(.p-disabled):hover {
  border-color: #ced4da;
}

.p-autocomplete .p-autocomplete-multiple-container:not(.p-disabled).p-focus {
  outline: 0 none;
  outline-offset: 0;
  box-shadow: 0 0 0 0.2rem rgba(38, 143, 255, 0.5);
  border-color: #007bff;
}

.p-autocomplete .p-autocomplete-multiple-container .p-autocomplete-input-token {
  padding: 0.25rem 0;
}

.p-autocomplete .p-autocomplete-multiple-container .p-autocomplete-input-token input {
  font-family: -apple-system, BlinkMacSystemFont, "Segoe UI", Roboto, Helvetica, Arial, sans-serif, "Apple Color Emoji", "Segoe UI Emoji", "Segoe UI Symbol";
  font-size: 1rem;
  color: #212529;
  padding: 0;
  margin: 0;
}

.p-autocomplete .p-autocomplete-multiple-container .p-autocomplete-token {
  padding: 0.25rem 0.75rem;
  margin-right: 0.5rem;
  background: #007bff;
  color: #ffffff;
  border-radius: 4px;
}

.p-autocomplete .p-autocomplete-multiple-container .p-autocomplete-token .p-autocomplete-token-icon {
  margin-left: 0.5rem;
}

p-autocomplete.ng-dirty.ng-invalid > .p-autocomplete > .p-inputtext {
  border-color: #dc3545;
}

.p-autocomplete-panel {
  background: #ffffff;
  color: #212529;
  border: 1px solid rgba(0, 0, 0, 0.15);
  border-radius: 4px;
  box-shadow: none;
}

.p-autocomplete-panel .p-autocomplete-items {
  padding: 0.5rem 0;
}

.p-autocomplete-panel .p-autocomplete-items .p-autocomplete-item {
  margin: 0;
  padding: 0.5rem 1.5rem;
  border: 0 none;
  color: #212529;
  background: transparent;
  transition: box-shadow 0.15s;
  border-radius: 0;
}

.p-autocomplete-panel .p-autocomplete-items .p-autocomplete-item:hover {
  color: #212529;
  background: #e9ecef;
}

.p-autocomplete-panel .p-autocomplete-items .p-autocomplete-item.p-highlight {
  color: #ffffff;
  background: #007bff;
}

.p-autocomplete-panel .p-autocomplete-items .p-autocomplete-item-group {
  margin: 0;
  padding: 0.75rem 1rem;
  color: #212529;
  background: #ffffff;
  font-weight: 600;
}

p-calendar.ng-dirty.ng-invalid > .p-calendar > .p-inputtext {
  border-color: #dc3545;
}

.p-datepicker {
  padding: 0;
  background: #ffffff;
  color: #212529;
  border: 1px solid #ced4da;
  border-radius: 4px;
}

.p-datepicker:not(.p-datepicker-inline) {
  background: #ffffff;
  border: 1px solid rgba(0, 0, 0, 0.15);
  box-shadow: none;
}

.p-datepicker:not(.p-datepicker-inline) .p-datepicker-header {
  background: #efefef;
}

.p-datepicker .p-datepicker-header {
  padding: 0.5rem;
  color: #212529;
  background: #ffffff;
  font-weight: 600;
  margin: 0;
  border-bottom: 1px solid #dee2e6;
  border-top-right-radius: 4px;
  border-top-left-radius: 4px;
}

.p-datepicker .p-datepicker-header .p-datepicker-prev,
.p-datepicker .p-datepicker-header .p-datepicker-next {
  width: 2rem;
  height: 2rem;
  color: #6c757d;
  border: 0 none;
  background: transparent;
  border-radius: 50%;
  transition: box-shadow 0.15s;
}

.p-datepicker .p-datepicker-header .p-datepicker-prev:enabled:hover,
.p-datepicker .p-datepicker-header .p-datepicker-next:enabled:hover {
  color: #495057;
  border-color: transparent;
  background: transparent;
}

.p-datepicker .p-datepicker-header .p-datepicker-prev:focus,
.p-datepicker .p-datepicker-header .p-datepicker-next:focus {
  outline: 0 none;
  outline-offset: 0;
  box-shadow: 0 0 0 0.2rem rgba(38, 143, 255, 0.5);
}

.p-datepicker .p-datepicker-header .p-datepicker-title {
  line-height: 2rem;
}

.p-datepicker .p-datepicker-header .p-datepicker-title select {
  transition: background-color 0.15s, border-color 0.15s, box-shadow 0.15s;
}

.p-datepicker .p-datepicker-header .p-datepicker-title select:focus {
  outline: 0 none;
  outline-offset: 0;
  box-shadow: 0 0 0 0.2rem rgba(38, 143, 255, 0.5);
  border-color: #007bff;
}

.p-datepicker .p-datepicker-header .p-datepicker-title .p-datepicker-month {
  margin-right: 0.5rem;
}

.p-datepicker table {
  font-size: 1rem;
  margin: 0.5rem 0;
}

.p-datepicker table th {
  padding: 0.5rem;
}

.p-datepicker table th > span {
  width: 2.5rem;
  height: 2.5rem;
}

.p-datepicker table td {
  padding: 0.5rem;
}

.p-datepicker table td > span {
  width: 2.5rem;
  height: 2.5rem;
  border-radius: 4px;
  transition: box-shadow 0.15s;
  border: 1px solid transparent;
}

.p-datepicker table td > span.p-highlight {
  color: #ffffff;
  background: #007bff;
}

.p-datepicker table td > span:focus {
  outline: 0 none;
  outline-offset: 0;
  box-shadow: 0 0 0 0.2rem rgba(38, 143, 255, 0.5);
}

.p-datepicker table td.p-datepicker-today > span {
  background: #ced4da;
  color: #212529;
  border-color: transparent;
}

.p-datepicker table td.p-datepicker-today > span.p-highlight {
  color: #ffffff;
  background: #007bff;
}

.p-datepicker .p-datepicker-buttonbar {
  padding: 1rem 0;
  border-top: 1px solid #dee2e6;
}

.p-datepicker .p-datepicker-buttonbar .p-button {
  width: auto;
}

.p-datepicker .p-timepicker {
  border-top: 1px solid #dee2e6;
  padding: 0.5rem;
}

.p-datepicker .p-timepicker button {
  width: 2rem;
  height: 2rem;
  color: #6c757d;
  border: 0 none;
  background: transparent;
  border-radius: 50%;
  transition: box-shadow 0.15s;
}

.p-datepicker .p-timepicker button:enabled:hover {
  color: #495057;
  border-color: transparent;
  background: transparent;
}

.p-datepicker .p-timepicker button:focus {
  outline: 0 none;
  outline-offset: 0;
  box-shadow: 0 0 0 0.2rem rgba(38, 143, 255, 0.5);
}

.p-datepicker .p-timepicker button:last-child {
  margin-top: 0.2em;
}

.p-datepicker .p-timepicker span {
  font-size: 1.25rem;
}

.p-datepicker .p-timepicker > div {
  padding: 0 0.5rem;
}

.p-datepicker.p-datepicker-timeonly .p-timepicker {
  border-top: 0 none;
}

.p-datepicker .p-monthpicker {
  margin: 0.5rem 0;
}

.p-datepicker .p-monthpicker .p-monthpicker-month {
  padding: 0.5rem;
  transition: box-shadow 0.15s;
  border-radius: 4px;
}

.p-datepicker .p-monthpicker .p-monthpicker-month.p-highlight {
  color: #ffffff;
  background: #007bff;
}

.p-datepicker.p-datepicker-multiple-month .p-datepicker-group {
  border-right: 1px solid #dee2e6;
  padding-right: 0;
  padding-left: 0;
  padding-top: 0;
  padding-bottom: 0;
}

.p-datepicker.p-datepicker-multiple-month .p-datepicker-group:first-child {
  padding-left: 0;
}

.p-datepicker.p-datepicker-multiple-month .p-datepicker-group:last-child {
  padding-right: 0;
  border-right: 0 none;
}

.p-datepicker:not(.p-disabled) table td span:not(.p-highlight):not(.p-disabled):hover {
  background: #e9ecef;
}

.p-datepicker:not(.p-disabled) table td span:not(.p-highlight):not(.p-disabled):focus {
  outline: 0 none;
  outline-offset: 0;
  box-shadow: 0 0 0 0.2rem rgba(38, 143, 255, 0.5);
}

.p-datepicker:not(.p-disabled) .p-monthpicker .p-monthpicker-month:not(.p-highlight):not(.p-disabled):hover {
  background: #e9ecef;
}

.p-datepicker:not(.p-disabled) .p-monthpicker .p-monthpicker-month:not(.p-highlight):not(.p-disabled):focus {
  outline: 0 none;
  outline-offset: 0;
  box-shadow: 0 0 0 0.2rem rgba(38, 143, 255, 0.5);
}

@media screen and (max-width: 769px) {
  .p-datepicker table th, .p-datepicker table td {
    padding: 0;
  }
}

.p-cascadeselect {
  background: #ffffff;
  border: 1px solid #ced4da;
  transition: background-color 0.15s, border-color 0.15s, box-shadow 0.15s;
  border-radius: 4px;
}

.p-cascadeselect:not(.p-disabled):hover {
  border-color: #ced4da;
}

.p-cascadeselect:not(.p-disabled).p-focus {
  outline: 0 none;
  outline-offset: 0;
  box-shadow: 0 0 0 0.2rem rgba(38, 143, 255, 0.5);
  border-color: #007bff;
}

.p-cascadeselect .p-cascadeselect-label {
  background: transparent;
  border: 0 none;
  padding: 0.5rem 0.75rem;
}

.p-cascadeselect .p-cascadeselect-label.p-placeholder {
  color: #6c757d;
}

.p-cascadeselect .p-cascadeselect-label:enabled:focus {
  outline: 0 none;
  box-shadow: none;
}

.p-cascadeselect .p-cascadeselect-trigger {
  background: transparent;
  color: #495057;
  width: 2.357rem;
  border-top-right-radius: 4px;
  border-bottom-right-radius: 4px;
}

.p-cascadeselect-panel {
  background: #ffffff;
  color: #212529;
  border: 1px solid rgba(0, 0, 0, 0.15);
  border-radius: 4px;
  box-shadow: none;
}

.p-cascadeselect-panel .p-cascadeselect-items {
  padding: 0.5rem 0;
}

.p-cascadeselect-panel .p-cascadeselect-items .p-cascadeselect-item {
  margin: 0;
  border: 0 none;
  color: #212529;
  background: transparent;
  transition: box-shadow 0.15s;
  border-radius: 0;
}

.p-cascadeselect-panel .p-cascadeselect-items .p-cascadeselect-item .p-cascadeselect-item-content {
  padding: 0.5rem 1.5rem;
}

.p-cascadeselect-panel .p-cascadeselect-items .p-cascadeselect-item .p-cascadeselect-item-content:focus {
  outline: 0 none;
  outline-offset: 0;
  box-shadow: inset 0 0 0 0.15rem rgba(38, 143, 255, 0.5);
}

.p-cascadeselect-panel .p-cascadeselect-items .p-cascadeselect-item.p-highlight {
  color: #ffffff;
  background: #007bff;
}

.p-cascadeselect-panel .p-cascadeselect-items .p-cascadeselect-item:not(.p-highlight):not(.p-disabled):hover {
  color: #212529;
  background: #e9ecef;
}

.p-cascadeselect-panel .p-cascadeselect-items .p-cascadeselect-item .p-cascadeselect-group-icon {
  font-size: 0.875rem;
}

p-cascadeselect.ng-dirty.ng-invalid > .p-cascadeselect {
  border-color: #dc3545;
}

.p-input-filled .p-cascadeselect {
  background: #efefef;
}

.p-input-filled .p-cascadeselect:not(.p-disabled):hover {
  background-color: #efefef;
}

.p-input-filled .p-cascadeselect:not(.p-disabled).p-focus {
  background-color: #efefef;
}

.p-checkbox {
  width: 20px;
  height: 20px;
}

.p-checkbox .p-checkbox-box {
  border: 2px solid #ced4da;
  background: #ffffff;
  width: 20px;
  height: 20px;
  color: #212529;
  border-radius: 4px;
  transition: background-color 0.15s, border-color 0.15s, box-shadow 0.15s;
}

.p-checkbox .p-checkbox-box .p-checkbox-icon {
  transition-duration: 0.15s;
  color: #ffffff;
  font-size: 14px;
}

.p-checkbox .p-checkbox-box.p-highlight {
  border-color: #007bff;
  background: #007bff;
}

.p-checkbox:not(.p-checkbox-disabled) .p-checkbox-box:hover {
  border-color: #ced4da;
}

.p-checkbox:not(.p-checkbox-disabled) .p-checkbox-box.p-focus {
  outline: 0 none;
  outline-offset: 0;
  box-shadow: 0 0 0 0.2rem rgba(38, 143, 255, 0.5);
  border-color: #007bff;
}

.p-checkbox:not(.p-checkbox-disabled) .p-checkbox-box.p-highlight:hover {
  border-color: #0062cc;
  background: #0062cc;
  color: #ffffff;
}

p-checkbox.ng-dirty.ng-invalid > .p-checkbox > .p-checkbox-box {
  border-color: #dc3545;
}

.p-input-filled .p-checkbox .p-checkbox-box {
  background-color: #efefef;
}

.p-input-filled .p-checkbox .p-checkbox-box.p-highlight {
  background: #007bff;
}

.p-input-filled .p-checkbox:not(.p-checkbox-disabled) .p-checkbox-box:hover {
  background-color: #efefef;
}

.p-input-filled .p-checkbox:not(.p-checkbox-disabled) .p-checkbox-box.p-highlight:hover {
  background: #0062cc;
}

.p-checkbox-label {
  margin: 0 0 0 0.5rem;
  display: inline;
}

.p-highlight .p-checkbox .p-checkbox-box {
  border-color: #ffffff;
}

.p-chips .p-chips-multiple-container {
  padding: 0.25rem 0.75rem;
}

.p-chips .p-chips-multiple-container:not(.p-disabled):hover {
  border-color: #ced4da;
}

.p-chips .p-chips-multiple-container:not(.p-disabled).p-focus {
  outline: 0 none;
  outline-offset: 0;
  box-shadow: 0 0 0 0.2rem rgba(38, 143, 255, 0.5);
  border-color: #007bff;
}

.p-chips .p-chips-multiple-container .p-chips-token {
  padding: 0.25rem 0.75rem;
  margin-right: 0.5rem;
  background: #007bff;
  color: #ffffff;
  border-radius: 4px;
}

.p-chips .p-chips-multiple-container .p-chips-token .p-chips-token-icon {
  margin-left: 0.5rem;
}

.p-chips .p-chips-multiple-container .p-chips-input-token {
  padding: 0.25rem 0;
}

.p-chips .p-chips-multiple-container .p-chips-input-token input {
  font-family: -apple-system, BlinkMacSystemFont, "Segoe UI", Roboto, Helvetica, Arial, sans-serif, "Apple Color Emoji", "Segoe UI Emoji", "Segoe UI Symbol";
  font-size: 1rem;
  color: #212529;
  padding: 0;
  margin: 0;
}

p-chips.ng-dirty.ng-invalid > .p-chips > .p-inputtext {
  border-color: #dc3545;
}

.p-colorpicker-preview,
.p-fluid .p-colorpicker-preview.p-inputtext {
  width: 2rem;
  height: 2rem;
}

.p-colorpicker-panel {
  background: #212529;
  border-color: #212529;
}

.p-colorpicker-panel .p-colorpicker-color-handle,
.p-colorpicker-panel .p-colorpicker-hue-handle {
  border-color: #ffffff;
}

.p-colorpicker-overlay-panel {
  box-shadow: none;
}

.p-dropdown {
  background: #ffffff;
  border: 1px solid #ced4da;
  transition: background-color 0.15s, border-color 0.15s, box-shadow 0.15s;
  border-radius: 4px;
}

.p-dropdown:not(.p-disabled):hover {
  border-color: #ced4da;
}

.p-dropdown:not(.p-disabled).p-focus {
  outline: 0 none;
  outline-offset: 0;
  box-shadow: 0 0 0 0.2rem rgba(38, 143, 255, 0.5);
  border-color: #007bff;
}

.p-dropdown.p-dropdown-clearable .p-dropdown-label {
  padding-right: 1.75rem;
}

.p-dropdown .p-dropdown-label {
  background: transparent;
  border: 0 none;
}

.p-dropdown .p-dropdown-label.p-placeholder {
  color: #6c757d;
}

.p-dropdown .p-dropdown-label:enabled:focus {
  outline: 0 none;
  box-shadow: none;
}

.p-dropdown .p-dropdown-trigger {
  background: transparent;
  color: #495057;
  width: 2.357rem;
  border-top-right-radius: 4px;
  border-bottom-right-radius: 4px;
}

.p-dropdown .p-dropdown-clear-icon {
  color: #495057;
  right: 2.357rem;
}

.p-dropdown-panel {
  background: #ffffff;
  color: #212529;
  border: 1px solid rgba(0, 0, 0, 0.15);
  border-radius: 4px;
  box-shadow: none;
}

.p-dropdown-panel .p-dropdown-header {
  padding: 0.75rem 1.5rem;
  border-bottom: 1px solid #dee2e6;
  color: #212529;
  background: #efefef;
  margin: 0;
  border-top-right-radius: 4px;
  border-top-left-radius: 4px;
}

.p-dropdown-panel .p-dropdown-header .p-dropdown-filter {
  padding-right: 1.75rem;
}

.p-dropdown-panel .p-dropdown-header .p-dropdown-filter-icon {
  right: 0.75rem;
  color: #495057;
}

.p-dropdown-panel .p-dropdown-items {
  padding: 0.5rem 0;
}

.p-dropdown-panel .p-dropdown-items .p-dropdown-item {
  margin: 0;
  padding: 0.5rem 1.5rem;
  border: 0 none;
  color: #212529;
  background: transparent;
  transition: box-shadow 0.15s;
  border-radius: 0;
}

.p-dropdown-panel .p-dropdown-items .p-dropdown-item.p-highlight {
  color: #ffffff;
  background: #007bff;
}

.p-dropdown-panel .p-dropdown-items .p-dropdown-item:not(.p-highlight):not(.p-disabled):hover {
  color: #212529;
  background: #e9ecef;
}

.p-dropdown-panel .p-dropdown-items .p-dropdown-empty-message {
  padding: 0.5rem 1.5rem;
  color: #212529;
  background: transparent;
}

.p-dropdown-panel .p-dropdown-items .p-dropdown-item-group {
  margin: 0;
  padding: 0.75rem 1rem;
  color: #212529;
  background: #ffffff;
  font-weight: 600;
}

p-dropdown.ng-dirty.ng-invalid > .p-dropdown {
  border-color: #dc3545;
}

.p-input-filled .p-dropdown {
  background: #efefef;
}

.p-input-filled .p-dropdown:not(.p-disabled):hover {
  background-color: #efefef;
}

.p-input-filled .p-dropdown:not(.p-disabled).p-focus {
  background-color: #efefef;
}

.p-editor-container .p-editor-toolbar {
  background: #efefef;
  border-top-right-radius: 4px;
  border-top-left-radius: 4px;
}

.p-editor-container .p-editor-toolbar.ql-snow {
  border: 1px solid #dee2e6;
}

.p-editor-container .p-editor-toolbar.ql-snow .ql-stroke {
  stroke: #6c757d;
}

.p-editor-container .p-editor-toolbar.ql-snow .ql-fill {
  fill: #6c757d;
}

.p-editor-container .p-editor-toolbar.ql-snow .ql-picker .ql-picker-label {
  border: 0 none;
  color: #6c757d;
}

.p-editor-container .p-editor-toolbar.ql-snow .ql-picker .ql-picker-label:hover {
  color: #212529;
}

.p-editor-container .p-editor-toolbar.ql-snow .ql-picker .ql-picker-label:hover .ql-stroke {
  stroke: #212529;
}

.p-editor-container .p-editor-toolbar.ql-snow .ql-picker .ql-picker-label:hover .ql-fill {
  fill: #212529;
}

.p-editor-container .p-editor-toolbar.ql-snow .ql-picker.ql-expanded .ql-picker-label {
  color: #212529;
}

.p-editor-container .p-editor-toolbar.ql-snow .ql-picker.ql-expanded .ql-picker-label .ql-stroke {
  stroke: #212529;
}

.p-editor-container .p-editor-toolbar.ql-snow .ql-picker.ql-expanded .ql-picker-label .ql-fill {
  fill: #212529;
}

.p-editor-container .p-editor-toolbar.ql-snow .ql-picker.ql-expanded .ql-picker-options {
  background: #ffffff;
  border: 1px solid rgba(0, 0, 0, 0.15);
  box-shadow: none;
  border-radius: 4px;
  padding: 0.5rem 0;
}

.p-editor-container .p-editor-toolbar.ql-snow .ql-picker.ql-expanded .ql-picker-options .ql-picker-item {
  color: #212529;
}

.p-editor-container .p-editor-toolbar.ql-snow .ql-picker.ql-expanded .ql-picker-options .ql-picker-item:hover {
  color: #212529;
  background: #e9ecef;
}

.p-editor-container .p-editor-toolbar.ql-snow .ql-picker.ql-expanded:not(.ql-icon-picker) .ql-picker-item {
  padding: 0.5rem 1.5rem;
}

.p-editor-container .p-editor-content {
  border-bottom-right-radius: 4px;
  border-bottom-left-radius: 4px;
}

.p-editor-container .p-editor-content.ql-snow {
  border: 1px solid #dee2e6;
}

.p-editor-container .p-editor-content .ql-editor {
  background: #ffffff;
  color: #495057;
  border-bottom-right-radius: 4px;
  border-bottom-left-radius: 4px;
}

.p-editor-container .ql-snow.ql-toolbar button:hover,
.p-editor-container .ql-snow.ql-toolbar button:focus {
  color: #212529;
}

.p-editor-container .ql-snow.ql-toolbar button:hover .ql-stroke,
.p-editor-container .ql-snow.ql-toolbar button:focus .ql-stroke {
  stroke: #212529;
}

.p-editor-container .ql-snow.ql-toolbar button:hover .ql-fill,
.p-editor-container .ql-snow.ql-toolbar button:focus .ql-fill {
  fill: #212529;
}

.p-editor-container .ql-snow.ql-toolbar button.ql-active,
.p-editor-container .ql-snow.ql-toolbar .ql-picker-label.ql-active,
.p-editor-container .ql-snow.ql-toolbar .ql-picker-item.ql-selected {
  color: #007bff;
}

.p-editor-container .ql-snow.ql-toolbar button.ql-active .ql-stroke,
.p-editor-container .ql-snow.ql-toolbar .ql-picker-label.ql-active .ql-stroke,
.p-editor-container .ql-snow.ql-toolbar .ql-picker-item.ql-selected .ql-stroke {
  stroke: #007bff;
}

.p-editor-container .ql-snow.ql-toolbar button.ql-active .ql-fill,
.p-editor-container .ql-snow.ql-toolbar .ql-picker-label.ql-active .ql-fill,
.p-editor-container .ql-snow.ql-toolbar .ql-picker-item.ql-selected .ql-fill {
  fill: #007bff;
}

.p-editor-container .ql-snow.ql-toolbar button.ql-active .ql-picker-label,
.p-editor-container .ql-snow.ql-toolbar .ql-picker-label.ql-active .ql-picker-label,
.p-editor-container .ql-snow.ql-toolbar .ql-picker-item.ql-selected .ql-picker-label {
  color: #007bff;
}

.p-inputgroup-addon {
  background: #e9ecef;
  color: #495057;
  border-top: 1px solid #ced4da;
  border-left: 1px solid #ced4da;
  border-bottom: 1px solid #ced4da;
  padding: 0.5rem 0.75rem;
  min-width: 2.357rem;
}

.p-inputgroup-addon:last-child {
  border-right: 1px solid #ced4da;
}

.p-inputgroup > .p-component,
.p-inputgroup > .p-float-label > .p-component {
  border-radius: 0;
  margin: 0;
}

.p-inputgroup > .p-component + .p-inputgroup-addon,
.p-inputgroup > .p-float-label > .p-component + .p-inputgroup-addon {
  border-left: 0 none;
}

.p-inputgroup > .p-component:focus,
.p-inputgroup > .p-float-label > .p-component:focus {
  z-index: 1;
}

.p-inputgroup > .p-component:focus ~ label,
.p-inputgroup > .p-float-label > .p-component:focus ~ label {
  z-index: 1;
}

.p-inputgroup-addon:first-child,
.p-inputgroup button:first-child,
.p-inputgroup input:first-child {
  border-top-left-radius: 4px;
  border-bottom-left-radius: 4px;
}

.p-inputgroup .p-float-label:first-child input {
  border-top-left-radius: 4px;
  border-bottom-left-radius: 4px;
}

.p-inputgroup-addon:last-child,
.p-inputgroup button:last-child,
.p-inputgroup input:last-child {
  border-top-right-radius: 4px;
  border-bottom-right-radius: 4px;
}

.p-inputgroup .p-float-label:last-child input {
  border-top-right-radius: 4px;
  border-bottom-right-radius: 4px;
}

.p-fluid .p-inputgroup .p-button {
  width: auto;
}

.p-fluid .p-inputgroup .p-button.p-button-icon-only {
  width: 2.357rem;
}

p-inputmask.ng-dirty.ng-invalid > .p-inputtext {
  border-color: #dc3545;
}

p-inputnumber.ng-dirty.ng-invalid > .p-inputnumber > .p-inputtext {
  border-color: #dc3545;
}

.p-inputswitch {
  width: 3rem;
  height: 1.75rem;
}

.p-inputswitch .p-inputswitch-slider {
  background: #ced4da;
  transition: background-color 0.15s, border-color 0.15s, box-shadow 0.15s;
  border-radius: 4px;
}

.p-inputswitch .p-inputswitch-slider:before {
  background: #ffffff;
  width: 1.25rem;
  height: 1.25rem;
  left: 0.25rem;
  margin-top: -0.625rem;
  border-radius: 4px;
  transition-duration: 0.15s;
}

.p-inputswitch.p-inputswitch-checked .p-inputswitch-slider:before {
  transform: translateX(1.25rem);
}

.p-inputswitch.p-focus .p-inputswitch-slider {
  outline: 0 none;
  outline-offset: 0;
  box-shadow: 0 0 0 0.2rem rgba(38, 143, 255, 0.5);
}

.p-inputswitch:not(.p-disabled):hover .p-inputswitch-slider {
  background: #ced4da;
}

.p-inputswitch.p-inputswitch-checked .p-inputswitch-slider {
  background: #007bff;
}

.p-inputswitch.p-inputswitch-checked .p-inputswitch-slider:before {
  background: #ffffff;
}

.p-inputswitch.p-inputswitch-checked:not(.p-disabled):hover .p-inputswitch-slider {
  background: #007bff;
}

p-inputswitch.ng-dirty.ng-invalid > .p-inputswitch {
  border-color: #dc3545;
}

.p-inputtext {
  font-family: -apple-system, BlinkMacSystemFont, "Segoe UI", Roboto, Helvetica, Arial, sans-serif, "Apple Color Emoji", "Segoe UI Emoji", "Segoe UI Symbol";
  font-size: 1rem;
  color: #495057;
  background: #ffffff;
  padding: 0.5rem 0.75rem;
  border: 1px solid #ced4da;
  transition: background-color 0.15s, border-color 0.15s, box-shadow 0.15s;
  appearance: none;
  border-radius: 4px;
}

.p-inputtext:enabled:hover {
  border-color: #ced4da;
}

.p-inputtext:enabled:focus {
  outline: 0 none;
  outline-offset: 0;
  box-shadow: 0 0 0 0.2rem rgba(38, 143, 255, 0.5);
  border-color: #007bff;
}

.p-inputtext.ng-dirty.ng-invalid {
  border-color: #dc3545;
}

.p-inputtext.p-inputtext-sm {
  font-size: 0.875rem;
  padding: 0.4375rem 0.65625rem;
}

.p-inputtext.p-inputtext-lg {
  font-size: 1.25rem;
  padding: 0.625rem 0.9375rem;
}

.p-float-label > label {
  left: 0.75rem;
  color: #6c757d;
  transition-duration: 0.15s;
}

.p-float-label > .ng-invalid.ng-dirty + label {
  color: #dc3545;
}

.p-input-icon-left > i:first-of-type {
  left: 0.75rem;
  color: #495057;
}

.p-input-icon-left > .p-inputtext {
  padding-left: 2.5rem;
}

.p-input-icon-left.p-float-label > label {
  left: 2.5rem;
}

.p-input-icon-right > i:last-of-type {
  right: 0.75rem;
  color: #495057;
}

.p-input-icon-right > .p-inputtext {
  padding-right: 2.5rem;
}

::-webkit-input-placeholder {
  color: #6c757d;
}

:-moz-placeholder {
  color: #6c757d;
}

::-moz-placeholder {
  color: #6c757d;
}

:-ms-input-placeholder {
  color: #6c757d;
}

.p-input-filled .p-inputtext {
  background-color: #efefef;
}

.p-input-filled .p-inputtext:enabled:hover {
  background-color: #efefef;
}

.p-input-filled .p-inputtext:enabled:focus {
  background-color: #efefef;
}

.p-inputtext-sm .p-inputtext {
  font-size: 0.875rem;
  padding: 0.4375rem 0.65625rem;
}

.p-inputtext-lg .p-inputtext {
  font-size: 1.25rem;
  padding: 0.625rem 0.9375rem;
}

.p-listbox {
  background: #ffffff;
  color: #212529;
  border: 1px solid #ced4da;
  border-radius: 4px;
}

.p-listbox .p-listbox-header {
  padding: 0.75rem 1.5rem;
  border-bottom: 1px solid #dee2e6;
  color: #212529;
  background: #efefef;
  margin: 0;
  border-top-right-radius: 4px;
  border-top-left-radius: 4px;
}

.p-listbox .p-listbox-header .p-listbox-filter {
  padding-right: 1.75rem;
}

.p-listbox .p-listbox-header .p-listbox-filter-icon {
  right: 0.75rem;
  color: #495057;
}

.p-listbox .p-listbox-header .p-checkbox {
  margin-right: 0.5rem;
}

.p-listbox .p-listbox-list {
  padding: 0.5rem 0;
}

.p-listbox .p-listbox-list .p-listbox-item {
  margin: 0;
  padding: 0.5rem 1.5rem;
  border: 0 none;
  color: #212529;
  transition: box-shadow 0.15s;
  border-radius: 0;
}

.p-listbox .p-listbox-list .p-listbox-item.p-highlight {
  color: #ffffff;
  background: #007bff;
}

.p-listbox .p-listbox-list .p-listbox-item:focus {
  outline: 0 none;
  outline-offset: 0;
  box-shadow: inset 0 0 0 0.15rem rgba(38, 143, 255, 0.5);
}

.p-listbox .p-listbox-list .p-listbox-item .p-checkbox {
  margin-right: 0.5rem;
}

.p-listbox .p-listbox-list .p-listbox-item-group {
  margin: 0;
  padding: 0.75rem 1rem;
  color: #212529;
  background: #ffffff;
  font-weight: 600;
}

.p-listbox:not(.p-disabled) .p-listbox-item:not(.p-highlight):not(.p-disabled):hover {
  color: #212529;
  background: #e9ecef;
}

p-listbox.ng-dirty.ng-invalid > .p-listbox {
  border-color: #dc3545;
}

.p-multiselect {
  background: #ffffff;
  border: 1px solid #ced4da;
  transition: background-color 0.15s, border-color 0.15s, box-shadow 0.15s;
  border-radius: 4px;
}

.p-multiselect:not(.p-disabled):hover {
  border-color: #ced4da;
}

.p-multiselect:not(.p-disabled).p-focus {
  outline: 0 none;
  outline-offset: 0;
  box-shadow: 0 0 0 0.2rem rgba(38, 143, 255, 0.5);
  border-color: #007bff;
}

.p-multiselect .p-multiselect-label {
  padding: 0.5rem 0.75rem;
  transition: background-color 0.15s, border-color 0.15s, box-shadow 0.15s;
}

.p-multiselect .p-multiselect-label.p-placeholder {
  color: #6c757d;
}

.p-multiselect.p-multiselect-chip .p-multiselect-token {
  padding: 0.25rem 0.75rem;
  margin-right: 0.5rem;
  background: #007bff;
  color: #ffffff;
  border-radius: 4px;
}

.p-multiselect.p-multiselect-chip .p-multiselect-token .p-multiselect-token-icon {
  margin-left: 0.5rem;
}

.p-multiselect .p-multiselect-trigger {
  background: transparent;
  color: #495057;
  width: 2.357rem;
  border-top-right-radius: 4px;
  border-bottom-right-radius: 4px;
}

.p-inputwrapper-filled .p-multiselect.p-multiselect-chip .p-multiselect-label {
  padding: 0.25rem 0.75rem;
}

.p-multiselect-panel {
  background: #ffffff;
  color: #212529;
  border: 1px solid rgba(0, 0, 0, 0.15);
  border-radius: 4px;
  box-shadow: none;
}

.p-multiselect-panel .p-multiselect-header {
  padding: 0.75rem 1.5rem;
  border-bottom: 1px solid #dee2e6;
  color: #212529;
  background: #efefef;
  margin: 0;
  border-top-right-radius: 4px;
  border-top-left-radius: 4px;
}

.p-multiselect-panel .p-multiselect-header .p-multiselect-filter-container .p-inputtext {
  padding-right: 1.75rem;
}

.p-multiselect-panel .p-multiselect-header .p-multiselect-filter-container .p-multiselect-filter-icon {
  right: 0.75rem;
  color: #495057;
}

.p-multiselect-panel .p-multiselect-header .p-checkbox {
  margin-right: 0.5rem;
}

.p-multiselect-panel .p-multiselect-header .p-multiselect-close {
  margin-left: 0.5rem;
  width: 2rem;
  height: 2rem;
  color: #6c757d;
  border: 0 none;
  background: transparent;
  border-radius: 50%;
  transition: box-shadow 0.15s;
}

.p-multiselect-panel .p-multiselect-header .p-multiselect-close:enabled:hover {
  color: #495057;
  border-color: transparent;
  background: transparent;
}

.p-multiselect-panel .p-multiselect-header .p-multiselect-close:focus {
  outline: 0 none;
  outline-offset: 0;
  box-shadow: 0 0 0 0.2rem rgba(38, 143, 255, 0.5);
}

.p-multiselect-panel .p-multiselect-items {
  padding: 0.5rem 0;
}

.p-multiselect-panel .p-multiselect-items .p-multiselect-item {
  margin: 0;
  padding: 0.5rem 1.5rem;
  border: 0 none;
  color: #212529;
  background: transparent;
  transition: box-shadow 0.15s;
  border-radius: 0;
}

.p-multiselect-panel .p-multiselect-items .p-multiselect-item.p-highlight {
  color: #ffffff;
  background: #007bff;
}

.p-multiselect-panel .p-multiselect-items .p-multiselect-item:not(.p-highlight):not(.p-disabled):hover {
  color: #212529;
  background: #e9ecef;
}

.p-multiselect-panel .p-multiselect-items .p-multiselect-item:focus {
  outline: 0 none;
  outline-offset: 0;
  box-shadow: inset 0 0 0 0.15rem rgba(38, 143, 255, 0.5);
}

.p-multiselect-panel .p-multiselect-items .p-multiselect-item .p-checkbox {
  margin-right: 0.5rem;
}

.p-multiselect-panel .p-multiselect-items .p-multiselect-item-group {
  margin: 0;
  padding: 0.75rem 1rem;
  color: #212529;
  background: #ffffff;
  font-weight: 600;
}

.p-multiselect-panel .p-multiselect-items .p-multiselect-empty-message {
  padding: 0.5rem 1.5rem;
  color: #212529;
  background: transparent;
}

p-multiselect.ng-dirty.ng-invalid > .p-multiselect {
  border-color: #dc3545;
}

.p-input-filled .p-multiselect {
  background: #efefef;
}

.p-input-filled .p-multiselect:not(.p-disabled):hover {
  background-color: #efefef;
}

.p-input-filled .p-multiselect:not(.p-disabled).p-focus {
  background-color: #efefef;
}

.p-password-panel {
  padding: 1.25rem;
  background: #ffffff;
  color: #212529;
  border: 1px solid rgba(0, 0, 0, 0.2);
  box-shadow: none;
  border-radius: 4px;
}

.p-password-panel .p-password-meter {
  margin-bottom: 0.5rem;
}

.p-radiobutton {
  width: 20px;
  height: 20px;
}

.p-radiobutton .p-radiobutton-box {
  border: 2px solid #ced4da;
  background: #ffffff;
  width: 20px;
  height: 20px;
  color: #212529;
  border-radius: 50%;
  transition: background-color 0.15s, border-color 0.15s, box-shadow 0.15s;
}

.p-radiobutton .p-radiobutton-box:not(.p-disabled):not(.p-highlight):hover {
  border-color: #ced4da;
}

.p-radiobutton .p-radiobutton-box:not(.p-disabled).p-focus {
  outline: 0 none;
  outline-offset: 0;
  box-shadow: 0 0 0 0.2rem rgba(38, 143, 255, 0.5);
  border-color: #007bff;
}

.p-radiobutton .p-radiobutton-box .p-radiobutton-icon {
  width: 12px;
  height: 12px;
  transition-duration: 0.15s;
  background-color: #ffffff;
}

.p-radiobutton .p-radiobutton-box.p-highlight {
  border-color: #007bff;
  background: #007bff;
}

.p-radiobutton .p-radiobutton-box.p-highlight:not(.p-disabled):hover {
  border-color: #0062cc;
  background: #0062cc;
  color: #ffffff;
}

p-radiobutton.ng-dirty.ng-invalid > .p-radiobutton > .p-radiobutton-box {
  border-color: #dc3545;
}

.p-input-filled .p-radiobutton .p-radiobutton-box {
  background-color: #efefef;
}

.p-input-filled .p-radiobutton .p-radiobutton-box:not(.p-disabled):hover {
  background-color: #efefef;
}

.p-input-filled .p-radiobutton .p-radiobutton-box.p-highlight {
  background: #007bff;
}

.p-input-filled .p-radiobutton .p-radiobutton-box.p-highlight:not(.p-disabled):hover {
  background: #0062cc;
}

.p-radiobutton-label {
  margin-left: 0.5rem;
}

.p-highlight .p-radiobutton .p-radiobutton-box {
  border-color: #ffffff;
}

.p-rating .p-rating-icon {
  color: #495057;
  margin-left: 0.5rem;
  transition: background-color 0.15s, border-color 0.15s, box-shadow 0.15s;
  font-size: 1.143rem;
}

.p-rating .p-rating-icon.p-rating-cancel {
  color: #dc3545;
}

.p-rating .p-rating-icon:focus {
  outline: 0 none;
  outline-offset: 0;
  box-shadow: 0 0 0 0.2rem rgba(38, 143, 255, 0.5);
}

.p-rating .p-rating-icon:first-child {
  margin-left: 0;
}

.p-rating .p-rating-icon.pi-star {
  color: #007bff;
}

.p-rating:not(.p-disabled):not(.p-readonly) .p-rating-icon:hover {
  color: #007bff;
}

.p-rating:not(.p-disabled):not(.p-readonly) .p-rating-icon.p-rating-cancel:hover {
  color: #dc3545;
}

.p-highlight .p-rating .p-rating-icon {
  color: #ffffff;
}

.p-selectbutton .p-button {
  background: #6c757d;
  border: 1px solid #6c757d;
  color: #ffffff;
  transition: background-color 0.15s, border-color 0.15s, box-shadow 0.15s;
}

.p-selectbutton .p-button .p-button-icon-left,
.p-selectbutton .p-button .p-button-icon-right {
  color: #ffffff;
}

.p-selectbutton .p-button:not(.p-disabled):not(.p-highlight):hover {
  background: #5a6268;
  border-color: #545b62;
  color: #ffffff;
}

.p-selectbutton .p-button:not(.p-disabled):not(.p-highlight):hover .p-button-icon-left,
.p-selectbutton .p-button:not(.p-disabled):not(.p-highlight):hover .p-button-icon-right {
  color: #ffffff;
}

.p-selectbutton .p-button.p-highlight {
  background: #545b62;
  border-color: #4e555b;
  color: #ffffff;
}

.p-selectbutton .p-button.p-highlight .p-button-icon-left,
.p-selectbutton .p-button.p-highlight .p-button-icon-right {
  color: #ffffff;
}

.p-selectbutton .p-button.p-highlight:hover {
  background: #545b62;
  border-color: #4e555b;
  color: #ffffff;
}

.p-selectbutton .p-button.p-highlight:hover .p-button-icon-left,
.p-selectbutton .p-button.p-highlight:hover .p-button-icon-right {
  color: #ffffff;
}

p-selectbutton.ng-dirty.ng-invalid > .p-selectbutton > .p-button {
  border-color: #dc3545;
}

.p-slider {
  background: #e9ecef;
  border: 0 none;
  border-radius: 4px;
}

.p-slider.p-slider-horizontal {
  height: 0.286rem;
}

.p-slider.p-slider-horizontal .p-slider-handle {
  margin-top: -0.5715rem;
  margin-left: -0.5715rem;
}

.p-slider.p-slider-vertical {
  width: 0.286rem;
}

.p-slider.p-slider-vertical .p-slider-handle {
  margin-left: -0.5715rem;
  margin-bottom: -0.5715rem;
}

.p-slider .p-slider-handle {
  height: 1.143rem;
  width: 1.143rem;
  background: #007bff;
  border: 2px solid #007bff;
  border-radius: 4px;
  transition: background-color 0.15s, border-color 0.15s, box-shadow 0.15s;
}

.p-slider .p-slider-handle:focus {
  outline: 0 none;
  outline-offset: 0;
  box-shadow: 0 0 0 0.2rem rgba(38, 143, 255, 0.5);
}

.p-slider .p-slider-range {
  background: #007bff;
}

.p-slider:not(.p-disabled) .p-slider-handle:hover {
  background: #0069d9;
  border-color: #0069d9;
}

.p-slider.p-slider-animate.p-slider-horizontal .p-slider-handle {
  transition: background-color 0.15s, border-color 0.15s, box-shadow 0.15s, left 0.15s;
}

.p-slider.p-slider-animate.p-slider-horizontal .p-slider-range {
  transition: width 0.15s;
}

.p-slider.p-slider-animate.p-slider-vertical .p-slider-handle {
  transition: background-color 0.15s, border-color 0.15s, box-shadow 0.15s, bottom 0.15s;
}

.p-slider.p-slider-animate.p-slider-vertical .p-slider-range {
  transition: height 0.15s;
}

.p-togglebutton.p-button {
  background: #6c757d;
  border: 1px solid #6c757d;
  color: #ffffff;
  transition: background-color 0.15s, border-color 0.15s, box-shadow 0.15s;
}

.p-togglebutton.p-button .p-button-icon-left,
.p-togglebutton.p-button .p-button-icon-right {
  color: #ffffff;
}

.p-togglebutton.p-button:not(.p-disabled):not(.p-highlight):hover {
  background: #5a6268;
  border-color: #545b62;
  color: #ffffff;
}

.p-togglebutton.p-button:not(.p-disabled):not(.p-highlight):hover .p-button-icon-left,
.p-togglebutton.p-button:not(.p-disabled):not(.p-highlight):hover .p-button-icon-right {
  color: #ffffff;
}

.p-togglebutton.p-button.p-highlight {
  background: #545b62;
  border-color: #4e555b;
  color: #ffffff;
}

.p-togglebutton.p-button.p-highlight .p-button-icon-left,
.p-togglebutton.p-button.p-highlight .p-button-icon-right {
  color: #ffffff;
}

.p-togglebutton.p-button.p-highlight:hover {
  background: #545b62;
  border-color: #4e555b;
  color: #ffffff;
}

.p-togglebutton.p-button.p-highlight:hover .p-button-icon-left,
.p-togglebutton.p-button.p-highlight:hover .p-button-icon-right {
  color: #ffffff;
}

p-togglebutton.ng-dirty.ng-invalid > .p-togglebutton.p-button {
  border-color: #dc3545;
}

.p-button {
  color: #ffffff;
  background: #007bff;
  border: 1px solid #007bff;
  padding: 0.5rem 0.75rem;
  font-size: 1rem;
  transition: background-color 0.15s, border-color 0.15s, box-shadow 0.15s;
  border-radius: 4px;
}

.p-button:enabled:hover {
  background: #0069d9;
  color: #ffffff;
  border-color: #0069d9;
}

.p-button:enabled:active {
  background: #0062cc;
  color: #ffffff;
  border-color: #0062cc;
}

.p-button.p-button-outlined {
  background-color: transparent;
  color: #007bff;
  border: 1px solid;
}

.p-button.p-button-outlined:enabled:hover {
  background: rgba(0, 123, 255, 0.04);
  color: #007bff;
  border: 1px solid;
}

.p-button.p-button-outlined:enabled:active {
  background: rgba(0, 123, 255, 0.16);
  color: #007bff;
  border: 1px solid;
}

.p-button.p-button-outlined.p-button-plain {
  color: #6c757d;
  border-color: #6c757d;
}

.p-button.p-button-outlined.p-button-plain:enabled:hover {
  background: #e9ecef;
  color: #6c757d;
}

.p-button.p-button-outlined.p-button-plain:enabled:active {
  background: #dee2e6;
  color: #6c757d;
}

.p-button.p-button-text {
  background-color: transparent;
  color: #007bff;
  border-color: transparent;
}

.p-button.p-button-text:enabled:hover {
  background: rgba(0, 123, 255, 0.04);
  color: #007bff;
  border-color: transparent;
}

.p-button.p-button-text:enabled:active {
  background: rgba(0, 123, 255, 0.16);
  color: #007bff;
  border-color: transparent;
}

.p-button.p-button-text.p-button-plain {
  color: #6c757d;
}

.p-button.p-button-text.p-button-plain:enabled:hover {
  background: #e9ecef;
  color: #6c757d;
}

.p-button.p-button-text.p-button-plain:enabled:active {
  background: #dee2e6;
  color: #6c757d;
}

.p-button:focus {
  outline: 0 none;
  outline-offset: 0;
  box-shadow: 0 0 0 0.2rem rgba(38, 143, 255, 0.5);
}

.p-button .p-button-icon-left {
  margin-right: 0.5rem;
}

.p-button .p-button-icon-right {
  margin-left: 0.5rem;
}

.p-button .p-button-icon-bottom {
  margin-top: 0.5rem;
}

.p-button .p-button-icon-top {
  margin-bottom: 0.5rem;
}

.p-button .p-badge {
  margin-left: 0.5rem;
  min-width: 1rem;
  height: 1rem;
  line-height: 1rem;
  color: #007bff;
  background-color: #ffffff;
}

.p-button.p-button-raised {
  box-shadow: 0 3px 1px -2px rgba(0, 0, 0, 0.2), 0 2px 2px 0 rgba(0, 0, 0, 0.14), 0 1px 5px 0 rgba(0, 0, 0, 0.12);
}

.p-button.p-button-rounded {
  border-radius: 2rem;
}

.p-button.p-button-icon-only {
  width: 2.357rem;
  padding: 0.5rem 0;
}

.p-button.p-button-icon-only .p-button-icon-left,
.p-button.p-button-icon-only .p-button-icon-right {
  margin: 0;
}

.p-button.p-button-icon-only.p-button-rounded {
  border-radius: 50%;
  height: 2.357rem;
}

.p-button.p-button-sm {
  font-size: 0.875rem;
  padding: 0.4375rem 0.65625rem;
}

.p-button.p-button-sm .p-button-icon {
  font-size: 0.875rem;
}

.p-button.p-button-lg {
  font-size: 1.25rem;
  padding: 0.625rem 0.9375rem;
}

.p-button.p-button-lg .p-button-icon {
  font-size: 1.25rem;
}

.p-fluid .p-button {
  width: 100%;
}

.p-fluid .p-button-icon-only {
  width: 2.357rem;
}

.p-fluid .p-buttonset {
  display: flex;
}

.p-fluid .p-buttonset .p-button {
  flex: 1;
}

.p-button.p-button-secondary, .p-buttonset.p-button-secondary > .p-button, .p-splitbutton.p-button-secondary > .p-button {
  color: #ffffff;
  background: #6c757d;
  border: 1px solid #6c757d;
}

.p-button.p-button-secondary:enabled:hover, .p-buttonset.p-button-secondary > .p-button:enabled:hover, .p-splitbutton.p-button-secondary > .p-button:enabled:hover {
  background: #5a6268;
  color: #ffffff;
  border-color: #5a6268;
}

.p-button.p-button-secondary:enabled:focus, .p-buttonset.p-button-secondary > .p-button:enabled:focus, .p-splitbutton.p-button-secondary > .p-button:enabled:focus {
  box-shadow: 0 0 0 0.2rem rgba(130, 138, 145, 0.5);
}

.p-button.p-button-secondary:enabled:active, .p-buttonset.p-button-secondary > .p-button:enabled:active, .p-splitbutton.p-button-secondary > .p-button:enabled:active {
  background: #545b62;
  color: #ffffff;
  border-color: #4e555b;
}

.p-button.p-button-secondary.p-button-outlined, .p-buttonset.p-button-secondary > .p-button.p-button-outlined, .p-splitbutton.p-button-secondary > .p-button.p-button-outlined {
  background-color: transparent;
  color: #6c757d;
  border: 1px solid;
}

.p-button.p-button-secondary.p-button-outlined:enabled:hover, .p-buttonset.p-button-secondary > .p-button.p-button-outlined:enabled:hover, .p-splitbutton.p-button-secondary > .p-button.p-button-outlined:enabled:hover {
  background: rgba(108, 117, 125, 0.04);
  color: #6c757d;
  border: 1px solid;
}

.p-button.p-button-secondary.p-button-outlined:enabled:active, .p-buttonset.p-button-secondary > .p-button.p-button-outlined:enabled:active, .p-splitbutton.p-button-secondary > .p-button.p-button-outlined:enabled:active {
  background: rgba(108, 117, 125, 0.16);
  color: #6c757d;
  border: 1px solid;
}

.p-button.p-button-secondary.p-button-text, .p-buttonset.p-button-secondary > .p-button.p-button-text, .p-splitbutton.p-button-secondary > .p-button.p-button-text {
  background-color: transparent;
  color: #6c757d;
  border-color: transparent;
}

.p-button.p-button-secondary.p-button-text:enabled:hover, .p-buttonset.p-button-secondary > .p-button.p-button-text:enabled:hover, .p-splitbutton.p-button-secondary > .p-button.p-button-text:enabled:hover {
  background: rgba(108, 117, 125, 0.04);
  border-color: transparent;
  color: #6c757d;
}

.p-button.p-button-secondary.p-button-text:enabled:active, .p-buttonset.p-button-secondary > .p-button.p-button-text:enabled:active, .p-splitbutton.p-button-secondary > .p-button.p-button-text:enabled:active {
  background: rgba(108, 117, 125, 0.16);
  border-color: transparent;
  color: #6c757d;
}

.p-button.p-button-info, .p-buttonset.p-button-info > .p-button, .p-splitbutton.p-button-info > .p-button {
  color: #ffffff;
  background: #17a2b8;
  border: 1px solid #17a2b8;
}

.p-button.p-button-info:enabled:hover, .p-buttonset.p-button-info > .p-button:enabled:hover, .p-splitbutton.p-button-info > .p-button:enabled:hover {
  background: #138496;
  color: #ffffff;
  border-color: #117a8b;
}

.p-button.p-button-info:enabled:focus, .p-buttonset.p-button-info > .p-button:enabled:focus, .p-splitbutton.p-button-info > .p-button:enabled:focus {
  box-shadow: 0 0 0 0.2rem rgba(58, 176, 195, 0.5);
}

.p-button.p-button-info:enabled:active, .p-buttonset.p-button-info > .p-button:enabled:active, .p-splitbutton.p-button-info > .p-button:enabled:active {
  background: #138496;
  color: #ffffff;
  border-color: #117a8b;
}

.p-button.p-button-info.p-button-outlined, .p-buttonset.p-button-info > .p-button.p-button-outlined, .p-splitbutton.p-button-info > .p-button.p-button-outlined {
  background-color: transparent;
  color: #17a2b8;
  border: 1px solid;
}

.p-button.p-button-info.p-button-outlined:enabled:hover, .p-buttonset.p-button-info > .p-button.p-button-outlined:enabled:hover, .p-splitbutton.p-button-info > .p-button.p-button-outlined:enabled:hover {
  background: rgba(23, 162, 184, 0.04);
  color: #17a2b8;
  border: 1px solid;
}

.p-button.p-button-info.p-button-outlined:enabled:active, .p-buttonset.p-button-info > .p-button.p-button-outlined:enabled:active, .p-splitbutton.p-button-info > .p-button.p-button-outlined:enabled:active {
  background: rgba(23, 162, 184, 0.16);
  color: #17a2b8;
  border: 1px solid;
}

.p-button.p-button-info.p-button-text, .p-buttonset.p-button-info > .p-button.p-button-text, .p-splitbutton.p-button-info > .p-button.p-button-text {
  background-color: transparent;
  color: #17a2b8;
  border-color: transparent;
}

.p-button.p-button-info.p-button-text:enabled:hover, .p-buttonset.p-button-info > .p-button.p-button-text:enabled:hover, .p-splitbutton.p-button-info > .p-button.p-button-text:enabled:hover {
  background: rgba(23, 162, 184, 0.04);
  border-color: transparent;
  color: #17a2b8;
}

.p-button.p-button-info.p-button-text:enabled:active, .p-buttonset.p-button-info > .p-button.p-button-text:enabled:active, .p-splitbutton.p-button-info > .p-button.p-button-text:enabled:active {
  background: rgba(23, 162, 184, 0.16);
  border-color: transparent;
  color: #17a2b8;
}

.p-button.p-button-success, .p-buttonset.p-button-success > .p-button, .p-splitbutton.p-button-success > .p-button {
  color: #ffffff;
  background: #28a745;
  border: 1px solid #28a745;
}

.p-button.p-button-success:enabled:hover, .p-buttonset.p-button-success > .p-button:enabled:hover, .p-splitbutton.p-button-success > .p-button:enabled:hover {
  background: #218838;
  color: #ffffff;
  border-color: #1e7e34;
}

.p-button.p-button-success:enabled:focus, .p-buttonset.p-button-success > .p-button:enabled:focus, .p-splitbutton.p-button-success > .p-button:enabled:focus {
  box-shadow: 0 0 0 0.2rem rgba(72, 180, 97, 0.5);
}

.p-button.p-button-success:enabled:active, .p-buttonset.p-button-success > .p-button:enabled:active, .p-splitbutton.p-button-success > .p-button:enabled:active {
  background: #1e7e34;
  color: #ffffff;
  border-color: #1c7430;
}

.p-button.p-button-success.p-button-outlined, .p-buttonset.p-button-success > .p-button.p-button-outlined, .p-splitbutton.p-button-success > .p-button.p-button-outlined {
  background-color: transparent;
  color: #28a745;
  border: 1px solid;
}

.p-button.p-button-success.p-button-outlined:enabled:hover, .p-buttonset.p-button-success > .p-button.p-button-outlined:enabled:hover, .p-splitbutton.p-button-success > .p-button.p-button-outlined:enabled:hover {
  background: rgba(40, 167, 69, 0.04);
  color: #28a745;
  border: 1px solid;
}

.p-button.p-button-success.p-button-outlined:enabled:active, .p-buttonset.p-button-success > .p-button.p-button-outlined:enabled:active, .p-splitbutton.p-button-success > .p-button.p-button-outlined:enabled:active {
  background: rgba(40, 167, 69, 0.16);
  color: #28a745;
  border: 1px solid;
}

.p-button.p-button-success.p-button-text, .p-buttonset.p-button-success > .p-button.p-button-text, .p-splitbutton.p-button-success > .p-button.p-button-text {
  background-color: transparent;
  color: #28a745;
  border-color: transparent;
}

.p-button.p-button-success.p-button-text:enabled:hover, .p-buttonset.p-button-success > .p-button.p-button-text:enabled:hover, .p-splitbutton.p-button-success > .p-button.p-button-text:enabled:hover {
  background: rgba(40, 167, 69, 0.04);
  border-color: transparent;
  color: #28a745;
}

.p-button.p-button-success.p-button-text:enabled:active, .p-buttonset.p-button-success > .p-button.p-button-text:enabled:active, .p-splitbutton.p-button-success > .p-button.p-button-text:enabled:active {
  background: rgba(40, 167, 69, 0.16);
  border-color: transparent;
  color: #28a745;
}

.p-button.p-button-warning, .p-buttonset.p-button-warning > .p-button, .p-splitbutton.p-button-warning > .p-button {
  color: #212529;
  background: #ffc107;
  border: 1px solid #ffc107;
}

.p-button.p-button-warning:enabled:hover, .p-buttonset.p-button-warning > .p-button:enabled:hover, .p-splitbutton.p-button-warning > .p-button:enabled:hover {
  background: #e0a800;
  color: #212529;
  border-color: #d39e00;
}

.p-button.p-button-warning:enabled:focus, .p-buttonset.p-button-warning > .p-button:enabled:focus, .p-splitbutton.p-button-warning > .p-button:enabled:focus {
  box-shadow: 0 0 0 0.2rem rgba(222, 170, 12, 0.5);
}

.p-button.p-button-warning:enabled:active, .p-buttonset.p-button-warning > .p-button:enabled:active, .p-splitbutton.p-button-warning > .p-button:enabled:active {
  background: #d39e00;
  color: #212529;
  border-color: #c69500;
}

.p-button.p-button-warning.p-button-outlined, .p-buttonset.p-button-warning > .p-button.p-button-outlined, .p-splitbutton.p-button-warning > .p-button.p-button-outlined {
  background-color: transparent;
  color: #ffc107;
  border: 1px solid;
}

.p-button.p-button-warning.p-button-outlined:enabled:hover, .p-buttonset.p-button-warning > .p-button.p-button-outlined:enabled:hover, .p-splitbutton.p-button-warning > .p-button.p-button-outlined:enabled:hover {
  background: rgba(255, 193, 7, 0.04);
  color: #ffc107;
  border: 1px solid;
}

.p-button.p-button-warning.p-button-outlined:enabled:active, .p-buttonset.p-button-warning > .p-button.p-button-outlined:enabled:active, .p-splitbutton.p-button-warning > .p-button.p-button-outlined:enabled:active {
  background: rgba(255, 193, 7, 0.16);
  color: #ffc107;
  border: 1px solid;
}

.p-button.p-button-warning.p-button-text, .p-buttonset.p-button-warning > .p-button.p-button-text, .p-splitbutton.p-button-warning > .p-button.p-button-text {
  background-color: transparent;
  color: #ffc107;
  border-color: transparent;
}

.p-button.p-button-warning.p-button-text:enabled:hover, .p-buttonset.p-button-warning > .p-button.p-button-text:enabled:hover, .p-splitbutton.p-button-warning > .p-button.p-button-text:enabled:hover {
  background: rgba(255, 193, 7, 0.04);
  border-color: transparent;
  color: #ffc107;
}

.p-button.p-button-warning.p-button-text:enabled:active, .p-buttonset.p-button-warning > .p-button.p-button-text:enabled:active, .p-splitbutton.p-button-warning > .p-button.p-button-text:enabled:active {
  background: rgba(255, 193, 7, 0.16);
  border-color: transparent;
  color: #ffc107;
}

.p-button.p-button-help, .p-buttonset.p-button-help > .p-button, .p-splitbutton.p-button-help > .p-button {
  color: #ffffff;
  background: #6f42c1;
  border: 1px solid #6f42c1;
}

.p-button.p-button-help:enabled:hover, .p-buttonset.p-button-help > .p-button:enabled:hover, .p-splitbutton.p-button-help > .p-button:enabled:hover {
  background: #633bad;
  color: #ffffff;
  border-color: #58349a;
}

.p-button.p-button-help:enabled:focus, .p-buttonset.p-button-help > .p-button:enabled:focus, .p-splitbutton.p-button-help > .p-button:enabled:focus {
  box-shadow: 0 0 0 0.2rem #d3c6ec;
}

.p-button.p-button-help:enabled:active, .p-buttonset.p-button-help > .p-button:enabled:active, .p-splitbutton.p-button-help > .p-button:enabled:active {
  background: #58349a;
  color: #ffffff;
  border-color: #4d2e87;
}

.p-button.p-button-help.p-button-outlined, .p-buttonset.p-button-help > .p-button.p-button-outlined, .p-splitbutton.p-button-help > .p-button.p-button-outlined {
  background-color: transparent;
  color: #6f42c1;
  border: 1px solid;
}

.p-button.p-button-help.p-button-outlined:enabled:hover, .p-buttonset.p-button-help > .p-button.p-button-outlined:enabled:hover, .p-splitbutton.p-button-help > .p-button.p-button-outlined:enabled:hover {
  background: rgba(111, 66, 193, 0.04);
  color: #6f42c1;
  border: 1px solid;
}

.p-button.p-button-help.p-button-outlined:enabled:active, .p-buttonset.p-button-help > .p-button.p-button-outlined:enabled:active, .p-splitbutton.p-button-help > .p-button.p-button-outlined:enabled:active {
  background: rgba(111, 66, 193, 0.16);
  color: #6f42c1;
  border: 1px solid;
}

.p-button.p-button-help.p-button-text, .p-buttonset.p-button-help > .p-button.p-button-text, .p-splitbutton.p-button-help > .p-button.p-button-text {
  background-color: transparent;
  color: #6f42c1;
  border-color: transparent;
}

.p-button.p-button-help.p-button-text:enabled:hover, .p-buttonset.p-button-help > .p-button.p-button-text:enabled:hover, .p-splitbutton.p-button-help > .p-button.p-button-text:enabled:hover {
  background: rgba(111, 66, 193, 0.04);
  border-color: transparent;
  color: #6f42c1;
}

.p-button.p-button-help.p-button-text:enabled:active, .p-buttonset.p-button-help > .p-button.p-button-text:enabled:active, .p-splitbutton.p-button-help > .p-button.p-button-text:enabled:active {
  background: rgba(111, 66, 193, 0.16);
  border-color: transparent;
  color: #6f42c1;
}

.p-button.p-button-danger, .p-buttonset.p-button-danger > .p-button, .p-splitbutton.p-button-danger > .p-button {
  color: #ffffff;
  background: #dc3545;
  border: 1px solid #dc3545;
}

.p-button.p-button-danger:enabled:hover, .p-buttonset.p-button-danger > .p-button:enabled:hover, .p-splitbutton.p-button-danger > .p-button:enabled:hover {
  background: #c82333;
  color: #ffffff;
  border-color: #bd2130;
}

.p-button.p-button-danger:enabled:focus, .p-buttonset.p-button-danger > .p-button:enabled:focus, .p-splitbutton.p-button-danger > .p-button:enabled:focus {
  box-shadow: 0 0 0 0.2rem rgba(225, 83, 97, 0.5);
}

.p-button.p-button-danger:enabled:active, .p-buttonset.p-button-danger > .p-button:enabled:active, .p-splitbutton.p-button-danger > .p-button:enabled:active {
  background: #bd2130;
  color: #ffffff;
  border-color: #b21f2d;
}

.p-button.p-button-danger.p-button-outlined, .p-buttonset.p-button-danger > .p-button.p-button-outlined, .p-splitbutton.p-button-danger > .p-button.p-button-outlined {
  background-color: transparent;
  color: #dc3545;
  border: 1px solid;
}

.p-button.p-button-danger.p-button-outlined:enabled:hover, .p-buttonset.p-button-danger > .p-button.p-button-outlined:enabled:hover, .p-splitbutton.p-button-danger > .p-button.p-button-outlined:enabled:hover {
  background: rgba(220, 53, 69, 0.04);
  color: #dc3545;
  border: 1px solid;
}

.p-button.p-button-danger.p-button-outlined:enabled:active, .p-buttonset.p-button-danger > .p-button.p-button-outlined:enabled:active, .p-splitbutton.p-button-danger > .p-button.p-button-outlined:enabled:active {
  background: rgba(220, 53, 69, 0.16);
  color: #dc3545;
  border: 1px solid;
}

.p-button.p-button-danger.p-button-text, .p-buttonset.p-button-danger > .p-button.p-button-text, .p-splitbutton.p-button-danger > .p-button.p-button-text {
  background-color: transparent;
  color: #dc3545;
  border-color: transparent;
}

.p-button.p-button-danger.p-button-text:enabled:hover, .p-buttonset.p-button-danger > .p-button.p-button-text:enabled:hover, .p-splitbutton.p-button-danger > .p-button.p-button-text:enabled:hover {
  background: rgba(220, 53, 69, 0.04);
  border-color: transparent;
  color: #dc3545;
}

.p-button.p-button-danger.p-button-text:enabled:active, .p-buttonset.p-button-danger > .p-button.p-button-text:enabled:active, .p-splitbutton.p-button-danger > .p-button.p-button-text:enabled:active {
  background: rgba(220, 53, 69, 0.16);
  border-color: transparent;
  color: #dc3545;
}

.p-button.p-button-link {
  color: #007bff;
  background: transparent;
  border: transparent;
}

.p-button.p-button-link:enabled:hover {
  background: transparent;
  color: #0069d9;
  border-color: transparent;
}

.p-button.p-button-link:enabled:hover .p-button-label {
  text-decoration: underline;
}

.p-button.p-button-link:enabled:focus {
  background: transparent;
  box-shadow: 0 0 0 0.2rem rgba(38, 143, 255, 0.5);
  border-color: transparent;
}

.p-button.p-button-link:enabled:active {
  background: transparent;
  color: #007bff;
  border-color: transparent;
}
.p-carousel{
  width: 100%;
  //background-color: deepskyblue;
}


.p-carousel-items-content{
  //background-color: greenyellow;
  //opacity: 0.7;
}

.p-carousel .p-carousel-content .p-carousel-prev,
.p-carousel .p-carousel-content .p-carousel-next {
  width: 2rem;
  height: 2rem;
  color: #6c757d;
  border: 0 none;
  background: transparent;
  border-radius: 50%;
  transition: box-shadow 0.15s;
  margin: 0.5rem;
  display: none;
}

.p-carousel-content .carousel-img{
  height: 100%;
}

.p-carousel {
  height: 100%;
  margin: 0;
  padding: 0;
  outline: 0;
}

.p-carousel .p-carousel-content .p-carousel-prev:enabled:hover,
.p-carousel .p-carousel-content .p-carousel-next:enabled:hover {
  color: #495057;
  border-color: transparent;
  background: transparent;
}

.p-carousel .p-carousel-content .p-carousel-prev:focus,
.p-carousel .p-carousel-content .p-carousel-next:focus {
  outline: 0 none;
  outline-offset: 0;
  box-shadow: 0 0 0 0.2rem rgba(38, 143, 255, 0.5);
}

.p-carousel .p-carousel-indicators {
  padding: 1rem;
}

.p-carousel .p-carousel-indicators .p-carousel-indicator {
  margin-right: 0.5rem;
  margin-bottom: 0.5rem;
}

.p-carousel .p-carousel-indicators .p-carousel-indicator button {
  background-color: #e9ecef;
  width: 2rem;
  height: 0.5rem;
  transition: box-shadow 0.15s;
  border-radius: 0;
}

.p-carousel .p-carousel-indicators .p-carousel-indicator button:hover {
  background: #dee2e6;
}

.p-carousel .p-carousel-indicators .p-carousel-indicator.p-highlight button {
  background: #007bff;
  color: #ffffff;
}

.p-datatable .p-paginator-top {
  border-width: 1px 0 0 0;
  border-radius: 0;
}

.p-datatable .p-paginator-bottom {
  border-width: 1px 0 0 0;
  border-radius: 0;
}

.p-datatable .p-datatable-header {
  background: #efefef;
  color: #212529;
  border: solid #dee2e6;
  border-width: 1px 0 0 0;
  padding: 1rem 1rem;
  font-weight: 600;
}

.p-datatable .p-datatable-footer {
  background: #efefef;
  color: #212529;
  border: 1px solid #dee2e6;
  border-width: 1px 0 1px 0;
  padding: 1rem 1rem;
  font-weight: 600;
}

.p-datatable .p-datatable-thead > tr > th {
  text-align: left;
  padding: 1rem 1rem;
  border: 1px solid #dee2e6;
  border-width: 1px 0 2px 0;
  font-weight: 600;
  color: #212529;
  background: #ffffff;
  transition: box-shadow 0.15s;
}

.p-datatable .p-datatable-tfoot > tr > td {
  text-align: left;
  padding: 1rem 1rem;
  border: 1px solid #dee2e6;
  border-width: 1px 0 1px 0;
  font-weight: 600;
  color: #212529;
  background: #ffffff;
}

.p-datatable .p-sortable-column .p-sortable-column-icon {
  color: #6c757d;
  margin-left: 0.5rem;
}

.p-datatable .p-sortable-column .p-sortable-column-badge {
  border-radius: 50%;
  height: 1.143rem;
  min-width: 1.143rem;
  line-height: 1.143rem;
  color: #ffffff;
  background: #007bff;
  margin-left: 0.5rem;
}

.p-datatable .p-sortable-column:not(.p-highlight):hover {
  background: #e9ecef;
  color: #212529;
}

.p-datatable .p-sortable-column:not(.p-highlight):hover .p-sortable-column-icon {
  color: #6c757d;
}

.p-datatable .p-sortable-column.p-highlight {
  background: #ffffff;
  color: #007bff;
}

.p-datatable .p-sortable-column.p-highlight .p-sortable-column-icon {
  color: #007bff;
}

.p-datatable .p-sortable-column.p-highlight:hover {
  background: #e9ecef;
  color: #007bff;
}

.p-datatable .p-sortable-column.p-highlight:hover .p-sortable-column-icon {
  color: #007bff;
}

.p-datatable .p-sortable-column:focus {
  box-shadow: inset 0 0 0 0.15rem rgba(38, 143, 255, 0.5);
  outline: 0 none;
}

.p-datatable .p-datatable-tbody > tr {
  background: #ffffff;
  color: #212529;
  transition: box-shadow 0.15s;
  outline-color: rgba(38, 143, 255, 0.5);
}

.p-datatable .p-datatable-tbody > tr > td {
  text-align: left;
  border: 1px solid #dee2e6;
  border-width: 1px 0 0 0;
  padding: 1rem 1rem;
}

.p-datatable .p-datatable-tbody > tr > td .p-row-toggler,
.p-datatable .p-datatable-tbody > tr > td .p-row-editor-init,
.p-datatable .p-datatable-tbody > tr > td .p-row-editor-save,
.p-datatable .p-datatable-tbody > tr > td .p-row-editor-cancel {
  width: 2rem;
  height: 2rem;
  color: #6c757d;
  border: 0 none;
  background: transparent;
  border-radius: 50%;
  transition: box-shadow 0.15s;
}

.p-datatable .p-datatable-tbody > tr > td .p-row-toggler:enabled:hover,
.p-datatable .p-datatable-tbody > tr > td .p-row-editor-init:enabled:hover,
.p-datatable .p-datatable-tbody > tr > td .p-row-editor-save:enabled:hover,
.p-datatable .p-datatable-tbody > tr > td .p-row-editor-cancel:enabled:hover {
  color: #495057;
  border-color: transparent;
  background: transparent;
}

.p-datatable .p-datatable-tbody > tr > td .p-row-toggler:focus,
.p-datatable .p-datatable-tbody > tr > td .p-row-editor-init:focus,
.p-datatable .p-datatable-tbody > tr > td .p-row-editor-save:focus,
.p-datatable .p-datatable-tbody > tr > td .p-row-editor-cancel:focus {
  outline: 0 none;
  outline-offset: 0;
  box-shadow: 0 0 0 0.2rem rgba(38, 143, 255, 0.5);
}

.p-datatable .p-datatable-tbody > tr > td .p-row-editor-save {
  margin-right: 0.5rem;
}

.p-datatable .p-datatable-tbody > tr.p-highlight {
  background: #007bff;
  color: #ffffff;
}

.p-datatable .p-datatable-tbody > tr.p-datatable-dragpoint-top > td {
  box-shadow: inset 0 2px 0 0 #007bff;
}

.p-datatable .p-datatable-tbody > tr.p-datatable-dragpoint-bottom > td {
  box-shadow: inset 0 -2px 0 0 #007bff;
}

.p-datatable.p-datatable-hoverable-rows .p-datatable-tbody > tr:not(.p-highlight):hover {
  background: #e9ecef;
  color: #212529;
}

.p-datatable .p-column-resizer-helper {
  background: #007bff;
}

.p-datatable .p-datatable-scrollable-header,
.p-datatable .p-datatable-scrollable-footer {
  background: #efefef;
}

.p-datatable .p-datatable-loading-icon {
  font-size: 2rem;
}

.p-datatable.p-datatable-gridlines .p-datatable-header {
  border-width: 1px 1px 0 1px;
}

.p-datatable.p-datatable-gridlines .p-datatable-footer {
  border-width: 0 1px 1px 1px;
}

.p-datatable.p-datatable-gridlines .p-paginator-top {
  border-width: 0 1px 0 1px;
}

.p-datatable.p-datatable-gridlines .p-paginator-bottom {
  border-width: 0 1px 1px 1px;
}

.p-datatable.p-datatable-gridlines .p-datatable-thead > tr > th {
  border-width: 1px 1px 2px 1px;
}

.p-datatable.p-datatable-gridlines .p-datatable-tbody > tr > td {
  border-width: 1px;
}

.p-datatable.p-datatable-gridlines .p-datatable-tfoot > tr > td {
  border-width: 1px;
}

.p-datatable.p-datatable-striped .p-datatable-tbody > tr:nth-child(even) {
  background: rgba(0, 0, 0, 0.05);
}

.p-datatable.p-datatable-striped .p-datatable-tbody > tr:nth-child(even).p-highlight {
  background: #007bff;
  color: #ffffff;
}

.p-datatable.p-datatable-striped .p-datatable-tbody > tr:nth-child(even).p-highlight .p-row-toggler {
  color: #ffffff;
}

.p-datatable.p-datatable-striped .p-datatable-tbody > tr:nth-child(even).p-highlight .p-row-toggler:hover {
  color: #ffffff;
}

.p-datatable.p-datatable-sm .p-datatable-header {
  padding: 0.5rem 0.5rem;
}

.p-datatable.p-datatable-sm .p-datatable-thead > tr > th {
  padding: 0.5rem 0.5rem;
}

.p-datatable.p-datatable-sm .p-datatable-tbody > tr > td {
  padding: 0.5rem 0.5rem;
}

.p-datatable.p-datatable-sm .p-datatable-tfoot > tr > td {
  padding: 0.5rem 0.5rem;
}

.p-datatable.p-datatable-sm .p-datatable-footer {
  padding: 0.5rem 0.5rem;
}

.p-datatable.p-datatable-lg .p-datatable-header {
  padding: 1.25rem 1.25rem;
}

.p-datatable.p-datatable-lg .p-datatable-thead > tr > th {
  padding: 1.25rem 1.25rem;
}

.p-datatable.p-datatable-lg .p-datatable-tbody > tr > td {
  padding: 1.25rem 1.25rem;
}

.p-datatable.p-datatable-lg .p-datatable-tfoot > tr > td {
  padding: 1.25rem 1.25rem;
}

.p-datatable.p-datatable-lg .p-datatable-footer {
  padding: 1.25rem 1.25rem;
}

.p-dataview .p-paginator-top {
  border-width: 1px 0 0 0;
  border-radius: 0;
}

.p-dataview .p-paginator-bottom {
  border-width: 1px 0 0 0;
  border-radius: 0;
}

.p-dataview .p-dataview-header {
  background: #efefef;
  color: #212529;
  border: solid #dee2e6;
  border-width: 1px 0 0 0;
  padding: 1rem 1rem;
  font-weight: 600;
}

.p-dataview .p-dataview-content {
  background: #ffffff;
  color: #212529;
  border: 0 none;
  padding: 0;
}

.p-dataview.p-dataview-list .p-dataview-content > .p-grid > div {
  border: 1px solid #dee2e6;
  border-width: 1px 0 0 0;
}

.p-dataview .p-dataview-footer {
  background: #efefef;
  color: #212529;
  border: 1px solid #dee2e6;
  border-width: 1px 0 1px 0;
  padding: 1rem 1rem;
  font-weight: 600;
  border-bottom-left-radius: 4px;
  border-bottom-right-radius: 4px;
}

.p-dataview .p-dataview-loading-icon {
  font-size: 2rem;
}

.p-dataview .p-dataview-emptymessage {
  padding: 1.25rem;
}

.p-column-filter-row .p-column-filter-menu-button,
.p-column-filter-row .p-column-filter-clear-button {
  margin-left: 0.5rem;
}

.p-column-filter-menu-button {
  width: 2rem;
  height: 2rem;
  color: #6c757d;
  border: 0 none;
  background: transparent;
  border-radius: 50%;
  transition: box-shadow 0.15s;
}

.p-column-filter-menu-button:hover {
  color: #495057;
  border-color: transparent;
  background: transparent;
}

.p-column-filter-menu-button.p-column-filter-menu-button-open, .p-column-filter-menu-button.p-column-filter-menu-button-open:hover {
  background: transparent;
  color: #495057;
}

.p-column-filter-menu-button.p-column-filter-menu-button-active, .p-column-filter-menu-button.p-column-filter-menu-button-active:hover {
  background: #007bff;
  color: #ffffff;
}

.p-column-filter-menu-button:focus {
  outline: 0 none;
  outline-offset: 0;
  box-shadow: 0 0 0 0.2rem rgba(38, 143, 255, 0.5);
}

.p-column-filter-clear-button {
  width: 2rem;
  height: 2rem;
  color: #6c757d;
  border: 0 none;
  background: transparent;
  border-radius: 50%;
  transition: box-shadow 0.15s;
}

.p-column-filter-clear-button:hover {
  color: #495057;
  border-color: transparent;
  background: transparent;
}

.p-column-filter-clear-button:focus {
  outline: 0 none;
  outline-offset: 0;
  box-shadow: 0 0 0 0.2rem rgba(38, 143, 255, 0.5);
}

.p-column-filter-overlay {
  background: #ffffff;
  color: #212529;
  border: 1px solid rgba(0, 0, 0, 0.15);
  border-radius: 4px;
  box-shadow: none;
  min-width: 12.5rem;
}

.p-column-filter-overlay .p-column-filter-row-items {
  padding: 0.5rem 0;
}

.p-column-filter-overlay .p-column-filter-row-items .p-column-filter-row-item {
  margin: 0;
  padding: 0.5rem 1.5rem;
  border: 0 none;
  color: #212529;
  background: transparent;
  transition: box-shadow 0.15s;
  border-radius: 0;
}

.p-column-filter-overlay .p-column-filter-row-items .p-column-filter-row-item.p-highlight {
  color: #ffffff;
  background: #007bff;
}

.p-column-filter-overlay .p-column-filter-row-items .p-column-filter-row-item:not(.p-highlight):not(.p-disabled):hover {
  color: #212529;
  background: #e9ecef;
}

.p-column-filter-overlay .p-column-filter-row-items .p-column-filter-row-item:focus {
  outline: 0 none;
  outline-offset: 0;
  box-shadow: inset 0 0 0 0.15rem rgba(38, 143, 255, 0.5);
}

.p-column-filter-overlay .p-column-filter-row-items .p-column-filter-separator {
  border-top: 1px solid #dee2e6;
  margin: 0.5rem 0;
}

.p-column-filter-overlay-menu .p-column-filter-operator {
  padding: 0.75rem 1.5rem;
  border-bottom: 1px solid #dee2e6;
  color: #212529;
  background: #efefef;
  margin: 0;
  border-top-right-radius: 4px;
  border-top-left-radius: 4px;
}

.p-column-filter-overlay-menu .p-column-filter-constraint {
  padding: 1.25rem;
  border-bottom: 1px solid #dee2e6;
}

.p-column-filter-overlay-menu .p-column-filter-constraint .p-column-filter-matchmode-dropdown {
  margin-bottom: 0.5rem;
}

.p-column-filter-overlay-menu .p-column-filter-constraint .p-column-filter-remove-button {
  margin-top: 0.5rem;
}

.p-column-filter-overlay-menu .p-column-filter-constraint:last-child {
  border-bottom: 0 none;
}

.p-column-filter-overlay-menu .p-column-filter-add-rule {
  padding: 0.5rem 1.25rem;
}

.p-column-filter-overlay-menu .p-column-filter-buttonbar {
  padding: 1.25rem;
}

.fc .fc-view-container th {
  background: #efefef;
  border: 1px solid #dee2e6;
  color: #212529;
}

.fc .fc-view-container td.fc-widget-content {
  background: #ffffff;
  border: 1px solid #dee2e6;
  color: #212529;
}

.fc .fc-view-container td.fc-head-container {
  border: 1px solid #dee2e6;
}

.fc .fc-view-container .fc-row {
  border-right: 1px solid #dee2e6;
}

.fc .fc-view-container .fc-event {
  background: #0069d9;
  border: 1px solid #0069d9;
  color: #ffffff;
}

.fc .fc-view-container .fc-divider {
  background: #efefef;
  border: 1px solid #dee2e6;
}

.fc .fc-toolbar .fc-button {
  color: #ffffff;
  background: #007bff;
  border: 1px solid #007bff;
  font-size: 1rem;
  transition: background-color 0.15s, border-color 0.15s, box-shadow 0.15s;
  border-radius: 4px;
  display: flex;
  align-items: center;
}

.fc .fc-toolbar .fc-button:enabled:hover {
  background: #0069d9;
  color: #ffffff;
  border-color: #0069d9;
}

.fc .fc-toolbar .fc-button:enabled:active {
  background: #0062cc;
  color: #ffffff;
  border-color: #0062cc;
}

.fc .fc-toolbar .fc-button:enabled:active:focus {
  outline: 0 none;
  outline-offset: 0;
  box-shadow: 0 0 0 0.2rem rgba(38, 143, 255, 0.5);
}

.fc .fc-toolbar .fc-button .fc-icon-chevron-left {
  font-family: "PrimeIcons" !important;
  text-indent: 0;
  font-size: 1rem;
}

.fc .fc-toolbar .fc-button .fc-icon-chevron-left:before {
  content: "";
}

.fc .fc-toolbar .fc-button .fc-icon-chevron-right {
  font-family: "PrimeIcons" !important;
  text-indent: 0;
  font-size: 1rem;
}

.fc .fc-toolbar .fc-button .fc-icon-chevron-right:before {
  content: "";
}

.fc .fc-toolbar .fc-button:focus {
  outline: 0 none;
  outline-offset: 0;
  box-shadow: 0 0 0 0.2rem rgba(38, 143, 255, 0.5);
}

.fc .fc-toolbar .fc-button.fc-dayGridMonth-button, .fc .fc-toolbar .fc-button.fc-timeGridWeek-button, .fc .fc-toolbar .fc-button.fc-timeGridDay-button {
  background: #6c757d;
  border: 1px solid #6c757d;
  color: #ffffff;
  transition: background-color 0.15s, border-color 0.15s, box-shadow 0.15s;
}

.fc .fc-toolbar .fc-button.fc-dayGridMonth-button:hover, .fc .fc-toolbar .fc-button.fc-timeGridWeek-button:hover, .fc .fc-toolbar .fc-button.fc-timeGridDay-button:hover {
  background: #5a6268;
  border-color: #545b62;
  color: #ffffff;
}

.fc .fc-toolbar .fc-button.fc-dayGridMonth-button.fc-button-active, .fc .fc-toolbar .fc-button.fc-timeGridWeek-button.fc-button-active, .fc .fc-toolbar .fc-button.fc-timeGridDay-button.fc-button-active {
  background: #545b62;
  border-color: #4e555b;
  color: #ffffff;
}

.fc .fc-toolbar .fc-button.fc-dayGridMonth-button.fc-button-active:hover, .fc .fc-toolbar .fc-button.fc-timeGridWeek-button.fc-button-active:hover, .fc .fc-toolbar .fc-button.fc-timeGridDay-button.fc-button-active:hover {
  background: #545b62;
  border-color: #4e555b;
  color: #ffffff;
}

.fc .fc-toolbar .fc-button.fc-dayGridMonth-button:focus, .fc .fc-toolbar .fc-button.fc-timeGridWeek-button:focus, .fc .fc-toolbar .fc-button.fc-timeGridDay-button:focus {
  outline: 0 none;
  outline-offset: 0;
  box-shadow: 0 0 0 0.2rem rgba(38, 143, 255, 0.5);
  z-index: 1;
}

.fc .fc-toolbar .fc-button-group .fc-button {
  border-radius: 0;
}

.fc .fc-toolbar .fc-button-group .fc-button:first-child {
  border-top-left-radius: 4px;
  border-bottom-left-radius: 4px;
}

.fc .fc-toolbar .fc-button-group .fc-button:last-child {
  border-top-right-radius: 4px;
  border-bottom-right-radius: 4px;
}

.p-orderlist .p-orderlist-controls {
  padding: 1.25rem;
}

.p-orderlist .p-orderlist-controls .p-button {
  margin-bottom: 0.5rem;
}

.p-orderlist .p-orderlist-header {
  background: #efefef;
  color: #212529;
  border: 1px solid #dee2e6;
  padding: 1rem 1.25rem;
  border-bottom: 0 none;
  border-top-right-radius: 4px;
  border-top-left-radius: 4px;
}

.p-orderlist .p-orderlist-header .p-orderlist-title {
  font-weight: 600;
}

.p-orderlist .p-orderlist-filter-container {
  padding: 1rem 1.25rem;
  background: #ffffff;
  border: 1px solid #dee2e6;
  border-bottom: 0 none;
}

.p-orderlist .p-orderlist-filter-container .p-orderlist-filter-input {
  padding-right: 1.75rem;
}

.p-orderlist .p-orderlist-filter-container .p-orderlist-filter-icon {
  right: 0.75rem;
  color: #495057;
}

.p-orderlist .p-orderlist-list {
  border: 1px solid #dee2e6;
  background: #ffffff;
  color: #212529;
  padding: 0.5rem 0;
  border-bottom-right-radius: 4px;
  border-bottom-left-radius: 4px;
}

.p-orderlist .p-orderlist-list .p-orderlist-item {
  padding: 0.5rem 1.5rem;
  margin: 0;
  border: 0 none;
  color: #212529;
  background: transparent;
  transition: transform 0.15s, box-shadow 0.15s;
}

.p-orderlist .p-orderlist-list .p-orderlist-item:not(.p-highlight):hover {
  background: #e9ecef;
  color: #212529;
}

.p-orderlist .p-orderlist-list .p-orderlist-item:focus {
  outline: 0 none;
  outline-offset: 0;
  box-shadow: inset 0 0 0 0.15rem rgba(38, 143, 255, 0.5);
}

.p-orderlist .p-orderlist-list .p-orderlist-item.p-highlight {
  color: #ffffff;
  background: #007bff;
}

.p-orderlist .p-orderlist-list .p-orderlist-droppoint.p-orderlist-droppoint-highlight {
  background-color: #0062cc;
}

@media screen and (max-width: 769px) {
  .p-orderlist {
    flex-direction: column;
  }
  .p-orderlist .p-orderlist-controls {
    padding: 1.25rem;
    flex-direction: row;
  }
  .p-orderlist .p-orderlist-controls .p-button {
    margin-right: 0.5rem;
    margin-bottom: 0;
  }
  .p-orderlist .p-orderlist-controls .p-button:last-child {
    margin-right: 0;
  }
}

.p-organizationchart .p-organizationchart-node-content.p-organizationchart-selectable-node:not(.p-highlight):hover {
  background: #e9ecef;
  color: #212529;
}

.p-organizationchart .p-organizationchart-node-content.p-highlight {
  background: #007bff;
  color: #ffffff;
}

.p-organizationchart .p-organizationchart-node-content.p-highlight .p-node-toggler i {
  color: #003e80;
}

.p-organizationchart .p-organizationchart-line-down {
  background: #dee2e6;
}

.p-organizationchart .p-organizationchart-line-left {
  border-right: 1px solid #dee2e6;
  border-color: #dee2e6;
}

.p-organizationchart .p-organizationchart-line-top {
  border-top: 1px solid #dee2e6;
  border-color: #dee2e6;
}

.p-organizationchart .p-organizationchart-node-content {
  border: 1px solid #dee2e6;
  background: #ffffff;
  color: #212529;
  padding: 1.25rem;
}

.p-organizationchart .p-organizationchart-node-content .p-node-toggler {
  background: inherit;
  color: inherit;
  border-radius: 50%;
}

.p-organizationchart .p-organizationchart-node-content .p-node-toggler:focus {
  outline: 0 none;
  outline-offset: 0;
  box-shadow: 0 0 0 0.2rem rgba(38, 143, 255, 0.5);
}

.p-paginator {
  background: #ffffff;
  color: #007bff;
  border: solid #dee2e6;
  border-width: 0;
  padding: 0.75rem;
  border-radius: 4px;
}

.p-paginator .p-paginator-first,
.p-paginator .p-paginator-prev,
.p-paginator .p-paginator-next,
.p-paginator .p-paginator-last {
  background-color: #ffffff;
  border: 1px solid #dee2e6;
  color: #007bff;
  min-width: 2.357rem;
  height: 2.357rem;
  margin: 0 0 0 -1px;
  transition: box-shadow 0.15s;
  border-radius: 0;
}

.p-paginator .p-paginator-first:not(.p-disabled):not(.p-highlight):hover,
.p-paginator .p-paginator-prev:not(.p-disabled):not(.p-highlight):hover,
.p-paginator .p-paginator-next:not(.p-disabled):not(.p-highlight):hover,
.p-paginator .p-paginator-last:not(.p-disabled):not(.p-highlight):hover {
  background: #e9ecef;
  border-color: #dee2e6;
  color: #007bff;
}

.p-paginator .p-paginator-first {
  border-top-left-radius: 4px;
  border-bottom-left-radius: 4px;
}

.p-paginator .p-paginator-last {
  border-top-right-radius: 4px;
  border-bottom-right-radius: 4px;
}

.p-paginator .p-dropdown {
  margin-left: 0.5rem;
  height: 2.357rem;
}

.p-paginator .p-dropdown .p-dropdown-label {
  padding-right: 0;
}

.p-paginator .p-paginator-current {
  background-color: #ffffff;
  border: 1px solid #dee2e6;
  color: #007bff;
  min-width: 2.357rem;
  height: 2.357rem;
  margin: 0 0 0 -1px;
  padding: 0 0.5rem;
}

.p-paginator .p-paginator-pages .p-paginator-page {
  background-color: #ffffff;
  border: 1px solid #dee2e6;
  color: #007bff;
  min-width: 2.357rem;
  height: 2.357rem;
  margin: 0 0 0 -1px;
  transition: box-shadow 0.15s;
  border-radius: 0;
}

.p-paginator .p-paginator-pages .p-paginator-page.p-highlight {
  background: #007bff;
  border-color: #007bff;
  color: #ffffff;
}

.p-paginator .p-paginator-pages .p-paginator-page:not(.p-highlight):hover {
  background: #e9ecef;
  border-color: #dee2e6;
  color: #007bff;
}

.p-picklist .p-picklist-buttons {
  padding: 1.25rem;
}

.p-picklist .p-picklist-buttons .p-button {
  margin-bottom: 0.5rem;
}

.p-picklist .p-picklist-header {
  background: #efefef;
  color: #212529;
  border: 1px solid #dee2e6;
  padding: 1rem 1.25rem;
  border-bottom: 0 none;
  border-top-right-radius: 4px;
  border-top-left-radius: 4px;
}

.p-picklist .p-picklist-header .p-picklist-title {
  font-weight: 600;
}

.p-picklist .p-picklist-filter-container {
  padding: 1rem 1.25rem;
  background: #ffffff;
  border: 1px solid #dee2e6;
  border-bottom: 0 none;
}

.p-picklist .p-picklist-filter-container .p-picklist-filter-input {
  padding-right: 1.75rem;
}

.p-picklist .p-picklist-filter-container .p-picklist-filter-icon {
  right: 0.75rem;
  color: #495057;
}

.p-picklist .p-picklist-list {
  border: 1px solid #dee2e6;
  background: #ffffff;
  color: #212529;
  padding: 0.5rem 0;
  border-bottom-right-radius: 4px;
  border-bottom-left-radius: 4px;
}

.p-picklist .p-picklist-list .p-picklist-item {
  padding: 0.5rem 1.5rem;
  margin: 0;
  border: 0 none;
  color: #212529;
  background: transparent;
  transition: transform 0.15s, box-shadow 0.15s;
}

.p-picklist .p-picklist-list .p-picklist-item:not(.p-highlight):hover {
  background: #e9ecef;
  color: #212529;
}

.p-picklist .p-picklist-list .p-picklist-item:focus {
  outline: 0 none;
  outline-offset: 0;
  box-shadow: inset 0 0 0 0.15rem rgba(38, 143, 255, 0.5);
}

.p-picklist .p-picklist-list .p-picklist-item.p-highlight {
  color: #ffffff;
  background: #007bff;
}

.p-picklist .p-picklist-list .p-picklist-droppoint.p-picklist-droppoint-highlight {
  background-color: #0062cc;
}

.p-picklist .p-picklist-list .p-picklist-empty-message {
  padding: 0.5rem 1.5rem;
  color: #212529;
}

@media screen and (max-width: 769px) {
  .p-picklist {
    flex-direction: column;
  }
  .p-picklist .p-picklist-buttons {
    padding: 1.25rem;
    flex-direction: row;
  }
  .p-picklist .p-picklist-buttons .p-button {
    margin-right: 0.5rem;
    margin-bottom: 0;
  }
  .p-picklist .p-picklist-buttons .p-button:last-child {
    margin-right: 0;
  }
  .p-picklist .p-picklist-transfer-buttons .pi-angle-right:before {
    content: "";
  }
  .p-picklist .p-picklist-transfer-buttons .pi-angle-double-right:before {
    content: "";
  }
  .p-picklist .p-picklist-transfer-buttons .pi-angle-left:before {
    content: "";
  }
  .p-picklist .p-picklist-transfer-buttons .pi-angle-double-left:before {
    content: "";
  }
}

.p-timeline .p-timeline-event-marker {
  border: 0 none;
  border-radius: 50%;
  width: 1rem;
  height: 1rem;
  background-color: #007bff;
}

.p-timeline .p-timeline-event-connector {
  background-color: #dee2e6;
}

.p-timeline.p-timeline-vertical .p-timeline-event-opposite,
.p-timeline.p-timeline-vertical .p-timeline-event-content {
  padding: 0 1rem;
}

.p-timeline.p-timeline-vertical .p-timeline-event-connector {
  width: 2px;
}

.p-timeline.p-timeline-horizontal .p-timeline-event-opposite,
.p-timeline.p-timeline-horizontal .p-timeline-event-content {
  padding: 1rem 0;
}

.p-timeline.p-timeline-horizontal .p-timeline-event-connector {
  height: 2px;
}

.p-tree {
  border: 1px solid #dee2e6;
  background: #ffffff;
  color: #212529;
  padding: 1.25rem;
  border-radius: 4px;
}

.p-tree .p-tree-container .p-treenode {
  padding: 0.143rem;
}

.p-tree .p-tree-container .p-treenode .p-treenode-content {
  border-radius: 4px;
  transition: box-shadow 0.15s;
  padding: 0.5rem;
}

.p-tree .p-tree-container .p-treenode .p-treenode-content .p-tree-toggler {
  margin-right: 0.5rem;
  width: 2rem;
  height: 2rem;
  color: #6c757d;
  border: 0 none;
  background: transparent;
  border-radius: 50%;
  transition: box-shadow 0.15s;
}

.p-tree .p-tree-container .p-treenode .p-treenode-content .p-tree-toggler:enabled:hover {
  color: #495057;
  border-color: transparent;
  background: transparent;
}

.p-tree .p-tree-container .p-treenode .p-treenode-content .p-tree-toggler:focus {
  outline: 0 none;
  outline-offset: 0;
  box-shadow: 0 0 0 0.2rem rgba(38, 143, 255, 0.5);
}

.p-tree .p-tree-container .p-treenode .p-treenode-content .p-treenode-icon {
  margin-right: 0.5rem;
  color: #6c757d;
}

.p-tree .p-tree-container .p-treenode .p-treenode-content .p-checkbox {
  margin-right: 0.5rem;
}

.p-tree .p-tree-container .p-treenode .p-treenode-content .p-checkbox .p-indeterminate .p-checkbox-icon {
  color: #212529;
}

.p-tree .p-tree-container .p-treenode .p-treenode-content:focus {
  outline: 0 none;
  outline-offset: 0;
  box-shadow: 0 0 0 0.2rem rgba(38, 143, 255, 0.5);
}

.p-tree .p-tree-container .p-treenode .p-treenode-content.p-highlight {
  background: #007bff;
  color: #ffffff;
}

.p-tree .p-tree-container .p-treenode .p-treenode-content.p-highlight .p-tree-toggler,
.p-tree .p-tree-container .p-treenode .p-treenode-content.p-highlight .p-treenode-icon {
  color: #ffffff;
}

.p-tree .p-tree-container .p-treenode .p-treenode-content.p-highlight .p-tree-toggler:hover,
.p-tree .p-tree-container .p-treenode .p-treenode-content.p-highlight .p-treenode-icon:hover {
  color: #ffffff;
}

.p-tree .p-tree-container .p-treenode .p-treenode-content.p-treenode-selectable:not(.p-highlight):hover {
  background: #e9ecef;
  color: #212529;
}

.p-tree .p-tree-container .p-treenode .p-treenode-content.p-treenode-dragover {
  background: #e9ecef;
  color: #212529;
}

.p-tree .p-tree-filter-container {
  margin-bottom: 0.5rem;
}

.p-tree .p-tree-filter-container .p-tree-filter {
  width: 100%;
  padding-right: 1.75rem;
}

.p-tree .p-tree-filter-container .p-tree-filter-icon {
  right: 0.75rem;
  color: #495057;
}

.p-tree .p-treenode-children {
  padding: 0 0 0 1rem;
}

.p-tree .p-tree-loading-icon {
  font-size: 2rem;
}

.p-tree .p-treenode-droppoint.p-treenode-droppoint-active {
  background-color: #0062cc;
}

.p-tree.p-tree-horizontal .p-treenode .p-treenode-content {
  border-radius: 4px;
  border: 1px solid #dee2e6;
  background-color: #ffffff;
  color: #212529;
  padding: 0.5rem;
  transition: box-shadow 0.15s;
}

.p-tree.p-tree-horizontal .p-treenode .p-treenode-content.p-highlight {
  background-color: #007bff;
  color: #ffffff;
}

.p-tree.p-tree-horizontal .p-treenode .p-treenode-content.p-highlight .p-treenode-icon {
  color: #ffffff;
}

.p-tree.p-tree-horizontal .p-treenode .p-treenode-content .p-tree-toggler {
  margin-right: 0.5rem;
}

.p-tree.p-tree-horizontal .p-treenode .p-treenode-content .p-treenode-icon {
  color: #6c757d;
  margin-right: 0.5rem;
}

.p-tree.p-tree-horizontal .p-treenode .p-treenode-content .p-checkbox {
  margin-right: 0.5rem;
}

.p-tree.p-tree-horizontal .p-treenode .p-treenode-content .p-treenode-label:not(.p-highlight):hover {
  background-color: inherit;
  color: inherit;
}

.p-tree.p-tree-horizontal .p-treenode .p-treenode-content.p-treenode-selectable:not(.p-highlight):hover {
  background: #e9ecef;
  color: #212529;
}

.p-tree.p-tree-horizontal .p-treenode .p-treenode-content:focus {
  outline: 0 none;
  outline-offset: 0;
  box-shadow: 0 0 0 0.2rem rgba(38, 143, 255, 0.5);
}

.p-treetable .p-paginator-top {
  border-width: 1px 0 0 0;
  border-radius: 0;
}

.p-treetable .p-paginator-bottom {
  border-width: 1px 0 0 0;
  border-radius: 0;
}

.p-treetable .p-treetable-header {
  background: #efefef;
  color: #212529;
  border: solid #dee2e6;
  border-width: 1px 0 0 0;
  padding: 1rem 1rem;
  font-weight: 600;
}

.p-treetable .p-treetable-footer {
  background: #efefef;
  color: #212529;
  border: 1px solid #dee2e6;
  border-width: 1px 0 1px 0;
  padding: 1rem 1rem;
  font-weight: 600;
}

.p-treetable .p-treetable-thead > tr > th {
  text-align: left;
  padding: 1rem 1rem;
  border: 1px solid #dee2e6;
  border-width: 1px 0 2px 0;
  font-weight: 600;
  color: #212529;
  background: #ffffff;
  transition: box-shadow 0.15s;
}

.p-treetable .p-treetable-tfoot > tr > td {
  text-align: left;
  padding: 1rem 1rem;
  border: 1px solid #dee2e6;
  border-width: 1px 0 1px 0;
  font-weight: 600;
  color: #212529;
  background: #ffffff;
}

.p-treetable .p-sortable-column {
  outline-color: rgba(38, 143, 255, 0.5);
}

.p-treetable .p-sortable-column .p-sortable-column-icon {
  color: #6c757d;
  margin-left: 0.5rem;
}

.p-treetable .p-sortable-column .p-sortable-column-badge {
  border-radius: 50%;
  height: 1.143rem;
  min-width: 1.143rem;
  line-height: 1.143rem;
  color: #ffffff;
  background: #007bff;
  margin-left: 0.5rem;
}

.p-treetable .p-sortable-column:not(.p-highlight):hover {
  background: #e9ecef;
  color: #212529;
}

.p-treetable .p-sortable-column:not(.p-highlight):hover .p-sortable-column-icon {
  color: #6c757d;
}

.p-treetable .p-sortable-column.p-highlight {
  background: #ffffff;
  color: #007bff;
}

.p-treetable .p-sortable-column.p-highlight .p-sortable-column-icon {
  color: #007bff;
}

.p-treetable .p-treetable-tbody > tr {
  background: #ffffff;
  color: #212529;
  transition: box-shadow 0.15s;
  outline-color: rgba(38, 143, 255, 0.5);
}

.p-treetable .p-treetable-tbody > tr > td {
  text-align: left;
  border: 1px solid #dee2e6;
  border-width: 1px 0 0 0;
  padding: 1rem 1rem;
}

.p-treetable .p-treetable-tbody > tr > td .p-treetable-toggler {
  width: 2rem;
  height: 2rem;
  color: #6c757d;
  border: 0 none;
  background: transparent;
  border-radius: 50%;
  transition: box-shadow 0.15s;
  margin-right: 0.5rem;
}

.p-treetable .p-treetable-tbody > tr > td .p-treetable-toggler:enabled:hover {
  color: #495057;
  border-color: transparent;
  background: transparent;
}

.p-treetable .p-treetable-tbody > tr > td .p-treetable-toggler:focus {
  outline: 0 none;
  outline-offset: 0;
  box-shadow: 0 0 0 0.2rem rgba(38, 143, 255, 0.5);
}

.p-treetable .p-treetable-tbody > tr > td p-treetablecheckbox .p-checkbox {
  margin-right: 0.5rem;
}

.p-treetable .p-treetable-tbody > tr > td p-treetablecheckbox .p-checkbox .p-indeterminate .p-checkbox-icon {
  color: #212529;
}

.p-treetable .p-treetable-tbody > tr.p-highlight {
  background: #007bff;
  color: #ffffff;
}

.p-treetable .p-treetable-tbody > tr.p-highlight .p-treetable-toggler {
  color: #ffffff;
}

.p-treetable .p-treetable-tbody > tr.p-highlight .p-treetable-toggler:hover {
  color: #ffffff;
}

.p-treetable.p-treetable-hoverable-rows .p-treetable-tbody > tr:not(.p-highlight):hover {
  background: #e9ecef;
  color: #212529;
}

.p-treetable.p-treetable-hoverable-rows .p-treetable-tbody > tr:not(.p-highlight):hover .p-treetable-toggler {
  color: #212529;
}

.p-treetable .p-column-resizer-helper {
  background: #007bff;
}

.p-treetable .p-treetable-scrollable-header,
.p-treetable .p-treetable-scrollable-footer {
  background: #efefef;
}

.p-treetable .p-treetable-loading-icon {
  font-size: 2rem;
}

.p-treetable.p-treetable-gridlines .p-datatable-header {
  border-width: 1px 1px 0 1px;
}

.p-treetable.p-treetable-gridlines .p-treetable-footer {
  border-width: 0 1px 1px 1px;
}

.p-treetable.p-treetable-gridlines .p-treetable-top {
  border-width: 0 1px 0 1px;
}

.p-treetable.p-treetable-gridlines .p-treetable-bottom {
  border-width: 0 1px 1px 1px;
}

.p-treetable.p-treetable-gridlines .p-treetable-thead > tr > th {
  border-width: 1px;
}

.p-treetable.p-treetable-gridlines .p-treetable-tbody > tr > td {
  border-width: 1px;
}

.p-treetable.p-treetable-gridlines .p-treetable-tfoot > tr > td {
  border-width: 1px;
}

.p-treetable.p-treetable-sm .p-treetable-header {
  padding: 0.875rem 0.875rem;
}

.p-treetable.p-treetable-sm .p-treetable-thead > tr > th {
  padding: 0.5rem 0.5rem;
}

.p-treetable.p-treetable-sm .p-treetable-tbody > tr > td {
  padding: 0.5rem 0.5rem;
}

.p-treetable.p-treetable-sm .p-treetable-tfoot > tr > td {
  padding: 0.5rem 0.5rem;
}

.p-treetable.p-treetable-sm .p-treetable-footer {
  padding: 0.5rem 0.5rem;
}

.p-treetable.p-treetable-lg .p-treetable-header {
  padding: 1.25rem 1.25rem;
}

.p-treetable.p-treetable-lg .p-treetable-thead > tr > th {
  padding: 1.25rem 1.25rem;
}

.p-treetable.p-treetable-lg .p-treetable-tbody > tr > td {
  padding: 1.25rem 1.25rem;
}

.p-treetable.p-treetable-lg .p-treetable-tfoot > tr > td {
  padding: 1.25rem 1.25rem;
}

.p-treetable.p-treetable-lg .p-treetable-footer {
  padding: 1.25rem 1.25rem;
}

.p-virtualscroller .p-virtualscroller-header {
  background: #efefef;
  color: #212529;
  border: solid #dee2e6;
  border-width: 1px 0 0 0;
  padding: 1rem 1rem;
  font-weight: 600;
}

.p-virtualscroller .p-virtualscroller-content {
  background: #ffffff;
  color: #212529;
  border: 0 none;
  padding: 0;
}

.p-virtualscroller .p-virtualscroller-footer {
  background: #efefef;
  color: #212529;
  border: 1px solid #dee2e6;
  border-width: 1px 0 1px 0;
  padding: 1rem 1rem;
  font-weight: 600;
  border-bottom-left-radius: 4px;
  border-bottom-right-radius: 4px;
}

.p-accordion .p-accordion-header .p-accordion-header-link {
  padding: $accordion-header-padding;
  border: 1px solid #dee2e6;
  color: #495057;
  background: #EFEFEF;
  font-weight: 500;
  border-radius: 4px;
  transition: box-shadow 0.15s;
}

.p-accordion .p-accordion-header .p-accordion-header-link .p-accordion-toggle-icon {
  margin-right: 0.5rem;
}

.p-accordion .p-accordion-header:not(.p-disabled) .p-accordion-header-link:focus {
  outline: 0 none;
  outline-offset: 0;
  box-shadow: 0 0 0 0.2rem rgba(38, 143, 255, 0.5);
}

.p-accordion .p-accordion-header:not(.p-highlight):not(.p-disabled):hover .p-accordion-header-link {
  background: #EFEFEF;
  border-color: #dee2e6;
  color: #495057;
  text-decoration: none;
  font-weight: 600;
}

.p-accordion .p-accordion-header:not(.p-disabled).p-highlight .p-accordion-header-link {
  background: #EFEFEF;
  border-color: #dee2e6;
  color: #495057;
  border-bottom-right-radius: 0;
  border-bottom-left-radius: 0;
}

.p-accordion .p-accordion-header:not(.p-disabled).p-highlight:hover .p-accordion-header-link {
  border-color: #dee2e6;
  background: #EFEFEF;
  color: #495057;
  text-decoration: none;
  font-weight: 600;
}

.p-accordion .p-accordion-content {
  padding: 1.25rem;
  border: 1px solid #dee2e6;
  background: #ffffff;
  color: #212529;
  border-top: 0;
  border-top-right-radius: 0;
  border-top-left-radius: 0;
  border-bottom-right-radius: 4px;
  border-bottom-left-radius: 4px;
}

.p-accordion p-accordiontab .p-accordion-tab {
  margin-bottom: 0;
}

.p-accordion p-accordiontab .p-accordion-header .p-accordion-header-link {
  border-radius: 0;
}

.p-accordion p-accordiontab .p-accordion-content {
  border-radius: 0;
}

.p-accordion p-accordiontab:not(:first-child) .p-accordion-header .p-accordion-header-link {
  border-top: 0 none;
}

.p-accordion p-accordiontab:not(:first-child) .p-accordion-header:not(.p-highlight):not(.p-disabled):hover .p-accordion-header-link, .p-accordion p-accordiontab:not(:first-child) .p-accordion-header:not(.p-disabled).p-highlight:hover .p-accordion-header-link {
  border-top: 0 none;
}

.p-accordion p-accordiontab:first-child .p-accordion-header .p-accordion-header-link {
  border-top-right-radius: 4px;
  border-top-left-radius: 4px;
}

.p-accordion p-accordiontab:last-child .p-accordion-header:not(.p-highlight) .p-accordion-header-link {
  border-bottom-right-radius: 4px;
  border-bottom-left-radius: 4px;
}

.p-accordion p-accordiontab:last-child .p-accordion-content {
  border-bottom-right-radius: 4px;
  border-bottom-left-radius: 4px;
}

.p-card {
  background: #ffffff;
  color: #212529;
  box-shadow: 0 2px 1px -1px rgba(0, 0, 0, 0.2), 0 1px 1px 0 rgba(0, 0, 0, 0.14), 0 1px 3px 0 rgba(0, 0, 0, 0.12);
  border-radius: 4px;
}

.p-card .p-card-body {
  padding: 1.5rem;
}

.p-card .p-card-title {
  font-size: 1.5rem;
  font-weight: 700;
  margin-bottom: 0.5rem;
}

.p-card .p-card-subtitle {
  font-weight: 400;
  margin-bottom: 0.5rem;
  color: #6c757d;
}

.p-card .p-card-content {
  padding: 1rem 0;
}

.p-card .p-card-footer {
  padding: 1rem 0 0 0;
}

.p-divider .p-divider-content {
  background-color: #ffffff;
}

.p-divider.p-divider-horizontal {
  margin: 1rem 0;
  padding: 0 1rem;
}

.p-divider.p-divider-horizontal:before {
  border-top: 1px #dee2e6;
}

.p-divider.p-divider-horizontal .p-divider-content {
  padding: 0 0.5rem;
}

.p-divider.p-divider-vertical {
  margin: 0 1rem;
  padding: 1rem 0;
}

.p-divider.p-divider-vertical:before {
  border-left: 1px #dee2e6;
}

.p-divider.p-divider-vertical .p-divider-content {
  padding: 0.5rem 0;
}

.p-fieldset {
  border: 1px solid #dee2e6;
  background: #ffffff;
  color: #212529;
  border-radius: 4px;
}

.p-fieldset .p-fieldset-legend {
  padding: 1rem 1.25rem;
  border: 1px solid #dee2e6;
  color: #212529;
  background: #efefef;
  font-weight: 600;
  border-radius: 4px;
}

.p-fieldset.p-fieldset-toggleable .p-fieldset-legend {
  padding: 0;
  transition: box-shadow 0.15s;
}

.p-fieldset.p-fieldset-toggleable .p-fieldset-legend a {
  padding: 1rem 1.25rem;
  color: #212529;
  border-radius: 4px;
  transition: box-shadow 0.15s;
}

.p-fieldset.p-fieldset-toggleable .p-fieldset-legend a .p-fieldset-toggler {
  margin-right: 0.5rem;
}

.p-fieldset.p-fieldset-toggleable .p-fieldset-legend a:focus {
  outline: 0 none;
  outline-offset: 0;
  box-shadow: 0 0 0 0.2rem rgba(38, 143, 255, 0.5);
}

.p-fieldset.p-fieldset-toggleable .p-fieldset-legend:hover {
  background: #e9ecef;
  border-color: #dee2e6;
  color: #212529;
}

.p-fieldset .p-fieldset-content {
  padding: 1.25rem;
}

.p-panel .p-panel-header {
  border: 1px solid #dee2e6;
  padding: $panel-header-padding;
  background: $base-color;
  color: #ffffff;
  border-top-right-radius: 4px;
  border-top-left-radius: 4px;
  min-height: 3.2rem;
  font-size: 1.4rem;
}

.p-panel .p-panel-header .p-panel-title {
  font-weight: 400;
  text-align: right;
}

.p-panel .p-panel-header .p-panel-header-icon {
  width: 2rem;
  height: 2rem;
  color: #ffffff;
  border: 0 none;
  background: transparent;
  border-radius: 50%;
  transition: box-shadow 0.15s;
}

.p-panel .p-panel-header .p-panel-header-icon:enabled:hover {
  color: #495057;
  border-color: transparent;
  background: transparent;
}

.p-panel .p-panel-header .p-panel-header-icon:focus {
  outline: 0 none;
  outline-offset: 0;
  box-shadow: 0 0 0 0.2rem $base-color;
}

.p-panel.p-panel-toggleable .p-panel-header {
  //padding: 0.5rem 1.25rem;
  padding: $panel-header-padding;

}

.p-panel .p-panel-content {
  padding: 1rem 1.25rem;
  border: 1px solid #dee2e6;
  background: #ffffff;
  color: #212529;
  border-bottom-right-radius: 4px;
  border-bottom-left-radius: 4px;
  border-top: 0 none;
}

.p-panel .p-panel-footer {
  padding: 0.5rem 1.25rem;
  border: 1px solid #dee2e6;
  background: #ffffff;
  color: #212529;
  border-top: 0 none;
}

.p-scrollpanel .p-scrollpanel-bar {
  background: #efefef;
  border: 0 none;
}

.p-splitter {
  border: 1px solid #dee2e6;
  background: #ffffff;
  border-radius: 4px;
  color: #212529;
}

.p-splitter .p-splitter-gutter {
  transition: box-shadow 0.15s;
  background: #efefef;
}

.p-splitter .p-splitter-gutter .p-splitter-gutter-handle {
  background: #dee2e6;
}

.p-splitter .p-splitter-gutter-resizing {
  background: #dee2e6;
}

.p-tabview .p-tabview-nav {
  background: transparent;
  border: 1px solid #dee2e6;
  border-width: 0 0 1px 0;
}

.p-tabview .p-tabview-nav li {
  margin-right: 0;
}

.p-tabview .p-tabview-nav li .p-tabview-nav-link {
  border: solid;
  border-width: 1px;
  border-color: #ffffff #ffffff #dee2e6 #ffffff;
  background: #ffffff;
  color: #6c757d;
  padding: 0.75rem 1rem;
  font-weight: 600;
  border-top-right-radius: 4px;
  border-top-left-radius: 4px;
  transition: box-shadow 0.15s;
  margin: 0 0 -1px 0;
}

.p-tabview .p-tabview-nav li .p-tabview-nav-link:not(.p-disabled):focus {
  outline: 0 none;
  outline-offset: 0;
  box-shadow: 0 0 0 0.2rem rgba(38, 143, 255, 0.5);
}

.p-tabview .p-tabview-nav li:not(.p-highlight):not(.p-disabled):hover .p-tabview-nav-link {
  background: #ffffff;
  border-color: #dee2e6;
  color: #6c757d;
}

.p-tabview .p-tabview-nav li.p-highlight .p-tabview-nav-link {
  background: #ffffff;
  border-color: #dee2e6 #dee2e6 #ffffff #dee2e6;
  color: #495057;
}

.p-tabview .p-tabview-left-icon {
  margin-right: 0.5rem;
}

.p-tabview .p-tabview-right-icon {
  margin-left: 0.5rem;
}

.p-tabview .p-tabview-close {
  margin-left: 0.5rem;
}

.p-tabview .p-tabview-panels {
  background: #ffffff;
  padding: 1.25rem;
  border: 0 none;
  color: #212529;
  border-bottom-right-radius: 4px;
  border-bottom-left-radius: 4px;
}

.p-toolbar {
  background: #efefef;
  border: 1px solid #dee2e6;
  padding: 1rem 1.25rem;
  border-radius: 4px;
}

.p-toolbar .p-toolbar-separator {
  margin: 0 0.5rem;
}

.p-confirm-popup {
  background: #ffffff;
  color: #212529;
  border: 1px solid rgba(0, 0, 0, 0.2);
  border-radius: 4px;
  box-shadow: none;
}

.p-confirm-popup .p-confirm-popup-content {
  padding: 1.25rem;
}

.p-confirm-popup .p-confirm-popup-footer {
  text-align: right;
  padding: 0.5rem 1.25rem;
}

.p-confirm-popup .p-confirm-popup-footer button {
  margin: 0 0.5rem 0 0;
  width: auto;
}

.p-confirm-popup .p-confirm-popup-footer button:last-child {
  margin: 0;
}

.p-confirm-popup:after {
  border: solid transparent;
  border-color: rgba(255, 255, 255, 0);
  border-bottom-color: #ffffff;
}

.p-confirm-popup:before {
  border: solid transparent;
  border-color: rgba(0, 0, 0, 0);
  border-bottom-color: rgba(0, 0, 0, 0.2);
}

.p-confirm-popup.p-confirm-popup-flipped:after {
  border-top-color: #ffffff;
}

.p-confirm-popup.p-confirm-popup-flipped:before {
  border-top-color: rgba(0, 0, 0, 0.2);
}

.p-confirm-popup .p-confirm-popup-icon {
  font-size: 1.5rem;
}

.p-confirm-popup .p-confirm-popup-message {
  margin-left: 1rem;
}

.p-dialog {
  border-radius: 4px;
  box-shadow: none;
  border: 1px solid rgba(0, 0, 0, 0.2);
}

.p-dialog .p-dialog-header {
  border-bottom: 1px solid #e9ecef;
  background: #ffffff;
  color: #212529;
  padding: 1rem;
  border-top-right-radius: 4px;
  border-top-left-radius: 4px;
}

.p-dialog .p-dialog-header .p-dialog-title {
  font-weight: 600;
  font-size: $font-dialog-header;
}

.p-dialog .p-dialog-header .p-dialog-header-icon {
  width: 2rem;
  height: 2rem;
  color: #6c757d;
  border: 0 none;
  background: transparent;
  border-radius: 50%;
  transition: box-shadow 0.15s;
  margin-right: 0.5rem;
}

.p-dialog .p-dialog-header .p-dialog-header-icon:enabled:hover {
  color: #495057;
  border-color: transparent;
  background: transparent;
}

.p-dialog .p-dialog-header .p-dialog-header-icon:focus {
  outline: 0 none;
  outline-offset: 0;
  box-shadow: 0 0 0 0.2rem rgba(38, 143, 255, 0.5);
}

.p-dialog .p-dialog-header .p-dialog-header-icon:last-child {
  margin-right: 0;
}

.p-dialog .p-dialog-content {
  background: #ffffff;
  color: #212529;
  padding: 1rem;
}

.p-dialog .p-dialog-footer {
  border-top: 1px solid #e9ecef;
  background: #ffffff;
  color: #212529;
  padding: 1rem;
  text-align: right;
  border-bottom-right-radius: 4px;
  border-bottom-left-radius: 4px;
}

.p-dialog .p-dialog-footer button {
  margin: 0 0.5rem 0 0;
  width: auto;
}

.p-dialog.p-confirm-dialog .p-confirm-dialog-icon {
  font-size: 2rem;
}

.p-dialog.p-confirm-dialog .p-confirm-dialog-message {
  margin-left: 1rem;
}

.p-dialog-mask.p-component-overlay {
  background-color: rgba(0, 0, 0, 0.4);
}

.p-overlaypanel {
  background: #ffffff;
  color: #212529;
  border: 1px solid rgba(0, 0, 0, 0.2);
  border-radius: 4px;
  box-shadow: none;
}

.p-overlaypanel .p-overlaypanel-content {
  padding: 1.25rem;
}

.p-overlaypanel .p-overlaypanel-close {
  background: #007bff;
  color: #ffffff;
  width: 2rem;
  height: 2rem;
  transition: box-shadow 0.15s;
  border-radius: 50%;
  position: absolute;
  top: -1rem;
  right: -1rem;
}

.p-overlaypanel .p-overlaypanel-close:enabled:hover {
  background: #0069d9;
  color: #ffffff;
}

.p-overlaypanel:after {
  border: solid transparent;
  border-color: rgba(255, 255, 255, 0);
  border-bottom-color: #ffffff;
}

.p-overlaypanel:before {
  border: solid transparent;
  border-color: rgba(0, 0, 0, 0);
  border-bottom-color: rgba(0, 0, 0, 0.2);
}

.p-overlaypanel.p-overlaypanel-flipped:after {
  border-top-color: #ffffff;
}

.p-overlaypanel.p-overlaypanel-flipped:before {
  border-top-color: rgba(0, 0, 0, 0.2);
}

.p-sidebar {
  background: #ffffff;
  color: #212529;
  padding: 1.25rem;
  border: 1px solid rgba(0, 0, 0, 0.2);
  box-shadow: none;
}

.p-sidebar .p-sidebar-close {
  width: 2rem;
  height: 2rem;
  color: #6c757d;
  border: 0 none;
  background: transparent;
  border-radius: 50%;
  transition: box-shadow 0.15s;
}

.p-sidebar .p-sidebar-close:enabled:hover {
  color: #495057;
  border-color: transparent;
  background: transparent;
}

.p-sidebar .p-sidebar-close:focus {
  outline: 0 none;
  outline-offset: 0;
  box-shadow: 0 0 0 0.2rem rgba(38, 143, 255, 0.5);
}

.p-sidebar-mask.p-component-overlay {
  background: rgba(0, 0, 0, 0.4);
}

.p-tooltip .p-tooltip-text {
  background: #212529;
  color: #ffffff;
  padding: 0.5rem 0.75rem;
  box-shadow: none;
  border-radius: 4px;
}

.p-tooltip.p-tooltip-right .p-tooltip-arrow {
  border-right-color: #212529;
}

.p-tooltip.p-tooltip-left .p-tooltip-arrow {
  border-left-color: #212529;
}

.p-tooltip.p-tooltip-top .p-tooltip-arrow {
  border-top-color: #212529;
}

.p-tooltip.p-tooltip-bottom .p-tooltip-arrow {
  border-bottom-color: #212529;
}

.p-fileupload .p-fileupload-buttonbar {
  background: #efefef;
  padding: 1rem 1.25rem;
  border: 1px solid #dee2e6;
  color: #212529;
  border-bottom: 0 none;
  border-top-right-radius: 4px;
  border-top-left-radius: 4px;
}

.p-fileupload .p-fileupload-buttonbar .p-button {
  margin-right: 0.5rem;
}

.p-fileupload .p-fileupload-buttonbar .p-button.p-fileupload-choose.p-focus {
  outline: 0 none;
  outline-offset: 0;
  box-shadow: 0 0 0 0.2rem rgba(38, 143, 255, 0.5);
}

.p-fileupload .p-fileupload-content {
  background: #ffffff;
  padding: 2rem 1rem;
  border: 1px solid #dee2e6;
  color: #212529;
  border-bottom-right-radius: 4px;
  border-bottom-left-radius: 4px;
}

.p-fileupload .p-progressbar {
  height: 0.25rem;
}

.p-fileupload .p-fileupload-row > div {
  padding: 1rem 1rem;
}

.p-fileupload.p-fileupload-advanced .p-message {
  margin-top: 0;
}

.p-fileupload-choose:not(.p-disabled):hover {
  background: #0069d9;
  color: #ffffff;
  border-color: #0069d9;
}

.p-fileupload-choose:not(.p-disabled):active {
  background: #0062cc;
  color: #ffffff;
  border-color: #0062cc;
}

.p-breadcrumb {
  background: #efefef;
  border: 0 none;
  border-radius: 4px;
  padding: 1rem;
}

.p-breadcrumb ul li .p-menuitem-link {
  transition: box-shadow 0.15s;
  border-radius: 4px;
}

.p-breadcrumb ul li .p-menuitem-link:focus {
  outline: 0 none;
  outline-offset: 0;
  box-shadow: 0 0 0 0.2rem rgba(38, 143, 255, 0.5);
}

.p-breadcrumb ul li .p-menuitem-link .p-menuitem-text {
  color: #007bff;
}

.p-breadcrumb ul li .p-menuitem-link .p-menuitem-icon {
  color: #007bff;
}

.p-breadcrumb ul li.p-breadcrumb-chevron {
  margin: 0 0.5rem 0 0.5rem;
  color: #6c757d;
}

.p-breadcrumb ul li:last-child .p-menuitem-text {
  color: #6c757d;
}

.p-breadcrumb ul li:last-child .p-menuitem-icon {
  color: #6c757d;
}

.p-contextmenu {
  padding: 0.5rem 0;
  background: #ffffff;
  color: #212529;
  border: 1px solid rgba(0, 0, 0, 0.15);
  box-shadow: none;
  width: 12.5rem;
}

.p-contextmenu .p-menuitem-link {
  padding: 0.75rem 1rem;
  color: #212529;
  border-radius: 0;
  transition: box-shadow 0.15s;
  user-select: none;
}

.p-contextmenu .p-menuitem-link .p-menuitem-text {
  color: #212529;
}

.p-contextmenu .p-menuitem-link .p-menuitem-icon {
  color: #212529;
  margin-right: 0.5rem;
}

.p-contextmenu .p-menuitem-link .p-submenu-icon {
  color: #212529;
}

.p-contextmenu .p-menuitem-link:not(.p-disabled):hover {
  background: #e9ecef;
}

.p-contextmenu .p-menuitem-link:not(.p-disabled):hover .p-menuitem-text {
  color: #212529;
}

.p-contextmenu .p-menuitem-link:not(.p-disabled):hover .p-menuitem-icon {
  color: #212529;
}

.p-contextmenu .p-menuitem-link:not(.p-disabled):hover .p-submenu-icon {
  color: #212529;
}

.p-contextmenu .p-menuitem-link:focus {
  outline: 0 none;
  outline-offset: 0;
  box-shadow: inset 0 0 0 0.15rem rgba(38, 143, 255, 0.5);
}

.p-contextmenu .p-submenu-list {
  padding: 0.5rem 0;
  background: #ffffff;
  border: 1px solid rgba(0, 0, 0, 0.15);
  box-shadow: none;
}

.p-contextmenu .p-menuitem {
  margin: 0;
}

.p-contextmenu .p-menuitem:last-child {
  margin: 0;
}

.p-contextmenu .p-menuitem.p-menuitem-active > .p-menuitem-link {
  background: #e9ecef;
}

.p-contextmenu .p-menuitem.p-menuitem-active > .p-menuitem-link .p-menuitem-text {
  color: #212529;
}

.p-contextmenu .p-menuitem.p-menuitem-active > .p-menuitem-link .p-menuitem-icon, .p-contextmenu .p-menuitem.p-menuitem-active > .p-menuitem-link .p-submenu-icon {
  color: #212529;
}

.p-contextmenu .p-menu-separator {
  border-top: 1px solid #dee2e6;
  margin: 0.5rem 0;
}

.p-contextmenu .p-submenu-icon {
  font-size: 0.875rem;
}

.p-megamenu {
  padding: 0.5rem 1rem;
  background: #efefef;
  color: rgba(0, 0, 0, 0.9);
  border: 0 none;
  border-radius: 4px;
}

.p-megamenu .p-megamenu-root-list > .p-menuitem > .p-menuitem-link {
  padding: 1rem;
  color: rgba(0, 0, 0, 0.5);
  border-radius: 4px;
  transition: box-shadow 0.15s;
  user-select: none;
}

.p-megamenu .p-megamenu-root-list > .p-menuitem > .p-menuitem-link .p-menuitem-text {
  color: rgba(0, 0, 0, 0.5);
}

.p-megamenu .p-megamenu-root-list > .p-menuitem > .p-menuitem-link .p-menuitem-icon {
  color: rgba(0, 0, 0, 0.5);
  margin-right: 0.5rem;
}

.p-megamenu .p-megamenu-root-list > .p-menuitem > .p-menuitem-link .p-submenu-icon {
  color: rgba(0, 0, 0, 0.5);
  margin-left: 0.5rem;
}

.p-megamenu .p-megamenu-root-list > .p-menuitem > .p-menuitem-link:not(.p-disabled):hover {
  background: transparent;
}

.p-megamenu .p-megamenu-root-list > .p-menuitem > .p-menuitem-link:not(.p-disabled):hover .p-menuitem-text {
  color: rgba(0, 0, 0, 0.7);
}

.p-megamenu .p-megamenu-root-list > .p-menuitem > .p-menuitem-link:not(.p-disabled):hover .p-menuitem-icon {
  color: rgba(0, 0, 0, 0.7);
}

.p-megamenu .p-megamenu-root-list > .p-menuitem > .p-menuitem-link:not(.p-disabled):hover .p-submenu-icon {
  color: rgba(0, 0, 0, 0.7);
}

.p-megamenu .p-megamenu-root-list > .p-menuitem > .p-menuitem-link:focus {
  outline: 0 none;
  outline-offset: 0;
  box-shadow: inset 0 0 0 0.15rem rgba(38, 143, 255, 0.5);
}

.p-megamenu .p-megamenu-root-list > .p-menuitem.p-menuitem-active > .p-menuitem-link,
.p-megamenu .p-megamenu-root-list > .p-menuitem.p-menuitem-active > .p-menuitem-link:not(.p-disabled):hover {
  background: transparent;
}

.p-megamenu .p-megamenu-root-list > .p-menuitem.p-menuitem-active > .p-menuitem-link .p-menuitem-text,
.p-megamenu .p-megamenu-root-list > .p-menuitem.p-menuitem-active > .p-menuitem-link:not(.p-disabled):hover .p-menuitem-text {
  color: rgba(0, 0, 0, 0.9);
}

.p-megamenu .p-megamenu-root-list > .p-menuitem.p-menuitem-active > .p-menuitem-link .p-menuitem-icon,
.p-megamenu .p-megamenu-root-list > .p-menuitem.p-menuitem-active > .p-menuitem-link:not(.p-disabled):hover .p-menuitem-icon {
  color: rgba(0, 0, 0, 0.9);
}

.p-megamenu .p-megamenu-root-list > .p-menuitem.p-menuitem-active > .p-menuitem-link .p-submenu-icon,
.p-megamenu .p-megamenu-root-list > .p-menuitem.p-menuitem-active > .p-menuitem-link:not(.p-disabled):hover .p-submenu-icon {
  color: rgba(0, 0, 0, 0.9);
}

.p-megamenu .p-menuitem-link {
  padding: 0.75rem 1rem;
  color: #212529;
  border-radius: 0;
  transition: box-shadow 0.15s;
  user-select: none;
}

.p-megamenu .p-menuitem-link .p-menuitem-text {
  color: #212529;
}

.p-megamenu .p-menuitem-link .p-menuitem-icon {
  color: #212529;
  margin-right: 0.5rem;
}

.p-megamenu .p-menuitem-link .p-submenu-icon {
  color: #212529;
}

.p-megamenu .p-menuitem-link:not(.p-disabled):hover {
  background: #e9ecef;
}

.p-megamenu .p-menuitem-link:not(.p-disabled):hover .p-menuitem-text {
  color: #212529;
}

.p-megamenu .p-menuitem-link:not(.p-disabled):hover .p-menuitem-icon {
  color: #212529;
}

.p-megamenu .p-menuitem-link:not(.p-disabled):hover .p-submenu-icon {
  color: #212529;
}

.p-megamenu .p-menuitem-link:focus {
  outline: 0 none;
  outline-offset: 0;
  box-shadow: inset 0 0 0 0.15rem rgba(38, 143, 255, 0.5);
}

.p-megamenu .p-megamenu-panel {
  background: #ffffff;
  color: #212529;
  border: 1px solid rgba(0, 0, 0, 0.15);
  box-shadow: none;
}

.p-megamenu .p-megamenu-submenu-header {
  margin: 0;
  padding: 0.75rem 1rem;
  color: #212529;
  background: #ffffff;
  font-weight: 600;
  border-top-right-radius: 4px;
  border-top-left-radius: 4px;
}

.p-megamenu .p-megamenu-submenu {
  padding: 0.5rem 0;
  width: 12.5rem;
}

.p-megamenu .p-megamenu-submenu .p-menu-separator {
  border-top: 1px solid #dee2e6;
  margin: 0.5rem 0;
}

.p-megamenu .p-megamenu-submenu .p-menuitem {
  margin: 0;
}

.p-megamenu .p-megamenu-submenu .p-menuitem:last-child {
  margin: 0;
}

.p-megamenu .p-menuitem.p-menuitem-active > .p-menuitem-link {
  background: #e9ecef;
}

.p-megamenu .p-menuitem.p-menuitem-active > .p-menuitem-link .p-menuitem-text {
  color: #212529;
}

.p-megamenu .p-menuitem.p-menuitem-active > .p-menuitem-link .p-menuitem-icon, .p-megamenu .p-menuitem.p-menuitem-active > .p-menuitem-link .p-submenu-icon {
  color: #212529;
}

.p-megamenu.p-megamenu-vertical {
  width: 12.5rem;
  padding: 0.5rem 0;
}

.p-megamenu.p-megamenu-vertical .p-menuitem {
  margin: 0;
}

.p-megamenu.p-megamenu-vertical .p-menuitem:last-child {
  margin: 0;
}

.p-menu {
  padding: 0.5rem 0;
  background: #ffffff;
  color: #212529;
  border: 1px solid #dee2e6;
  border-radius: 4px;
  width: 12.5rem;
}

.p-menu .p-menuitem-link {
  padding: 0.75rem 1rem;
  color: #212529;
  border-radius: 0;
  transition: box-shadow 0.15s;
  user-select: none;
}

.p-menu .p-menuitem-link .p-menuitem-text {
  color: #212529;
}

.p-menu .p-menuitem-link .p-menuitem-icon {
  color: #212529;
  margin-right: 0.5rem;
}

.p-menu .p-menuitem-link .p-submenu-icon {
  color: #212529;
}

.p-menu .p-menuitem-link:not(.p-disabled):hover {
  background: #e9ecef;
}

.p-menu .p-menuitem-link:not(.p-disabled):hover .p-menuitem-text {
  color: #212529;
}

.p-menu .p-menuitem-link:not(.p-disabled):hover .p-menuitem-icon {
  color: #212529;
}

.p-menu .p-menuitem-link:not(.p-disabled):hover .p-submenu-icon {
  color: #212529;
}

.p-menu .p-menuitem-link:focus {
  outline: 0 none;
  outline-offset: 0;
  box-shadow: inset 0 0 0 0.15rem rgba(38, 143, 255, 0.5);
}

.p-menu.p-menu-overlay {
  background: #ffffff;
  border: 1px solid rgba(0, 0, 0, 0.15);
  box-shadow: none;
}

.p-menu .p-submenu-header {
  margin: 0;
  padding: 0.75rem 1rem;
  color: #212529;
  background: #ffffff;
  font-weight: 600;
  border-top-right-radius: 0;
  border-top-left-radius: 0;
}

.p-menu .p-menu-separator {
  border-top: 1px solid #dee2e6;
  margin: 0.5rem 0;
}

.p-menu .p-menuitem {
  margin: 0;
}

.p-menu .p-menuitem:last-child {
  margin: 0;
}

.p-menubar {
  padding: 0.5rem 1rem;
  background: $base-color;
  color: #ffffff;
  border: 0 none;
  border-radius: 4px;
  font-size: 1.25rem;
  z-index: 5;
}

.p-menubar .p-menuitem-link {
  padding: 0.75rem 1rem;
  color: #212529;
  border-radius: 0;
  transition: box-shadow 0.15s;
  user-select: none;
  font-size: 1rem;

}

.p-menubar .p-menuitem-link .p-menuitem-text {
  color: #212529;
}

.p-menubar .p-menuitem-link .p-menuitem-icon {
  color: #212529;
  margin-right: 0.5rem;
}

.p-menubar .p-menuitem-link .p-submenu-icon {
  color: #212529;
}

.p-menubar .p-menuitem-link:not(.p-disabled):hover {
  background: #e9ecef;
}

.p-menubar .p-menuitem-link:not(.p-disabled):hover .p-menuitem-text {
  color: #212529;
}

.p-menubar .p-menuitem-link:not(.p-disabled):hover .p-menuitem-icon {
  color: #212529;
}

.p-menubar .p-menuitem-link:not(.p-disabled):hover .p-submenu-icon {
  color: #212529;
}

.p-menubar .p-menuitem-link:focus {
  outline: 0 none;
  outline-offset: 0;
  box-shadow: inset 0 0 0 0.15rem rgba(38, 143, 255, 0.5);
}

.p-menubar .p-menubar-root-list > .p-menuitem > .p-menuitem-link {
  padding: 0.7rem;
  margin-right: 1rem;
  color: rgba(0, 0, 0, 0.5);
  border-radius: 4px;
  transition: box-shadow 0.15s;
  user-select: none;
  border: 0.1px solid #FFDB5C;
}

.p-menubar .p-menubar-root-list > .p-menuitem > .p-menuitem-link .p-menuitem-text {
  color: #FFDB5C;
}

.p-menubar .p-menubar-root-list > .p-menuitem > .p-menuitem-link .p-menuitem-icon {
  color: #FFDB5C;
  margin-right: 0.3rem;
  font-size: 1.2rem;
}

.p-menubar .p-menubar-root-list > .p-menuitem > .p-menuitem-link .p-submenu-icon {
  color: #FFDB5C;
  margin-left: 0.5rem;
}

.p-menubar .p-menubar-root-list > .p-menuitem > .p-menuitem-link:not(.p-disabled):hover {
  background: #F8C100;
}

.p-menubar .p-menubar-root-list > .p-menuitem > .p-menuitem-link:not(.p-disabled):hover .p-menuitem-text {
  color: #ffffff;
}
.p-menubar .p-menubar-root-list > .p-menuitem > .p-menuitem-link:not(.p-disabled):focus .p-menuitem-text {
  color: #ffffff;
}

.p-menubar .p-menubar-root-list > .p-menuitem > .p-menuitem-link:not(.p-disabled):hover .p-menuitem-icon {
  color: #ffffff;
}

.p-menubar .p-menubar-root-list > .p-menuitem > .p-menuitem-link:not(.p-disabled):focus .p-menuitem-icon {
  color: #ffffff;
}

.p-menubar .p-menubar-root-list > .p-menuitem > .p-menuitem-link:not(.p-disabled):hover .p-submenu-icon {
  color: #ffffff;
}

.p-menubar .p-menubar-root-list > .p-menuitem > .p-menuitem-link:not(.p-disabled):focus .p-submenu-icon {
  color: #ffffff;
}

.p-menubar .p-menubar-root-list > .p-menuitem > .p-menuitem-link:focus {
  outline: 0 none;
  outline-offset: 0;
  //color: #ffffff;
  box-shadow: inset 0 0 0 0.15rem #F8C100;
  background-color: #F8C100;
}

.p-menubar .p-menubar-root-list > .p-menuitem.p-menuitem-active > .p-menuitem-link,
.p-menubar .p-menubar-root-list > .p-menuitem.p-menuitem-active > .p-menuitem-link:not(.p-disabled):hover {
  background: #F8C100;
}

.p-menubar .p-menubar-root-list > .p-menuitem.p-menuitem-active > .p-menuitem-link .p-menuitem-text,
.p-menubar .p-menubar-root-list > .p-menuitem.p-menuitem-active > .p-menuitem-link:not(.p-disabled):hover .p-menuitem-text {
  color: rgba(0, 0, 0, 0.9);
}

.p-menubar .p-menubar-root-list > .p-menuitem.p-menuitem-active > .p-menuitem-link .p-menuitem-icon,
.p-menubar .p-menubar-root-list > .p-menuitem.p-menuitem-active > .p-menuitem-link:not(.p-disabled):hover .p-menuitem-icon {
  color: rgba(0, 0, 0, 0.9);
}

.p-menubar .p-menubar-root-list > .p-menuitem.p-menuitem-active > .p-menuitem-link .p-submenu-icon,
.p-menubar .p-menubar-root-list > .p-menuitem.p-menuitem-active > .p-menuitem-link:not(.p-disabled):hover .p-submenu-icon {
  color: rgba(0, 0, 0, 0.9);
}

.p-menubar .p-submenu-list {
  padding: 0.5rem 0;
  background: #ffffff;
  border: 1px solid rgba(0, 0, 0, 0.15);
  box-shadow: none;
  width: 12.5rem;
}

.p-menubar .p-submenu-list .p-menu-separator {
  border-top: 1px solid #dee2e6;
  margin: 0.5rem 0;
}

.p-menubar .p-submenu-list .p-submenu-icon {
  font-size: 0.875rem;
}

.p-menubar .p-submenu-list .p-menuitem {
  margin: 0;
}

.p-menubar .p-submenu-list .p-menuitem:last-child {
  margin: 0;
}

.p-menubar .p-menuitem.p-menuitem-active > .p-menuitem-link {
  background: #e9ecef;
}

.p-menubar .p-menuitem.p-menuitem-active > .p-menuitem-link .p-menuitem-text {
  color: #212529;
}

.p-menubar .p-menuitem.p-menuitem-active > .p-menuitem-link .p-menuitem-icon, .p-menubar .p-menuitem.p-menuitem-active > .p-menuitem-link .p-submenu-icon {
  color: #212529;
}

@media screen and (max-width: 960px) {
  .p-menubar {
    position: relative;
  }
  .p-menubar .p-menubar-button {
    display: flex;
    width: 2rem;
    height: 2rem;
    color: rgba(0, 0, 0, 0.5);
    border-radius: 50%;
    transition: box-shadow 0.15s;
  }
  .p-menubar .p-menubar-button:hover {
    color: rgba(0, 0, 0, 0.7);
    background: transparent;
  }
  .p-menubar .p-menubar-button:focus {
    outline: 0 none;
    outline-offset: 0;
    box-shadow: 0 0 0 0.2rem rgba(38, 143, 255, 0.5);
  }
  .p-menubar .p-menubar-root-list {
    position: absolute;
    display: none;
    padding: 0.5rem 0;
    background: #ffffff;
    border: 1px solid rgba(0, 0, 0, 0.15);
    box-shadow: none;
    width: 100%;
  }
  .p-menubar .p-menubar-root-list .p-menu-separator {
    border-top: 1px solid #dee2e6;
    margin: 0.5rem 0;
  }
  .p-menubar .p-menubar-root-list .p-submenu-icon {
    font-size: 0.875rem;
  }
  .p-menubar .p-menubar-root-list > .p-menuitem {
    width: 100%;
    position: static;
  }
  .p-menubar .p-menubar-root-list > .p-menuitem > .p-menuitem-link {
    padding: 0.75rem 1rem;
    color: #212529;
    border-radius: 0;
    transition: box-shadow 0.15s;
    user-select: none;
  }
  .p-menubar .p-menubar-root-list > .p-menuitem > .p-menuitem-link .p-menuitem-text {
    color: #212529;
  }
  .p-menubar .p-menubar-root-list > .p-menuitem > .p-menuitem-link .p-menuitem-icon {
    color: #212529;
    margin-right: 0.5rem;
  }
  .p-menubar .p-menubar-root-list > .p-menuitem > .p-menuitem-link .p-submenu-icon {
    color: #212529;
  }
  .p-menubar .p-menubar-root-list > .p-menuitem > .p-menuitem-link:not(.p-disabled):hover {
    background: #e9ecef;
  }
  .p-menubar .p-menubar-root-list > .p-menuitem > .p-menuitem-link:not(.p-disabled):hover .p-menuitem-text {
    color: #212529;
  }
  .p-menubar .p-menubar-root-list > .p-menuitem > .p-menuitem-link:not(.p-disabled):hover .p-menuitem-icon {
    color: #212529;
  }
  .p-menubar .p-menubar-root-list > .p-menuitem > .p-menuitem-link:not(.p-disabled):hover .p-submenu-icon {
    color: #212529;
  }
  .p-menubar .p-menubar-root-list > .p-menuitem > .p-menuitem-link:focus {
    outline: 0 none;
    outline-offset: 0;
    box-shadow: inset 0 0 0 0.15rem rgba(38, 143, 255, 0.5);
  }
  .p-menubar .p-menubar-root-list > .p-menuitem > .p-menuitem-link > .p-submenu-icon {
    margin-left: auto;
    transition: transform 0.15s;
  }
  .p-menubar .p-menubar-root-list > .p-menuitem.p-menuitem-active > .p-menuitem-link > .p-submenu-icon {
    transform: rotate(-180deg);
  }
  .p-menubar .p-menubar-root-list .p-submenu-list {
    width: 100%;
    position: static;
    box-shadow: none;
    border: 0 none;
  }
  .p-menubar .p-menubar-root-list .p-submenu-list .p-submenu-icon {
    transition: transform 0.15s;
    transform: rotate(90deg);
  }
  .p-menubar .p-menubar-root-list .p-submenu-list .p-menuitem-active > .p-menuitem-link > .p-submenu-icon {
    transform: rotate(-90deg);
  }
  .p-menubar .p-menubar-root-list .p-menuitem {
    width: 100%;
    position: static;
  }
  .p-menubar .p-menubar-root-list ul li a {
    padding-left: 2.25rem;
  }
  .p-menubar .p-menubar-root-list ul li ul li a {
    padding-left: 3.75rem;
  }
  .p-menubar .p-menubar-root-list ul li ul li ul li a {
    padding-left: 5.25rem;
  }
  .p-menubar .p-menubar-root-list ul li ul li ul li ul li a {
    padding-left: 6.75rem;
  }
  .p-menubar .p-menubar-root-list ul li ul li ul li ul li ul li a {
    padding-left: 8.25rem;
  }
  .p-menubar.p-menubar-mobile-active .p-menubar-root-list {
    display: flex;
    flex-direction: column;
    top: 100%;
    left: 0;
    z-index: 1;
  }
}

.p-panelmenu .p-panelmenu-header > a {
  padding: 1rem 1.25rem;
  border: 1px solid #dee2e6;
  color: #212529;
  background: #efefef;
  font-weight: 600;
  border-radius: 4px;
  transition: box-shadow 0.15s;
}

.p-panelmenu .p-panelmenu-header > a .p-panelmenu-icon {
  margin-right: 0.5rem;
}

.p-panelmenu .p-panelmenu-header > a .p-menuitem-icon {
  margin-right: 0.5rem;
}

.p-panelmenu .p-panelmenu-header > a:focus {
  outline: 0 none;
  outline-offset: 0;
  box-shadow: 0 0 0 0.2rem rgba(38, 143, 255, 0.5);
}

.p-panelmenu .p-panelmenu-header:not(.p-highlight):not(.p-disabled) > a:hover {
  background: #e9ecef;
  border-color: #dee2e6;
  color: #212529;
}

.p-panelmenu .p-panelmenu-header.p-highlight {
  margin-bottom: 0;
}

.p-panelmenu .p-panelmenu-header.p-highlight > a {
  background: #efefef;
  border-color: #dee2e6;
  color: #212529;
  border-bottom-right-radius: 0;
  border-bottom-left-radius: 0;
}

.p-panelmenu .p-panelmenu-header.p-highlight:not(.p-disabled) > a:hover {
  border-color: #dee2e6;
  background: #e9ecef;
  color: #212529;
}

.p-panelmenu .p-panelmenu-content {
  padding: 0.5rem 0;
  border: 1px solid #dee2e6;
  background: #ffffff;
  color: #212529;
  margin-bottom: 0;
  border-top: 0;
  border-top-right-radius: 0;
  border-top-left-radius: 0;
  border-bottom-right-radius: 4px;
  border-bottom-left-radius: 4px;
}

.p-panelmenu .p-panelmenu-content .p-menuitem .p-menuitem-link {
  padding: 0.75rem 1rem;
  color: #212529;
  border-radius: 0;
  transition: box-shadow 0.15s;
  user-select: none;
}

.p-panelmenu .p-panelmenu-content .p-menuitem .p-menuitem-link .p-menuitem-text {
  color: #212529;
}

.p-panelmenu .p-panelmenu-content .p-menuitem .p-menuitem-link .p-menuitem-icon {
  color: #212529;
  margin-right: 0.5rem;
}

.p-panelmenu .p-panelmenu-content .p-menuitem .p-menuitem-link .p-submenu-icon {
  color: #212529;
}

.p-panelmenu .p-panelmenu-content .p-menuitem .p-menuitem-link:not(.p-disabled):hover {
  background: #e9ecef;
}

.p-panelmenu .p-panelmenu-content .p-menuitem .p-menuitem-link:not(.p-disabled):hover .p-menuitem-text {
  color: #212529;
}

.p-panelmenu .p-panelmenu-content .p-menuitem .p-menuitem-link:not(.p-disabled):hover .p-menuitem-icon {
  color: #212529;
}

.p-panelmenu .p-panelmenu-content .p-menuitem .p-menuitem-link:not(.p-disabled):hover .p-submenu-icon {
  color: #212529;
}

.p-panelmenu .p-panelmenu-content .p-menuitem .p-menuitem-link:focus {
  outline: 0 none;
  outline-offset: 0;
  box-shadow: inset 0 0 0 0.15rem rgba(38, 143, 255, 0.5);
}

.p-panelmenu .p-panelmenu-content .p-menuitem .p-menuitem-link .p-panelmenu-icon {
  margin-right: 0.5rem;
}

.p-panelmenu .p-panelmenu-content .p-submenu-list:not(.p-panelmenu-root-submenu) {
  padding: 0 0 0 1rem;
}

.p-panelmenu .p-panelmenu-panel {
  margin-bottom: 0;
}

.p-panelmenu .p-panelmenu-panel .p-panelmenu-header > a {
  border-radius: 0;
}

.p-panelmenu .p-panelmenu-panel .p-panelmenu-content {
  border-radius: 0;
}

.p-panelmenu .p-panelmenu-panel:not(:first-child) .p-panelmenu-header > a {
  border-top: 0 none;
}

.p-panelmenu .p-panelmenu-panel:not(:first-child) .p-panelmenu-header:not(.p-highlight):not(.p-disabled):hover > a, .p-panelmenu .p-panelmenu-panel:not(:first-child) .p-panelmenu-header:not(.p-disabled).p-highlight:hover > a {
  border-top: 0 none;
}

.p-panelmenu .p-panelmenu-panel:first-child .p-panelmenu-header > a {
  border-top-right-radius: 4px;
  border-top-left-radius: 4px;
}

.p-panelmenu .p-panelmenu-panel:last-child .p-panelmenu-header:not(.p-highlight) > a {
  border-bottom-right-radius: 4px;
  border-bottom-left-radius: 4px;
}

.p-panelmenu .p-panelmenu-panel:last-child .p-panelmenu-content {
  border-bottom-right-radius: 4px;
  border-bottom-left-radius: 4px;
}

.p-slidemenu {
  padding: 0.5rem 0;
  background: #ffffff;
  color: #212529;
  border: 1px solid #dee2e6;
  border-radius: 4px;
  width: 12.5rem;
}

.p-slidemenu .p-menuitem-link {
  padding: 0.75rem 1rem;
  color: #212529;
  border-radius: 0;
  transition: box-shadow 0.15s;
  user-select: none;
}

.p-slidemenu .p-menuitem-link .p-menuitem-text {
  color: #212529;
}

.p-slidemenu .p-menuitem-link .p-menuitem-icon {
  color: #212529;
  margin-right: 0.5rem;
}

.p-slidemenu .p-menuitem-link .p-submenu-icon {
  color: #212529;
}

.p-slidemenu .p-menuitem-link:not(.p-disabled):hover {
  background: #e9ecef;
}

.p-slidemenu .p-menuitem-link:not(.p-disabled):hover .p-menuitem-text {
  color: #212529;
}

.p-slidemenu .p-menuitem-link:not(.p-disabled):hover .p-menuitem-icon {
  color: #212529;
}

.p-slidemenu .p-menuitem-link:not(.p-disabled):hover .p-submenu-icon {
  color: #212529;
}

.p-slidemenu .p-menuitem-link:focus {
  outline: 0 none;
  outline-offset: 0;
  box-shadow: inset 0 0 0 0.15rem rgba(38, 143, 255, 0.5);
}

.p-slidemenu.p-slidemenu-overlay {
  background: #ffffff;
  border: 1px solid rgba(0, 0, 0, 0.15);
  box-shadow: none;
}

.p-slidemenu .p-slidemenu-list {
  padding: 0.5rem 0;
  background: #ffffff;
  border: 1px solid rgba(0, 0, 0, 0.15);
  box-shadow: none;
}

.p-slidemenu .p-slidemenu.p-slidemenu-active > .p-slidemenu-link {
  background: #e9ecef;
}

.p-slidemenu .p-slidemenu.p-slidemenu-active > .p-slidemenu-link .p-slidemenu-text {
  color: #212529;
}

.p-slidemenu .p-slidemenu.p-slidemenu-active > .p-slidemenu-link .p-slidemenu-icon, .p-slidemenu .p-slidemenu.p-slidemenu-active > .p-slidemenu-link .p-slidemenu-icon {
  color: #212529;
}

.p-slidemenu .p-slidemenu-separator {
  border-top: 1px solid #dee2e6;
  margin: 0.5rem 0;
}

.p-slidemenu .p-slidemenu-icon {
  font-size: 0.875rem;
}

.p-slidemenu .p-slidemenu-backward {
  padding: 0.75rem 1rem;
  color: #212529;
}

.p-steps .p-steps-item .p-menuitem-link {
  background: transparent;
  transition: box-shadow 0.15s;
  border-radius: 4px;
  background: transparent;
}

.p-steps .p-steps-item .p-menuitem-link .p-steps-number {
  color: #212529;
  border: 1px solid #dee2e6;
  background: transparent;
  min-width: 2rem;
  height: 2rem;
  line-height: 2rem;
  font-size: 1.143rem;
  z-index: 1;
  border-radius: 4px;
}

.p-steps .p-steps-item .p-menuitem-link .p-steps-title {
  margin-top: 0.5rem;
  color: #6c757d;
}

.p-steps .p-steps-item .p-menuitem-link:not(.p-disabled):focus {
  outline: 0 none;
  outline-offset: 0;
  box-shadow: 0 0 0 0.2rem rgba(38, 143, 255, 0.5);
}

.p-steps .p-steps-item.p-highlight .p-steps-number {
  background: #007bff;
  color: #ffffff;
}

.p-steps .p-steps-item.p-highlight .p-steps-title {
  font-weight: 600;
  color: #212529;
}

.p-steps .p-steps-item:before {
  content: " ";
  border-top: 1px solid #dee2e6;
  width: 100%;
  top: 50%;
  left: 0;
  display: block;
  position: absolute;
  margin-top: -1rem;
}

.p-tabmenu .p-tabmenu-nav {
  background: transparent;
  border: 1px solid #dee2e6;
  border-width: 0 0 1px 0;
}

.p-tabmenu .p-tabmenu-nav .p-tabmenuitem {
  margin-right: 0;
}

.p-tabmenu .p-tabmenu-nav .p-tabmenuitem .p-menuitem-link {
  border: solid;
  border-width: 1px;
  border-color: #ffffff #ffffff #dee2e6 #ffffff;
  background: #ffffff;
  color: #6c757d;
  padding: 0.75rem 1rem;
  font-weight: 600;
  border-top-right-radius: 4px;
  border-top-left-radius: 4px;
  transition: box-shadow 0.15s;
  margin: 0 0 -1px 0;
}

.p-tabmenu .p-tabmenu-nav .p-tabmenuitem .p-menuitem-link .p-menuitem-icon {
  margin-right: 0.5rem;
}

.p-tabmenu .p-tabmenu-nav .p-tabmenuitem .p-menuitem-link:not(.p-disabled):focus {
  outline: 0 none;
  outline-offset: 0;
  box-shadow: 0 0 0 0.2rem rgba(38, 143, 255, 0.5);
}

.p-tabmenu .p-tabmenu-nav .p-tabmenuitem:not(.p-highlight):not(.p-disabled):hover .p-menuitem-link {
  background: #ffffff;
  border-color: #dee2e6;
  color: #6c757d;
}

.p-tabmenu .p-tabmenu-nav .p-tabmenuitem.p-highlight .p-menuitem-link {
  background: #ffffff;
  border-color: #dee2e6 #dee2e6 #ffffff #dee2e6;
  color: #495057;
}

.p-tieredmenu {
  padding: 0.5rem 0;
  background: #ffffff;
  color: #212529;
  border: 1px solid #dee2e6;
  border-radius: 4px;
  width: 12.5rem;
}

.p-tieredmenu .p-menuitem-link {
  padding: 0.75rem 1rem;
  color: #212529;
  border-radius: 0;
  transition: box-shadow 0.15s;
  user-select: none;
}

.p-tieredmenu .p-menuitem-link .p-menuitem-text {
  color: #212529;
}

.p-tieredmenu .p-menuitem-link .p-menuitem-icon {
  color: #212529;
  margin-right: 0.5rem;
}

.p-tieredmenu .p-menuitem-link .p-submenu-icon {
  color: #212529;
}

.p-tieredmenu .p-menuitem-link:not(.p-disabled):hover {
  background: #e9ecef;
}

.p-tieredmenu .p-menuitem-link:not(.p-disabled):hover .p-menuitem-text {
  color: #212529;
}

.p-tieredmenu .p-menuitem-link:not(.p-disabled):hover .p-menuitem-icon {
  color: #212529;
}

.p-tieredmenu .p-menuitem-link:not(.p-disabled):hover .p-submenu-icon {
  color: #212529;
}

.p-tieredmenu .p-menuitem-link:focus {
  outline: 0 none;
  outline-offset: 0;
  box-shadow: inset 0 0 0 0.15rem rgba(38, 143, 255, 0.5);
}

.p-tieredmenu.p-tieredmenu-overlay {
  background: #ffffff;
  border: 1px solid rgba(0, 0, 0, 0.15);
  box-shadow: none;
}

.p-tieredmenu .p-submenu-list {
  padding: 0.5rem 0;
  background: #ffffff;
  border: 1px solid rgba(0, 0, 0, 0.15);
  box-shadow: none;
}

.p-tieredmenu .p-menuitem {
  margin: 0;
}

.p-tieredmenu .p-menuitem:last-child {
  margin: 0;
}

.p-tieredmenu .p-menuitem.p-menuitem-active > .p-menuitem-link {
  background: #e9ecef;
}

.p-tieredmenu .p-menuitem.p-menuitem-active > .p-menuitem-link .p-menuitem-text {
  color: #212529;
}

.p-tieredmenu .p-menuitem.p-menuitem-active > .p-menuitem-link .p-menuitem-icon, .p-tieredmenu .p-menuitem.p-menuitem-active > .p-menuitem-link .p-submenu-icon {
  color: #212529;
}

.p-tieredmenu .p-menu-separator {
  border-top: 1px solid #dee2e6;
  margin: 0.5rem 0;
}

.p-tieredmenu .p-submenu-icon {
  font-size: 0.875rem;
}

.p-inline-message {
  padding: 0.5rem 0.75rem;
  margin: 0;
  border-radius: 4px;
}

.p-inline-message.p-inline-message-info {
  background: #cce5ff;
  border: solid #b8daff;
  border-width: 0px;
  color: #004085;
}

.p-inline-message.p-inline-message-info .p-inline-message-icon {
  color: #004085;
}

.p-inline-message.p-inline-message-success {
  background: #d4edda;
  border: solid #c3e6cb;
  border-width: 0px;
  color: #155724;
}

.p-inline-message.p-inline-message-success .p-inline-message-icon {
  color: #155724;
}

.p-inline-message.p-inline-message-warn {
  background: #fff3cd;
  border: solid #ffeeba;
  border-width: 0px;
  color: #856404;
}

.p-inline-message.p-inline-message-warn .p-inline-message-icon {
  color: #856404;
}

.p-inline-message.p-inline-message-error {
  background: #f8d7da;
  border: solid #f5c6cb;
  border-width: 0px;
  color: #721c24;
}

.p-inline-message.p-inline-message-error .p-inline-message-icon {
  color: #721c24;
}

.p-inline-message .p-inline-message-icon {
  font-size: 1rem;
  margin-right: 0.5rem;
}

.p-inline-message .p-inline-message-text {
  font-size: 1rem;
}

.p-inline-message.p-inline-message-icon-only .p-inline-message-icon {
  margin-right: 0;
}

.p-message {
  margin: 1rem 0;
  border-radius: 4px;
}

.p-message .p-message-wrapper {
  padding: 1rem 1.25rem;
}

.p-message .p-message-close {
  width: 2rem;
  height: 2rem;
  border-radius: 50%;
  background: transparent;
  transition: box-shadow 0.15s;
}

.p-message .p-message-close:hover {
  background: rgba(255, 255, 255, 0.3);
}

.p-message .p-message-close:focus {
  outline: 0 none;
  outline-offset: 0;
  box-shadow: 0 0 0 0.2rem rgba(38, 143, 255, 0.5);
}

.p-message.p-message-info {
  background: #cce5ff;
  border: solid #b8daff;
  border-width: 1px;
  color: #004085;
}

.p-message.p-message-info .p-message-icon {
  color: #004085;
}

.p-message.p-message-info .p-message-close {
  color: #004085;
}

.p-message.p-message-success {
  background: #d4edda;
  border: solid #c3e6cb;
  border-width: 1px;
  color: #155724;
}

.p-message.p-message-success .p-message-icon {
  color: #155724;
}

.p-message.p-message-success .p-message-close {
  color: #155724;
}

.p-message.p-message-warn {
  background: #fff3cd;
  border: solid #ffeeba;
  border-width: 1px;
  color: #856404;
}

.p-message.p-message-warn .p-message-icon {
  color: #856404;
}

.p-message.p-message-warn .p-message-close {
  color: #856404;
}

.p-message.p-message-error {
  background: #f8d7da;
  border: solid #f5c6cb;
  border-width: 1px;
  color: #721c24;
}

.p-message.p-message-error .p-message-icon {
  color: #721c24;
}

.p-message.p-message-error .p-message-close {
  color: #721c24;
}

.p-message .p-message-text {
  font-size: 1rem;
  font-weight: 500;
}

.p-message .p-message-icon {
  font-size: 1.5rem;
  margin-right: 0.5rem;
}

.p-message .p-message-summary {
  font-weight: 700;
}

.p-message .p-message-detail {
  margin-left: 0.5rem;
}

.p-toast {
  opacity: 1;
}

.p-toast .p-toast-message {
  margin: 0 0 1rem 0;
  box-shadow: 0 0.25rem 0.75rem rgba(0, 0, 0, 0.1);
  border-radius: 4px;
}

.p-toast .p-toast-message .p-toast-message-content {
  padding: 1rem;
  border-width: 0;
}

.p-toast .p-toast-message .p-toast-message-content .p-toast-message-text {
  margin: 0 0 0 1rem;
}

.p-toast .p-toast-message .p-toast-message-content .p-toast-message-icon {
  font-size: 2rem;
}

.p-toast .p-toast-message .p-toast-message-content .p-toast-summary {
  font-weight: 700;
}

.p-toast .p-toast-message .p-toast-message-content .p-toast-detail {
  margin: 0.5rem 0 0 0;
}

.p-toast .p-toast-message .p-toast-icon-close {
  width: 2rem;
  height: 2rem;
  border-radius: 50%;
  background: transparent;
  transition: box-shadow 0.15s;
}

.p-toast .p-toast-message .p-toast-icon-close:hover {
  background: rgba(255, 255, 255, 0.3);
}

.p-toast .p-toast-message .p-toast-icon-close:focus {
  outline: 0 none;
  outline-offset: 0;
  box-shadow: 0 0 0 0.2rem rgba(38, 143, 255, 0.5);
}

.p-toast .p-toast-message.p-toast-message-info {
  background: #cce5ff;
  border: solid #b8daff;
  border-width: 1px;
  color: #004085;
}

.p-toast .p-toast-message.p-toast-message-info .p-toast-message-icon,
.p-toast .p-toast-message.p-toast-message-info .p-toast-icon-close {
  color: #004085;
}

.p-toast .p-toast-message.p-toast-message-success {
  background: #d4edda;
  border: solid #c3e6cb;
  border-width: 1px;
  color: #155724;
}

.p-toast .p-toast-message.p-toast-message-success .p-toast-message-icon,
.p-toast .p-toast-message.p-toast-message-success .p-toast-icon-close {
  color: #155724;
}

.p-toast .p-toast-message.p-toast-message-warn {
  background: #fff3cd;
  border: solid #ffeeba;
  border-width: 1px;
  color: #856404;
}

.p-toast .p-toast-message.p-toast-message-warn .p-toast-message-icon,
.p-toast .p-toast-message.p-toast-message-warn .p-toast-icon-close {
  color: #856404;
}

.p-toast .p-toast-message.p-toast-message-error {
  background: #f8d7da;
  border: solid #f5c6cb;
  border-width: 1px;
  color: #721c24;
}

.p-toast .p-toast-message.p-toast-message-error .p-toast-message-icon,
.p-toast .p-toast-message.p-toast-message-error .p-toast-icon-close {
  color: #721c24;
}

.p-galleria .p-galleria-close {
  margin: 0.5rem;
  background: transparent;
  color: #efefef;
  width: 4rem;
  height: 4rem;
  transition: box-shadow 0.15s;
  border-radius: 4px;
}

.p-galleria .p-galleria-close .p-galleria-close-icon {
  font-size: 2rem;
}

.p-galleria .p-galleria-close:hover {
  background: rgba(255, 255, 255, 0.1);
  color: #efefef;
}

.p-galleria .p-galleria-item-nav {
  background: transparent;
  color: #efefef;
  width: 4rem;
  height: 4rem;
  transition: box-shadow 0.15s;
  border-radius: 4px;
  margin: 0 0.5rem;
}

.p-galleria .p-galleria-item-nav .p-galleria-item-prev-icon,
.p-galleria .p-galleria-item-nav .p-galleria-item-next-icon {
  font-size: 2rem;
}

.p-galleria .p-galleria-item-nav:not(.p-disabled):hover {
  background: rgba(255, 255, 255, 0.1);
  color: #efefef;
}

.p-galleria .p-galleria-caption {
  background: rgba(0, 0, 0, 0.5);
  color: #efefef;
  padding: 1rem;
}

.p-galleria .p-galleria-indicators {
  padding: 1rem;
}

.p-galleria .p-galleria-indicators .p-galleria-indicator button {
  background-color: #e9ecef;
  width: 1rem;
  height: 1rem;
  transition: box-shadow 0.15s;
  border-radius: 4px;
}

.p-galleria .p-galleria-indicators .p-galleria-indicator button:hover {
  background: #dee2e6;
}

.p-galleria .p-galleria-indicators .p-galleria-indicator.p-highlight button {
  background: #007bff;
  color: #ffffff;
}

.p-galleria.p-galleria-indicators-bottom .p-galleria-indicator, .p-galleria.p-galleria-indicators-top .p-galleria-indicator {
  margin-right: 0.5rem;
}

.p-galleria.p-galleria-indicators-left .p-galleria-indicator, .p-galleria.p-galleria-indicators-right .p-galleria-indicator {
  margin-bottom: 0.5rem;
}

.p-galleria.p-galleria-indicator-onitem .p-galleria-indicators {
  background: rgba(0, 0, 0, 0.5);
}

.p-galleria.p-galleria-indicator-onitem .p-galleria-indicators .p-galleria-indicator button {
  background: rgba(255, 255, 255, 0.4);
}

.p-galleria.p-galleria-indicator-onitem .p-galleria-indicators .p-galleria-indicator button:hover {
  background: rgba(255, 255, 255, 0.6);
}

.p-galleria.p-galleria-indicator-onitem .p-galleria-indicators .p-galleria-indicator.p-highlight button {
  background: #007bff;
  color: #ffffff;
}

.p-galleria .p-galleria-thumbnail-container {
  background: rgba(0, 0, 0, 0.9);
  padding: 1rem 0.25rem;
}

.p-galleria .p-galleria-thumbnail-container .p-galleria-thumbnail-prev,
.p-galleria .p-galleria-thumbnail-container .p-galleria-thumbnail-next {
  margin: 0.5rem;
  background-color: transparent;
  color: #efefef;
  width: 2rem;
  height: 2rem;
  transition: box-shadow 0.15s;
  border-radius: 4px;
}

.p-galleria .p-galleria-thumbnail-container .p-galleria-thumbnail-prev:hover,
.p-galleria .p-galleria-thumbnail-container .p-galleria-thumbnail-next:hover {
  background: rgba(255, 255, 255, 0.1);
  color: #efefef;
}

.p-galleria .p-galleria-thumbnail-container .p-galleria-thumbnail-item-content {
  transition: box-shadow 0.15s;
}

.p-galleria .p-galleria-thumbnail-container .p-galleria-thumbnail-item-content:focus {
  outline: 0 none;
  outline-offset: 0;
  box-shadow: 0 0 0 0.2rem rgba(38, 143, 255, 0.5);
}

.p-galleria-mask.p-component-overlay {
  background-color: rgba(0, 0, 0, 0.9);
}

.p-avatar {
  background-color: #dee2e6;
  border-radius: 4px;
}

.p-avatar.p-avatar-lg {
  width: 3rem;
  height: 3rem;
  font-size: 1.5rem;
}

.p-avatar.p-avatar-lg .p-avatar-icon {
  font-size: 1.5rem;
}

.p-avatar.p-avatar-xl {
  width: 4rem;
  height: 4rem;
  font-size: 2rem;
}

.p-avatar.p-avatar-xl .p-avatar-icon {
  font-size: 2rem;
}

.p-avatar-group .p-avatar {
  border: 2px solid #ffffff;
}

.p-badge {
  background: #007bff;
  color: #ffffff;
  font-size: 0.75rem;
  font-weight: 700;
  min-width: 1.5rem;
  height: 1.5rem;
  line-height: 1.5rem;
}

.p-badge.p-badge-secondary {
  background-color: #6c757d;
  color: #ffffff;
}

.p-badge.p-badge-success {
  background-color: #28a745;
  color: #ffffff;
}

.p-badge.p-badge-info {
  background-color: #17a2b8;
  color: #ffffff;
}

.p-badge.p-badge-warning {
  background-color: #ffc107;
  color: #212529;
}

.p-badge.p-badge-danger {
  background-color: #dc3545;
  color: #ffffff;
}

.p-badge.p-badge-lg {
  font-size: 1.125rem;
  min-width: 2.25rem;
  height: 2.25rem;
  line-height: 2.25rem;
}

.p-badge.p-badge-xl {
  font-size: 1.5rem;
  min-width: 3rem;
  height: 3rem;
  line-height: 3rem;
}

.p-blockui.p-component-overlay {
  background: rgba(0, 0, 0, 0.4);
}

.p-chip {
  background-color: #dee2e6;
  color: #212529;
  border-radius: 16px;
  padding: 0 0.75rem;
}

.p-chip .p-chip-text {
  line-height: 1.5;
  margin-top: 0.25rem;
  margin-bottom: 0.25rem;
}

.p-chip .p-chip-icon {
  margin-right: 0.5rem;
}

.p-chip .pi-chip-remove-icon {
  margin-left: 0.5rem;
}

.p-chip img {
  width: 2rem;
  height: 2rem;
  margin-left: -0.75rem;
  margin-right: 0.5rem;
}

.p-chip .pi-chip-remove-icon {
  border-radius: 4px;
  transition: box-shadow 0.15s;
}

.p-chip .pi-chip-remove-icon:focus {
  outline: 0 none;
  outline-offset: 0;
  box-shadow: 0 0 0 0.2rem rgba(38, 143, 255, 0.5);
}

.p-inplace .p-inplace-display {
  padding: 0.5rem 0.75rem;
  border-radius: 4px;
  transition: background-color 0.15s, border-color 0.15s, box-shadow 0.15s;
}

.p-inplace .p-inplace-display:not(.p-disabled):hover {
  background: #e9ecef;
  color: #212529;
}

.p-inplace .p-inplace-display:focus {
  outline: 0 none;
  outline-offset: 0;
  box-shadow: 0 0 0 0.2rem rgba(38, 143, 255, 0.5);
}

.p-progressbar {
  border: 0 none;
  height: 1.5rem;
  background: #e9ecef;
  border-radius: 4px;
}

.p-progressbar .p-progressbar-value {
  border: 0 none;
  margin: 0;
  background: #007bff;
}

.p-progressbar .p-progressbar-label {
  color: #212529;
  line-height: 1.5rem;
}

.p-scrolltop {
  width: 3rem;
  height: 3rem;
  border-radius: 4px;
  box-shadow: none;
  transition: box-shadow 0.15s;
}

.p-scrolltop.p-link {
  background: rgba(0, 0, 0, 0.7);
}

.p-scrolltop.p-link:hover {
  background: rgba(0, 0, 0, 0.8);
}

.p-scrolltop .p-scrolltop-icon {
  font-size: 1.5rem;
  color: #efefef;
}

.p-skeleton {
  background-color: #e9ecef;
  border-radius: 4px;
}

.p-skeleton:after {
  background: linear-gradient(90deg, rgba(255, 255, 255, 0), rgba(255, 255, 255, 0.4), rgba(255, 255, 255, 0));
}

.p-tag {
  background: #007bff;
  color: #ffffff;
  font-size: 0.75rem;
  font-weight: 700;
  padding: 0.25rem 0.4rem;
  border-radius: 4px;
}

.p-tag.p-tag-success {
  background-color: #28a745;
  color: #ffffff;
}

.p-tag.p-tag-info {
  background-color: #17a2b8;
  color: #ffffff;
}

.p-tag.p-tag-warning {
  background-color: #ffc107;
  color: #212529;
}

.p-tag.p-tag-danger {
  background-color: #dc3545;
  color: #ffffff;
}

.p-tag .p-tag-icon {
  margin-right: 0.25rem;
  font-size: 0.75rem;
}

.p-terminal {
  background: #ffffff;
  color: #212529;
  border: 1px solid #dee2e6;
  padding: 1.25rem;
}

.p-terminal .p-terminal-input {
  font-size: 1rem;
  font-family: -apple-system, BlinkMacSystemFont, "Segoe UI", Roboto, Helvetica, Arial, sans-serif, "Apple Color Emoji", "Segoe UI Emoji", "Segoe UI Symbol";
}

/* Vendor extensions to the designer enhanced bootstrap compatibility */
.p-breadcrumb .p-breadcrumb-chevron {
  font-family: -apple-system, BlinkMacSystemFont, "Segoe UI", Roboto, Helvetica, Arial, sans-serif, "Apple Color Emoji", "Segoe UI Emoji", "Segoe UI Symbol";
}

.p-breadcrumb .p-breadcrumb-chevron:before {
  content: "/";
}

/* Customizations to the designer theme should be defined here */

.validation-row .p-panel .p-panel-header{
  font-size: 1.5rem;
  text-align: left;
}

.validation-row .p-panel .p-panel-header .p-panel-icons{
  max-width: 30rem;
  text-align: right;
}

.validation-row .p-panel .p-panel-content {
  padding: 0.5rem 1.25rem;
  border: 1px solid #dee2e6;
  background: #ffffff;
  color: #212529;
  border-bottom-right-radius: 4px;
  border-bottom-left-radius: 4px;
  border-top: 0 none;
}

.btn-action.p-button {
  width: 2rem;
}

.btn-action.p-button, .btn-action-large.p-button{
  font-size: 1rem;
  height: 2rem;
  margin-right: 0.2rem;
  background-color: #4760E5;
  border-color: #4760E5;
}

.btn-action.p-button:hover, .btn-action-large.p-button:hover{
  background-color: #213FE0;
  border-color: #213FE0;
}

.btn-action.p-button:focus, .btn-action-large.p-button:focus{
  box-shadow: 0 0 0 .2rem rgba(33, 63, 224, .5);
}

a.btn-action.p-button:hover, a.btn-action-large.p-button:hover{
  color: white;
  text-decoration: none;
}

.edit_name_btn.p-button{
  color: #ffffff;
  background-color: $edit-name-button-backgroud-color;
  border-color: $edit-name-button-backgroud-color;
  transform: scale(0.9);
  width: 2rem;

}

.edit_name_btn.p-button:not(.disabled):hover{
  color: $button-hover-color;
  background-color: $edit-name-button-backgroud-color;
  border-color: $edit-name-button-backgroud-color;
  transform: scale(1.2);
}
.save_name_btn.p-button, .cancel_editing_btn.p-button{
  color: #fff;
  background-color: #00AAE3;
  border-color: #00AAE3;
  padding: 0;
  margin-left: 0.5rem;
  width: 1.3rem;
}

.save_name_btn.p-button:not(.disabled):hover, .cancel_editing_btn.p-button:not(.disabled):hover{
  color: #4760E5;
  background-color: $base-color;
  border-color: $base-color;
  transform: scale(1.2);
<<<<<<< HEAD
}

.dropdown-item.p-button{
  width: 100%;
  background-color: $dropdown-buttons-background;;
}
.dropdown-item.p-button:hover{
  color: #212529;
  background-color: rgba(248, 193, 0, .5);
=======
>>>>>>> ce4a231b
}<|MERGE_RESOLUTION|>--- conflicted
+++ resolved
@@ -6103,7 +6103,6 @@
   background-color: $base-color;
   border-color: $base-color;
   transform: scale(1.2);
-<<<<<<< HEAD
 }
 
 .dropdown-item.p-button{
@@ -6113,6 +6112,4 @@
 .dropdown-item.p-button:hover{
   color: #212529;
   background-color: rgba(248, 193, 0, .5);
-=======
->>>>>>> ce4a231b
-}+}
