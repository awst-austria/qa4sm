@import "style.variables.scss";

@charset "UTF-8";


$font-dialog-header: 1.25rem;
$panel-header-padding: 0rem 0.5rem;
$accordion-header-padding: 0.5rem 0.5rem;

@charset "UTF-8";
:root {
  --surface-a: #ffffff;
  --surface-b: $base-color;
  --surface-c: #e9ecef;
  --surface-d: #dee2e6;
  --surface-e: #ffffff;
  --surface-f: #ffffff;
  --text-color: #212529;
  --text-color-secondary: #6c757d;
  --primary-color: #007bff;
  --primary-color-text: #ffffff;
  --font-family: -apple-system, BlinkMacSystemFont, Segoe UI, Roboto, Helvetica, Arial, sans-serif, Apple Color Emoji, Segoe UI Emoji, Segoe UI Symbol;
}

* {
  box-sizing: border-box;
}

.p-component {
  font-family: -apple-system, BlinkMacSystemFont, "Segoe UI", Roboto, Helvetica, Arial, sans-serif, "Apple Color Emoji", "Segoe UI Emoji", "Segoe UI Symbol";
  font-size: 1rem;
  font-weight: normal;
}

.p-component-overlay {
  background-color: rgba(0, 0, 0, 0.4);
  transition-duration: 0.15s;
}

.p-disabled, .p-component:disabled {
  opacity: 0.65;
}

.p-error {
  color: #dc3545;
}

.p-text-secondary {
  color: #6c757d;
}

.pi {
  font-size: 1rem;
}

.p-link {
  font-size: 1rem;
  font-family: -apple-system, BlinkMacSystemFont, "Segoe UI", Roboto, Helvetica, Arial, sans-serif, "Apple Color Emoji", "Segoe UI Emoji", "Segoe UI Symbol";
  border-radius: 4px;
}

.p-link:focus {
  outline: 0 none;
  outline-offset: 0;
  box-shadow: 0 0 0 0.2rem rgba(38, 143, 255, 0.5);
}

.p-autocomplete .p-autocomplete-loader {
  right: 0.75rem;
}

.p-autocomplete.p-autocomplete-dd .p-autocomplete-loader {
  right: 3.107rem;
}

.p-autocomplete .p-autocomplete-multiple-container {
  padding: 0.25rem 0.75rem;
}

.p-autocomplete .p-autocomplete-multiple-container:not(.p-disabled):hover {
  border-color: #ced4da;
}

.p-autocomplete .p-autocomplete-multiple-container:not(.p-disabled).p-focus {
  outline: 0 none;
  outline-offset: 0;
  box-shadow: 0 0 0 0.2rem rgba(38, 143, 255, 0.5);
  border-color: #007bff;
}

.p-autocomplete .p-autocomplete-multiple-container .p-autocomplete-input-token {
  padding: 0.25rem 0;
}

.p-autocomplete .p-autocomplete-multiple-container .p-autocomplete-input-token input {
  font-family: -apple-system, BlinkMacSystemFont, "Segoe UI", Roboto, Helvetica, Arial, sans-serif, "Apple Color Emoji", "Segoe UI Emoji", "Segoe UI Symbol";
  font-size: 1rem;
  color: #212529;
  padding: 0;
  margin: 0;
}

.p-autocomplete .p-autocomplete-multiple-container .p-autocomplete-token {
  padding: 0.25rem 0.75rem;
  margin-right: 0.5rem;
  background: #007bff;
  color: #ffffff;
  border-radius: 4px;
}

.p-autocomplete .p-autocomplete-multiple-container .p-autocomplete-token .p-autocomplete-token-icon {
  margin-left: 0.5rem;
}

p-autocomplete.ng-dirty.ng-invalid > .p-autocomplete > .p-inputtext {
  border-color: #dc3545;
}

.p-autocomplete-panel {
  background: #ffffff;
  color: #212529;
  border: 1px solid rgba(0, 0, 0, 0.15);
  border-radius: 4px;
  box-shadow: none;
}

.p-autocomplete-panel .p-autocomplete-items {
  padding: 0.5rem 0;
}

.p-autocomplete-panel .p-autocomplete-items .p-autocomplete-item {
  margin: 0;
  padding: 0.5rem 1.5rem;
  border: 0 none;
  color: #212529;
  background: transparent;
  transition: box-shadow 0.15s;
  border-radius: 0;
}

.p-autocomplete-panel .p-autocomplete-items .p-autocomplete-item:hover {
  color: #212529;
  background: #e9ecef;
}

.p-autocomplete-panel .p-autocomplete-items .p-autocomplete-item.p-highlight {
  color: #ffffff;
  background: #007bff;
}

.p-autocomplete-panel .p-autocomplete-items .p-autocomplete-item-group {
  margin: 0;
  padding: 0.75rem 1rem;
  color: #212529;
  background: #ffffff;
  font-weight: 600;
}

p-calendar.ng-dirty.ng-invalid > .p-calendar > .p-inputtext {
  border-color: #dc3545;
}

.p-datepicker {
  padding: 0;
  background: #ffffff;
  color: #212529;
  border: 1px solid #ced4da;
  border-radius: 4px;
}

.p-datepicker:not(.p-datepicker-inline) {
  background: #ffffff;
  border: 1px solid rgba(0, 0, 0, 0.15);
  box-shadow: none;
}

.p-datepicker:not(.p-datepicker-inline) .p-datepicker-header {
  background: #efefef;
}

.p-datepicker .p-datepicker-header {
  padding: 0.5rem;
  color: #212529;
  background: #ffffff;
  font-weight: 600;
  margin: 0;
  border-bottom: 1px solid #dee2e6;
  border-top-right-radius: 4px;
  border-top-left-radius: 4px;
}

.p-datepicker .p-datepicker-header .p-datepicker-prev,
.p-datepicker .p-datepicker-header .p-datepicker-next {
  width: 2rem;
  height: 2rem;
  color: #6c757d;
  border: 0 none;
  background: transparent;
  border-radius: 50%;
  transition: box-shadow 0.15s;
}

.p-datepicker .p-datepicker-header .p-datepicker-prev:enabled:hover,
.p-datepicker .p-datepicker-header .p-datepicker-next:enabled:hover {
  color: #495057;
  border-color: transparent;
  background: transparent;
}

.p-datepicker .p-datepicker-header .p-datepicker-prev:focus,
.p-datepicker .p-datepicker-header .p-datepicker-next:focus {
  outline: 0 none;
  outline-offset: 0;
  box-shadow: 0 0 0 0.2rem rgba(38, 143, 255, 0.5);
}

.p-datepicker .p-datepicker-header .p-datepicker-title {
  line-height: 2rem;
}

.p-datepicker .p-datepicker-header .p-datepicker-title select {
  transition: background-color 0.15s, border-color 0.15s, box-shadow 0.15s;
}

.p-datepicker .p-datepicker-header .p-datepicker-title select:focus {
  outline: 0 none;
  outline-offset: 0;
  box-shadow: 0 0 0 0.2rem rgba(38, 143, 255, 0.5);
  border-color: #007bff;
}

.p-datepicker .p-datepicker-header .p-datepicker-title .p-datepicker-month {
  margin-right: 0.5rem;
}

.p-datepicker table {
  font-size: 1rem;
  margin: 0.5rem 0;
}

.p-datepicker table th {
  padding: 0.5rem;
}

.p-datepicker table th > span {
  width: 2.5rem;
  height: 2.5rem;
}

.p-datepicker table td {
  padding: 0.5rem;
}

.p-datepicker table td > span {
  width: 2.5rem;
  height: 2.5rem;
  border-radius: 4px;
  transition: box-shadow 0.15s;
  border: 1px solid transparent;
}

.p-datepicker table td > span.p-highlight {
  color: #ffffff;
  background: #007bff;
}

.p-datepicker table td > span:focus {
  outline: 0 none;
  outline-offset: 0;
  box-shadow: 0 0 0 0.2rem rgba(38, 143, 255, 0.5);
}

.p-datepicker table td.p-datepicker-today > span {
  background: #ced4da;
  color: #212529;
  border-color: transparent;
}

.p-datepicker table td.p-datepicker-today > span.p-highlight {
  color: #ffffff;
  background: #007bff;
}

.p-datepicker .p-datepicker-buttonbar {
  padding: 1rem 0;
  border-top: 1px solid #dee2e6;
}

.p-datepicker .p-datepicker-buttonbar .p-button {
  width: auto;
}

.p-datepicker .p-timepicker {
  border-top: 1px solid #dee2e6;
  padding: 0.5rem;
}

.p-datepicker .p-timepicker button {
  width: 2rem;
  height: 2rem;
  color: #6c757d;
  border: 0 none;
  background: transparent;
  border-radius: 50%;
  transition: box-shadow 0.15s;
}

.p-datepicker .p-timepicker button:enabled:hover {
  color: #495057;
  border-color: transparent;
  background: transparent;
}

.p-datepicker .p-timepicker button:focus {
  outline: 0 none;
  outline-offset: 0;
  box-shadow: 0 0 0 0.2rem rgba(38, 143, 255, 0.5);
}

.p-datepicker .p-timepicker button:last-child {
  margin-top: 0.2em;
}

.p-datepicker .p-timepicker span {
  font-size: 1.25rem;
}

.p-datepicker .p-timepicker > div {
  padding: 0 0.5rem;
}

.p-datepicker.p-datepicker-timeonly .p-timepicker {
  border-top: 0 none;
}

.p-datepicker .p-monthpicker {
  margin: 0.5rem 0;
}

.p-datepicker .p-monthpicker .p-monthpicker-month {
  padding: 0.5rem;
  transition: box-shadow 0.15s;
  border-radius: 4px;
}

.p-datepicker .p-monthpicker .p-monthpicker-month.p-highlight {
  color: #ffffff;
  background: #007bff;
}

.p-datepicker.p-datepicker-multiple-month .p-datepicker-group {
  border-right: 1px solid #dee2e6;
  padding-right: 0;
  padding-left: 0;
  padding-top: 0;
  padding-bottom: 0;
}

.p-datepicker.p-datepicker-multiple-month .p-datepicker-group:first-child {
  padding-left: 0;
}

.p-datepicker.p-datepicker-multiple-month .p-datepicker-group:last-child {
  padding-right: 0;
  border-right: 0 none;
}

.p-datepicker:not(.p-disabled) table td span:not(.p-highlight):not(.p-disabled):hover {
  background: #e9ecef;
}

.p-datepicker:not(.p-disabled) table td span:not(.p-highlight):not(.p-disabled):focus {
  outline: 0 none;
  outline-offset: 0;
  box-shadow: 0 0 0 0.2rem rgba(38, 143, 255, 0.5);
}

.p-datepicker:not(.p-disabled) .p-monthpicker .p-monthpicker-month:not(.p-highlight):not(.p-disabled):hover {
  background: #e9ecef;
}

.p-datepicker:not(.p-disabled) .p-monthpicker .p-monthpicker-month:not(.p-highlight):not(.p-disabled):focus {
  outline: 0 none;
  outline-offset: 0;
  box-shadow: 0 0 0 0.2rem rgba(38, 143, 255, 0.5);
}

@media screen and (max-width: 769px) {
  .p-datepicker table th, .p-datepicker table td {
    padding: 0;
  }
}

.p-cascadeselect {
  background: #ffffff;
  border: 1px solid #ced4da;
  transition: background-color 0.15s, border-color 0.15s, box-shadow 0.15s;
  border-radius: 4px;
}

.p-cascadeselect:not(.p-disabled):hover {
  border-color: #ced4da;
}

.p-cascadeselect:not(.p-disabled).p-focus {
  outline: 0 none;
  outline-offset: 0;
  box-shadow: 0 0 0 0.2rem rgba(38, 143, 255, 0.5);
  border-color: #007bff;
}

.p-cascadeselect .p-cascadeselect-label {
  background: transparent;
  border: 0 none;
  padding: 0.5rem 0.75rem;
}

.p-cascadeselect .p-cascadeselect-label.p-placeholder {
  color: #6c757d;
}

.p-cascadeselect .p-cascadeselect-label:enabled:focus {
  outline: 0 none;
  box-shadow: none;
}

.p-cascadeselect .p-cascadeselect-trigger {
  background: transparent;
  color: #495057;
  width: 2.357rem;
  border-top-right-radius: 4px;
  border-bottom-right-radius: 4px;
}

.p-cascadeselect-panel {
  background: #ffffff;
  color: #212529;
  border: 1px solid rgba(0, 0, 0, 0.15);
  border-radius: 4px;
  box-shadow: none;
}

.p-cascadeselect-panel .p-cascadeselect-items {
  padding: 0.5rem 0;
}

.p-cascadeselect-panel .p-cascadeselect-items .p-cascadeselect-item {
  margin: 0;
  border: 0 none;
  color: #212529;
  background: transparent;
  transition: box-shadow 0.15s;
  border-radius: 0;
}

.p-cascadeselect-panel .p-cascadeselect-items .p-cascadeselect-item .p-cascadeselect-item-content {
  padding: 0.5rem 1.5rem;
}

.p-cascadeselect-panel .p-cascadeselect-items .p-cascadeselect-item .p-cascadeselect-item-content:focus {
  outline: 0 none;
  outline-offset: 0;
  box-shadow: inset 0 0 0 0.15rem rgba(38, 143, 255, 0.5);
}

.p-cascadeselect-panel .p-cascadeselect-items .p-cascadeselect-item.p-highlight {
  color: #ffffff;
  background: #007bff;
}

.p-cascadeselect-panel .p-cascadeselect-items .p-cascadeselect-item:not(.p-highlight):not(.p-disabled):hover {
  color: #212529;
  background: #e9ecef;
}

.p-cascadeselect-panel .p-cascadeselect-items .p-cascadeselect-item .p-cascadeselect-group-icon {
  font-size: 0.875rem;
}

p-cascadeselect.ng-dirty.ng-invalid > .p-cascadeselect {
  border-color: #dc3545;
}

.p-input-filled .p-cascadeselect {
  background: #efefef;
}

.p-input-filled .p-cascadeselect:not(.p-disabled):hover {
  background-color: #efefef;
}

.p-input-filled .p-cascadeselect:not(.p-disabled).p-focus {
  background-color: #efefef;
}

.p-checkbox {
  width: 20px;
  height: 20px;
}

.p-checkbox .p-checkbox-box {
  border: 2px solid #ced4da;
  background: #ffffff;
  width: 20px;
  height: 20px;
  color: #212529;
  border-radius: 4px;
  transition: background-color 0.15s, border-color 0.15s, box-shadow 0.15s;
}

.p-checkbox .p-checkbox-box .p-checkbox-icon {
  transition-duration: 0.15s;
  color: #ffffff;
  font-size: 14px;
}

.p-checkbox .p-checkbox-box.p-highlight {
  border-color: #007bff;
  background: #007bff;
}

.param-filter-checkbox .p-checkbox-box.p-highlight{
  border-color: rgba(0, 123, 255, 0.16);
  background: rgba(0, 123, 255, 0.6);
}

.p-checkbox:not(.p-checkbox-disabled) .p-checkbox-box:hover {
  border-color: #ced4da;
}

.p-checkbox:not(.p-checkbox-disabled) .p-checkbox-box.p-focus {
  outline: 0 none;
  outline-offset: 0;
  box-shadow: 0 0 0 0.2rem rgba(38, 143, 255, 0.5);
  border-color: #007bff;
}

.p-checkbox:not(.p-checkbox-disabled) .p-checkbox-box.p-highlight:hover {
  border-color: #0062cc;
  background: #0062cc;
  color: #ffffff;
}

.param-filter-checkbox:not(.p-checkbox-disabled) .p-checkbox-box.p-highlight:hover{
  border-color: rgba(0, 123, 255, 0.16);
  background: rgba(0, 123, 255, 0.6);
}


p-checkbox.ng-dirty.ng-invalid > .p-checkbox > .p-checkbox-box {
  border-color: #dc3545;
}

.p-input-filled .p-checkbox .p-checkbox-box {
  background-color: #efefef;
}

.p-input-filled .p-checkbox .p-checkbox-box.p-highlight {
  background: #007bff;
}

.p-input-filled .p-checkbox:not(.p-checkbox-disabled) .p-checkbox-box:hover {
  background-color: #efefef;
}

.p-input-filled .p-checkbox:not(.p-checkbox-disabled) .p-checkbox-box.p-highlight:hover {
  background: #0062cc;
}

.p-checkbox-label {
  margin: 0 0 0 0.5rem;
  display: inline;
}

.p-highlight .p-checkbox .p-checkbox-box {
  border-color: #ffffff;
}

.p-chips .p-chips-multiple-container {
  padding: 0.25rem 0.75rem;
}

.p-chips .p-chips-multiple-container:not(.p-disabled):hover {
  border-color: #ced4da;
}

.p-chips .p-chips-multiple-container:not(.p-disabled).p-focus {
  outline: 0 none;
  outline-offset: 0;
  box-shadow: 0 0 0 0.2rem rgba(38, 143, 255, 0.5);
  border-color: #007bff;
}

.p-chips .p-chips-multiple-container .p-chips-token {
  padding: 0.25rem 0.75rem;
  margin-right: 0.5rem;
  background: #007bff;
  color: #ffffff;
  border-radius: 4px;
}

.p-chips .p-chips-multiple-container .p-chips-token .p-chips-token-icon {
  margin-left: 0.5rem;
}

.p-chips .p-chips-multiple-container .p-chips-input-token {
  padding: 0.25rem 0;
}

.p-chips .p-chips-multiple-container .p-chips-input-token input {
  font-family: -apple-system, BlinkMacSystemFont, "Segoe UI", Roboto, Helvetica, Arial, sans-serif, "Apple Color Emoji", "Segoe UI Emoji", "Segoe UI Symbol";
  font-size: 1rem;
  color: #212529;
  padding: 0;
  margin: 0;
}

p-chips.ng-dirty.ng-invalid > .p-chips > .p-inputtext {
  border-color: #dc3545;
}

.p-colorpicker-preview,
.p-fluid .p-colorpicker-preview.p-inputtext {
  width: 2rem;
  height: 2rem;
}

.p-colorpicker-panel {
  background: #212529;
  border-color: #212529;
}

.p-colorpicker-panel .p-colorpicker-color-handle,
.p-colorpicker-panel .p-colorpicker-hue-handle {
  border-color: #ffffff;
}

.p-colorpicker-overlay-panel {
  box-shadow: none;
}

.p-dropdown {
  background: #ffffff;
  border: 1px solid #ced4da;
  transition: background-color 0.15s, border-color 0.15s, box-shadow 0.15s;
  border-radius: 4px;
}

.p-dropdown:not(.p-disabled):hover {
  border-color: #ced4da;
}

.p-dropdown:not(.p-disabled).p-focus {
  outline: 0 none;
  outline-offset: 0;
  box-shadow: 0 0 0 0.2rem rgba(38, 143, 255, 0.5);
  border-color: #007bff;
}

.p-dropdown.p-dropdown-clearable .p-dropdown-label {
  padding-right: 1.75rem;
}

.p-dropdown .p-dropdown-label {
  background: transparent;
  border: 0 none;
}

.p-dropdown .p-dropdown-label.p-placeholder {
  color: #6c757d;
}

.p-dropdown .p-dropdown-label:enabled:focus {
  outline: 0 none;
  box-shadow: none;
}

.p-dropdown .p-dropdown-trigger {
  background: transparent;
  color: #495057;
  width: 2.357rem;
  border-top-right-radius: 4px;
  border-bottom-right-radius: 4px;
}

.p-dropdown .p-dropdown-clear-icon {
  color: #495057;
  right: 2.357rem;
}

.p-dropdown-panel {
  background: #ffffff;
  color: #212529;
  border: 1px solid rgba(0, 0, 0, 0.15);
  border-radius: 4px;
  box-shadow: none;
}

.p-dropdown-panel .p-dropdown-header {
  padding: 0.75rem 1.5rem;
  border-bottom: 1px solid #dee2e6;
  color: #212529;
  background: #efefef;
  margin: 0;
  border-top-right-radius: 4px;
  border-top-left-radius: 4px;
}

.p-dropdown-panel .p-dropdown-header .p-dropdown-filter {
  padding-right: 1.75rem;
}

.p-dropdown-panel .p-dropdown-header .p-dropdown-filter-icon {
  right: 0.75rem;
  color: #495057;
}

.p-dropdown-panel .p-dropdown-items {
  padding: 0.5rem 0;
}

.p-dropdown-panel .p-dropdown-items .p-dropdown-item {
  margin: 0;
  padding: 0.5rem 1.5rem;
  border: 0 none;
  color: #212529;
  background: transparent;
  transition: box-shadow 0.15s;
  border-radius: 0;
}

.p-dropdown-panel .p-dropdown-items .p-dropdown-item.p-highlight {
  color: #ffffff;
  background: #007bff;
}

.p-dropdown-panel .p-dropdown-items .p-dropdown-item:not(.p-highlight):not(.p-disabled):hover {
  color: #212529;
  background: #e9ecef;
}

.p-dropdown-panel .p-dropdown-items .p-dropdown-empty-message {
  padding: 0.5rem 1.5rem;
  color: #212529;
  background: transparent;
}

.p-dropdown-panel .p-dropdown-items .p-dropdown-item-group {
  margin: 0;
  padding: 0.75rem 1rem;
  color: #212529;
  background: #ffffff;
  font-weight: 600;
}

p-dropdown.ng-dirty.ng-invalid > .p-dropdown {
  border-color: #dc3545;
}

.p-input-filled .p-dropdown {
  background: #efefef;
}

.p-input-filled .p-dropdown:not(.p-disabled):hover {
  background-color: #efefef;
}

.p-input-filled .p-dropdown:not(.p-disabled).p-focus {
  background-color: #efefef;
}

.p-editor-container .p-editor-toolbar {
  background: #efefef;
  border-top-right-radius: 4px;
  border-top-left-radius: 4px;
}

.p-editor-container .p-editor-toolbar.ql-snow {
  border: 1px solid #dee2e6;
}

.p-editor-container .p-editor-toolbar.ql-snow .ql-stroke {
  stroke: #6c757d;
}

.p-editor-container .p-editor-toolbar.ql-snow .ql-fill {
  fill: #6c757d;
}

.p-editor-container .p-editor-toolbar.ql-snow .ql-picker .ql-picker-label {
  border: 0 none;
  color: #6c757d;
}

.p-editor-container .p-editor-toolbar.ql-snow .ql-picker .ql-picker-label:hover {
  color: #212529;
}

.p-editor-container .p-editor-toolbar.ql-snow .ql-picker .ql-picker-label:hover .ql-stroke {
  stroke: #212529;
}

.p-editor-container .p-editor-toolbar.ql-snow .ql-picker .ql-picker-label:hover .ql-fill {
  fill: #212529;
}

.p-editor-container .p-editor-toolbar.ql-snow .ql-picker.ql-expanded .ql-picker-label {
  color: #212529;
}

.p-editor-container .p-editor-toolbar.ql-snow .ql-picker.ql-expanded .ql-picker-label .ql-stroke {
  stroke: #212529;
}

.p-editor-container .p-editor-toolbar.ql-snow .ql-picker.ql-expanded .ql-picker-label .ql-fill {
  fill: #212529;
}

.p-editor-container .p-editor-toolbar.ql-snow .ql-picker.ql-expanded .ql-picker-options {
  background: #ffffff;
  border: 1px solid rgba(0, 0, 0, 0.15);
  box-shadow: none;
  border-radius: 4px;
  padding: 0.5rem 0;
}

.p-editor-container .p-editor-toolbar.ql-snow .ql-picker.ql-expanded .ql-picker-options .ql-picker-item {
  color: #212529;
}

.p-editor-container .p-editor-toolbar.ql-snow .ql-picker.ql-expanded .ql-picker-options .ql-picker-item:hover {
  color: #212529;
  background: #e9ecef;
}

.p-editor-container .p-editor-toolbar.ql-snow .ql-picker.ql-expanded:not(.ql-icon-picker) .ql-picker-item {
  padding: 0.5rem 1.5rem;
}

.p-editor-container .p-editor-content {
  border-bottom-right-radius: 4px;
  border-bottom-left-radius: 4px;
}

.p-editor-container .p-editor-content.ql-snow {
  border: 1px solid #dee2e6;
}

.p-editor-container .p-editor-content .ql-editor {
  background: #ffffff;
  color: #495057;
  border-bottom-right-radius: 4px;
  border-bottom-left-radius: 4px;
}

.p-editor-container .ql-snow.ql-toolbar button:hover,
.p-editor-container .ql-snow.ql-toolbar button:focus {
  color: #212529;
}

.p-editor-container .ql-snow.ql-toolbar button:hover .ql-stroke,
.p-editor-container .ql-snow.ql-toolbar button:focus .ql-stroke {
  stroke: #212529;
}

.p-editor-container .ql-snow.ql-toolbar button:hover .ql-fill,
.p-editor-container .ql-snow.ql-toolbar button:focus .ql-fill {
  fill: #212529;
}

.p-editor-container .ql-snow.ql-toolbar button.ql-active,
.p-editor-container .ql-snow.ql-toolbar .ql-picker-label.ql-active,
.p-editor-container .ql-snow.ql-toolbar .ql-picker-item.ql-selected {
  color: #007bff;
}

.p-editor-container .ql-snow.ql-toolbar button.ql-active .ql-stroke,
.p-editor-container .ql-snow.ql-toolbar .ql-picker-label.ql-active .ql-stroke,
.p-editor-container .ql-snow.ql-toolbar .ql-picker-item.ql-selected .ql-stroke {
  stroke: #007bff;
}

.p-editor-container .ql-snow.ql-toolbar button.ql-active .ql-fill,
.p-editor-container .ql-snow.ql-toolbar .ql-picker-label.ql-active .ql-fill,
.p-editor-container .ql-snow.ql-toolbar .ql-picker-item.ql-selected .ql-fill {
  fill: #007bff;
}

.p-editor-container .ql-snow.ql-toolbar button.ql-active .ql-picker-label,
.p-editor-container .ql-snow.ql-toolbar .ql-picker-label.ql-active .ql-picker-label,
.p-editor-container .ql-snow.ql-toolbar .ql-picker-item.ql-selected .ql-picker-label {
  color: #007bff;
}

.p-inputgroup-addon {
  background: #e9ecef;
  color: #495057;
  border-top: 1px solid #ced4da;
  border-left: 1px solid #ced4da;
  border-bottom: 1px solid #ced4da;
  padding: 0.5rem 0.75rem;
  min-width: 2.357rem;
}

.p-inputgroup-addon:last-child {
  border-right: 1px solid #ced4da;
}

.p-inputgroup > .p-component,
.p-inputgroup > .p-float-label > .p-component {
  border-radius: 0;
  margin: 0;
}

.p-inputgroup > .p-component + .p-inputgroup-addon,
.p-inputgroup > .p-float-label > .p-component + .p-inputgroup-addon {
  border-left: 0 none;
}

.p-inputgroup > .p-component:focus,
.p-inputgroup > .p-float-label > .p-component:focus {
  z-index: 1;
}

.p-inputgroup > .p-component:focus ~ label,
.p-inputgroup > .p-float-label > .p-component:focus ~ label {
  z-index: 1;
}

.p-inputgroup-addon:first-child,
.p-inputgroup button:first-child,
.p-inputgroup input:first-child {
  border-top-left-radius: 4px;
  border-bottom-left-radius: 4px;
}

.p-inputgroup .p-float-label:first-child input {
  border-top-left-radius: 4px;
  border-bottom-left-radius: 4px;
}

.p-inputgroup-addon:last-child,
.p-inputgroup button:last-child,
.p-inputgroup input:last-child {
  border-top-right-radius: 4px;
  border-bottom-right-radius: 4px;
}

.p-inputgroup .p-float-label:last-child input {
  border-top-right-radius: 4px;
  border-bottom-right-radius: 4px;
}

.p-fluid .p-inputgroup .p-button {
  width: auto;
}

.p-fluid .p-inputgroup .p-button.p-button-icon-only {
  width: 2.357rem;
}

p-inputmask.ng-dirty.ng-invalid > .p-inputtext {
  border-color: #dc3545;
}

.p-inputnumber.ng-dirty.ng-invalid > .p-inputnumber > .p-inputtext {
  border-color: #dc3545;
}
//.p-inputnumber-input{
//  background-color: #00AAE3;
//}

.p-inputswitch {
  width: 3rem;
  height: 1.75rem;
}

.p-inputswitch .p-inputswitch-slider {
  background: #ced4da;
  transition: background-color 0.15s, border-color 0.15s, box-shadow 0.15s;
  border-radius: 4px;
}

.p-inputswitch .p-inputswitch-slider:before {
  background: #ffffff;
  width: 1.25rem;
  height: 1.25rem;
  left: 0.25rem;
  margin-top: -0.625rem;
  border-radius: 4px;
  transition-duration: 0.15s;
}

.p-inputswitch.p-inputswitch-checked .p-inputswitch-slider:before {
  transform: translateX(1.25rem);
}

.p-inputswitch.p-focus .p-inputswitch-slider {
  outline: 0 none;
  outline-offset: 0;
  box-shadow: 0 0 0 0.2rem rgba(38, 143, 255, 0.5);
}

.p-inputswitch:not(.p-disabled):hover .p-inputswitch-slider {
  background: #ced4da;
}

.p-inputswitch.p-inputswitch-checked .p-inputswitch-slider {
  background: #007bff;
}

.p-inputswitch.p-inputswitch-checked .p-inputswitch-slider:before {
  background: #ffffff;
}

.p-inputswitch.p-inputswitch-checked:not(.p-disabled):hover .p-inputswitch-slider {
  background: #007bff;
}

p-inputswitch.ng-dirty.ng-invalid > .p-inputswitch {
  border-color: #dc3545;
}

.p-inputtext {
  font-family: -apple-system, BlinkMacSystemFont, "Segoe UI", Roboto, Helvetica, Arial, sans-serif, "Apple Color Emoji", "Segoe UI Emoji", "Segoe UI Symbol";
  font-size: 1rem;
  color: #495057;
  background: #ffffff;
  padding: 0.5rem 0.75rem;
  border: 1px solid #ced4da;
  transition: background-color 0.15s, border-color 0.15s, box-shadow 0.15s;
  appearance: none;
  border-radius: 4px;
}

#minLatInput .p-inputtext, #maxLatInput .p-inputtext{
  border-radius: 0;
}

#minLonInput .p-inputtext, #maxLonInput .p-inputtext{
  border-left: none;
  border-bottom-left-radius: 0;
  border-top-left-radius: 0;
}

#fromDateInput .p-inputtext, #toDateInput .p-inputtext{
  border-left: none;
  border-bottom-left-radius: 0;
  border-top-left-radius: 0;
}

#method .p-dropdown, #scalingMethod .p-dropdown, #scalingTo .p-dropdown, #orderSelector .p-dropdown{
  border-left: none;
  border-bottom-left-radius: 0;
  border-top-left-radius: 0;
}

#sortingChoiceSelector .p-dropdown{
  border-radius: 0;
}

.p-inputtext:enabled:hover {
  border-color: #ced4da;
}

.p-inputtext:enabled:focus {
  outline: 0 none;
  outline-offset: 0;
  box-shadow: 0 0 0 0.2rem rgba(38, 143, 255, 0.5);
  border-color: #007bff;
}

.p-inputtext.ng-dirty.ng-invalid {
  border-color: #dc3545;
}

.p-inputtext.p-inputtext-sm {
  font-size: 0.875rem;
  padding: 0.4375rem 0.65625rem;
}

.p-inputtext.p-inputtext-lg {
  font-size: 1.25rem;
  padding: 0.625rem 0.9375rem;
}

.p-float-label > label {
  left: 0.75rem;
  color: #6c757d;
  transition-duration: 0.15s;
}

.p-float-label > .ng-invalid.ng-dirty + label {
  color: #dc3545;
}

.p-input-icon-left > i:first-of-type {
  left: 0.75rem;
  color: #495057;
}

.p-input-icon-left > .p-inputtext {
  padding-left: 2.5rem;
}

.p-input-icon-left.p-float-label > label {
  left: 2.5rem;
}

.p-input-icon-right > i:last-of-type {
  right: 0.75rem;
  color: #495057;
}

.p-input-icon-right > .p-inputtext {
  padding-right: 2.5rem;
}

::-webkit-input-placeholder {
  color: #6c757d;
}

:-moz-placeholder {
  color: #6c757d;
}

::-moz-placeholder {
  color: #6c757d;
}

:-ms-input-placeholder {
  color: #6c757d;
}

.p-input-filled .p-inputtext {
  background-color: #efefef;
}

.p-input-filled .p-inputtext:enabled:hover {
  background-color: #efefef;
}

.p-input-filled .p-inputtext:enabled:focus {
  background-color: #efefef;
}

.p-inputtext-sm .p-inputtext {
  font-size: 0.875rem;
  padding: 0.4375rem 0.65625rem;
}

.p-inputtext-lg .p-inputtext {
  font-size: 1.25rem;
  padding: 0.625rem 0.9375rem;
}

.p-listbox {
  background: #ffffff;
  color: #212529;
  border: 1px solid #ced4da;
  border-radius: 4px;
}

.p-listbox .p-listbox-header {
  padding: 0.75rem 1.5rem;
  border-bottom: 1px solid #dee2e6;
  color: #212529;
  background: #efefef;
  margin: 0;
  border-top-right-radius: 4px;
  border-top-left-radius: 4px;
}

.p-listbox .p-listbox-header .p-listbox-filter {
  padding-right: 1.75rem;
}

.p-listbox .p-listbox-header .p-listbox-filter-icon {
  right: 0.75rem;
  color: #495057;
}

.p-listbox .p-listbox-header .p-checkbox {
  margin-right: 0.5rem;
}

.p-listbox .p-listbox-list {
  padding: 0.5rem 0;
}

.p-listbox .p-listbox-list .p-listbox-item {
  margin: 0;
  padding: 0.5rem 1.5rem;
  border: 0 none;
  color: #212529;
  transition: box-shadow 0.15s;
  border-radius: 0;
}

.p-listbox .p-listbox-list .p-listbox-item.p-highlight {
  color: #ffffff;
  background: #007bff;
}

.p-listbox .p-listbox-list .p-listbox-item:focus {
  outline: 0 none;
  outline-offset: 0;
  box-shadow: inset 0 0 0 0.15rem rgba(38, 143, 255, 0.5);
}

.p-listbox .p-listbox-list .p-listbox-item .p-checkbox {
  margin-right: 0.5rem;
}

.p-listbox .p-listbox-list .p-listbox-item-group {
  margin: 0;
  padding: 0.75rem 1rem;
  color: #212529;
  background: #ffffff;
  font-weight: 600;
}

.p-listbox:not(.p-disabled) .p-listbox-item:not(.p-highlight):not(.p-disabled):hover {
  color: #212529;
  background: #e9ecef;
}

p-listbox.ng-dirty.ng-invalid > .p-listbox {
  border-color: #dc3545;
}

.p-multiselect {
  background: #ffffff;
  border: 1px solid #ced4da;
  transition: background-color 0.15s, border-color 0.15s, box-shadow 0.15s;
  border-radius: 4px;
}

.p-multiselect:not(.p-disabled):hover {
  border-color: #ced4da;
}

.p-multiselect:not(.p-disabled).p-focus {
  outline: 0 none;
  outline-offset: 0;
  box-shadow: 0 0 0 0.2rem rgba(38, 143, 255, 0.5);
  border-color: #007bff;
}

.p-multiselect .p-multiselect-label {
  padding: 0.5rem 0.75rem;
  transition: background-color 0.15s, border-color 0.15s, box-shadow 0.15s;
}

.p-multiselect .p-multiselect-label.p-placeholder {
  color: #6c757d;
}

.p-multiselect.p-multiselect-chip .p-multiselect-token {
  padding: 0.25rem 0.75rem;
  margin-right: 0.5rem;
  background: #007bff;
  color: #ffffff;
  border-radius: 4px;
}

.p-multiselect.p-multiselect-chip .p-multiselect-token .p-multiselect-token-icon {
  margin-left: 0.5rem;
}

.p-multiselect .p-multiselect-trigger {
  background: transparent;
  color: #495057;
  width: 2.357rem;
  border-top-right-radius: 4px;
  border-bottom-right-radius: 4px;
}

.p-inputwrapper-filled .p-multiselect.p-multiselect-chip .p-multiselect-label {
  padding: 0.25rem 0.75rem;
}

.p-multiselect-panel {
  background: #ffffff;
  color: #212529;
  border: 1px solid rgba(0, 0, 0, 0.15);
  border-radius: 4px;
  box-shadow: none;
}

.p-multiselect-panel .p-multiselect-header {
  padding: 0.75rem 1.5rem;
  border-bottom: 1px solid #dee2e6;
  color: #212529;
  background: #efefef;
  margin: 0;
  border-top-right-radius: 4px;
  border-top-left-radius: 4px;
}

.p-multiselect-panel .p-multiselect-header .p-multiselect-filter-container .p-inputtext {
  padding-right: 1.75rem;
}

.p-multiselect-panel .p-multiselect-header .p-multiselect-filter-container .p-multiselect-filter-icon {
  right: 0.75rem;
  color: #495057;
}

.p-multiselect-panel .p-multiselect-header .p-checkbox {
  margin-right: 0.5rem;
}

.p-multiselect-panel .p-multiselect-header .p-multiselect-close {
  margin-left: 0.5rem;
  width: 2rem;
  height: 2rem;
  color: #6c757d;
  border: 0 none;
  background: transparent;
  border-radius: 50%;
  transition: box-shadow 0.15s;
}

.p-multiselect-panel .p-multiselect-header .p-multiselect-close:enabled:hover {
  color: #495057;
  border-color: transparent;
  background: transparent;
}

.p-multiselect-panel .p-multiselect-header .p-multiselect-close:focus {
  outline: 0 none;
  outline-offset: 0;
  box-shadow: 0 0 0 0.2rem rgba(38, 143, 255, 0.5);
}

.p-multiselect-panel .p-multiselect-items {
  padding: 0.5rem 0;
}

.p-multiselect-panel .p-multiselect-items .p-multiselect-item {
  margin: 0;
  padding: 0.5rem 1.5rem;
  border: 0 none;
  color: #212529;
  background: transparent;
  transition: box-shadow 0.15s;
  border-radius: 0;
}

.p-multiselect-panel .p-multiselect-items .p-multiselect-item.p-highlight {
  color: #ffffff;
  background: #007bff;
}

.p-multiselect-panel .p-multiselect-items .p-multiselect-item:not(.p-highlight):not(.p-disabled):hover {
  color: #212529;
  background: #e9ecef;
}

.p-multiselect-panel .p-multiselect-items .p-multiselect-item:focus {
  outline: 0 none;
  outline-offset: 0;
  box-shadow: inset 0 0 0 0.15rem rgba(38, 143, 255, 0.5);
}

.p-multiselect-panel .p-multiselect-items .p-multiselect-item .p-checkbox {
  margin-right: 0.5rem;
}

.p-multiselect-panel .p-multiselect-items .p-multiselect-item-group {
  margin: 0;
  padding: 0.75rem 1rem;
  color: #212529;
  background: #ffffff;
  font-weight: 600;
}

.p-multiselect-panel .p-multiselect-items .p-multiselect-empty-message {
  padding: 0.5rem 1.5rem;
  color: #212529;
  background: transparent;
}

p-multiselect.ng-dirty.ng-invalid > .p-multiselect {
  border-color: #dc3545;
}

.p-input-filled .p-multiselect {
  background: #efefef;
}

.p-input-filled .p-multiselect:not(.p-disabled):hover {
  background-color: #efefef;
}

.p-input-filled .p-multiselect:not(.p-disabled).p-focus {
  background-color: #efefef;
}

.p-password-panel {
  padding: 1.25rem;
  background: #ffffff;
  color: #212529;
  border: 1px solid rgba(0, 0, 0, 0.2);
  box-shadow: none;
  border-radius: 4px;
}

.p-password-panel .p-password-meter {
  margin-bottom: 0.5rem;
}

.p-radiobutton {
  width: 20px;
  height: 20px;
}

.p-radiobutton .p-radiobutton-box {
  border: 2px solid #ced4da;
  background: #ffffff;
  width: 20px;
  height: 20px;
  color: #212529;
  border-radius: 50%;
  transition: background-color 0.15s, border-color 0.15s, box-shadow 0.15s;
}

.p-radiobutton .p-radiobutton-box:not(.p-disabled):not(.p-highlight):hover {
  border-color: #ced4da;
}

.p-radiobutton .p-radiobutton-box:not(.p-disabled).p-focus {
  outline: 0 none;
  outline-offset: 0;
  box-shadow: 0 0 0 0.2rem rgba(38, 143, 255, 0.5);
  border-color: #007bff;
}

.p-radiobutton .p-radiobutton-box .p-radiobutton-icon {
  width: 12px;
  height: 12px;
  transition-duration: 0.15s;
  background-color: #ffffff;
}

.p-radiobutton .p-radiobutton-box.p-highlight {
  border-color: #007bff;
  background: #007bff;
}

.p-radiobutton .p-radiobutton-box.p-highlight:not(.p-disabled):hover {
  border-color: #0062cc;
  background: #0062cc;
  color: #ffffff;
}

p-radiobutton.ng-dirty.ng-invalid > .p-radiobutton > .p-radiobutton-box {
  border-color: #dc3545;
}

.p-input-filled .p-radiobutton .p-radiobutton-box {
  background-color: #efefef;
}

.p-input-filled .p-radiobutton .p-radiobutton-box:not(.p-disabled):hover {
  background-color: #efefef;
}

.p-input-filled .p-radiobutton .p-radiobutton-box.p-highlight {
  background: #007bff;
}

.p-input-filled .p-radiobutton .p-radiobutton-box.p-highlight:not(.p-disabled):hover {
  background: #0062cc;
}

.p-radiobutton-label {
  margin-left: 0.5rem;
}

.p-highlight .p-radiobutton .p-radiobutton-box {
  border-color: #ffffff;
}

.p-rating .p-rating-icon {
  color: #495057;
  margin-left: 0.5rem;
  transition: background-color 0.15s, border-color 0.15s, box-shadow 0.15s;
  font-size: 1.143rem;
}

.p-rating .p-rating-icon.p-rating-cancel {
  color: #dc3545;
}

.p-rating .p-rating-icon:focus {
  outline: 0 none;
  outline-offset: 0;
  box-shadow: 0 0 0 0.2rem rgba(38, 143, 255, 0.5);
}

.p-rating .p-rating-icon:first-child {
  margin-left: 0;
}

.p-rating .p-rating-icon.pi-star {
  color: #007bff;
}

.p-rating:not(.p-disabled):not(.p-readonly) .p-rating-icon:hover {
  color: #007bff;
}

.p-rating:not(.p-disabled):not(.p-readonly) .p-rating-icon.p-rating-cancel:hover {
  color: #dc3545;
}

.p-highlight .p-rating .p-rating-icon {
  color: #ffffff;
}

.p-selectbutton .p-button {
  background: #6c757d;
  border: 1px solid #6c757d;
  color: #ffffff;
  transition: background-color 0.15s, border-color 0.15s, box-shadow 0.15s;
}

.p-selectbutton .p-button .p-button-icon-left,
.p-selectbutton .p-button .p-button-icon-right {
  color: #ffffff;
}

.p-selectbutton .p-button:not(.p-disabled):not(.p-highlight):hover {
  background: #5a6268;
  border-color: #545b62;
  color: #ffffff;
}

.p-selectbutton .p-button:not(.p-disabled):not(.p-highlight):hover .p-button-icon-left,
.p-selectbutton .p-button:not(.p-disabled):not(.p-highlight):hover .p-button-icon-right {
  color: #ffffff;
}

.p-selectbutton .p-button.p-highlight {
  background: #545b62;
  border-color: #4e555b;
  color: #ffffff;
}

.p-selectbutton .p-button.p-highlight .p-button-icon-left,
.p-selectbutton .p-button.p-highlight .p-button-icon-right {
  color: #ffffff;
}

.p-selectbutton .p-button.p-highlight:hover {
  background: #545b62;
  border-color: #4e555b;
  color: #ffffff;
}

.p-selectbutton .p-button.p-highlight:hover .p-button-icon-left,
.p-selectbutton .p-button.p-highlight:hover .p-button-icon-right {
  color: #ffffff;
}

p-selectbutton.ng-dirty.ng-invalid > .p-selectbutton > .p-button {
  border-color: #dc3545;
}

.p-slider {
  background: #e9ecef;
  border: 0 none;
  border-radius: 4px;
}

.p-slider.p-slider-horizontal {
  height: 0.286rem;
}

.p-slider.p-slider-horizontal .p-slider-handle {
  margin-top: -0.5715rem;
  margin-left: -0.5715rem;
}

.p-slider.p-slider-vertical {
  width: 0.286rem;
}

.p-slider.p-slider-vertical .p-slider-handle {
  margin-left: -0.5715rem;
  margin-bottom: -0.5715rem;
}

.p-slider .p-slider-handle {
  height: 1.143rem;
  width: 1.143rem;
  background: #007bff;
  border: 2px solid #007bff;
  border-radius: 4px;
  transition: background-color 0.15s, border-color 0.15s, box-shadow 0.15s;
}

.p-slider .p-slider-handle:focus {
  outline: 0 none;
  outline-offset: 0;
  box-shadow: 0 0 0 0.2rem rgba(38, 143, 255, 0.5);
}

.p-slider .p-slider-range {
  background: #007bff;
}

.p-slider:not(.p-disabled) .p-slider-handle:hover {
  background: #0069d9;
  border-color: #0069d9;
}

.p-slider.p-slider-animate.p-slider-horizontal .p-slider-handle {
  transition: background-color 0.15s, border-color 0.15s, box-shadow 0.15s, left 0.15s;
}

.p-slider.p-slider-animate.p-slider-horizontal .p-slider-range {
  transition: width 0.15s;
}

.p-slider.p-slider-animate.p-slider-vertical .p-slider-handle {
  transition: background-color 0.15s, border-color 0.15s, box-shadow 0.15s, bottom 0.15s;
}

.p-slider.p-slider-animate.p-slider-vertical .p-slider-range {
  transition: height 0.15s;
}

.p-togglebutton.p-button {
  background: #6c757d;
  border: 1px solid #6c757d;
  color: #ffffff;
  transition: background-color 0.15s, border-color 0.15s, box-shadow 0.15s;
}

.p-togglebutton.p-button .p-button-icon-left,
.p-togglebutton.p-button .p-button-icon-right {
  color: #ffffff;
}

.p-togglebutton.p-button:not(.p-disabled):not(.p-highlight):hover {
  background: #5a6268;
  border-color: #545b62;
  color: #ffffff;
}

.p-togglebutton.p-button:not(.p-disabled):not(.p-highlight):hover .p-button-icon-left,
.p-togglebutton.p-button:not(.p-disabled):not(.p-highlight):hover .p-button-icon-right {
  color: #ffffff;
}

.p-togglebutton.p-button.p-highlight {
  background: #545b62;
  border-color: #4e555b;
  color: #ffffff;
}

.p-togglebutton.p-button.p-highlight .p-button-icon-left,
.p-togglebutton.p-button.p-highlight .p-button-icon-right {
  color: #ffffff;
}

.p-togglebutton.p-button.p-highlight:hover {
  background: #545b62;
  border-color: #4e555b;
  color: #ffffff;
}

.p-togglebutton.p-button.p-highlight:hover .p-button-icon-left,
.p-togglebutton.p-button.p-highlight:hover .p-button-icon-right {
  color: #ffffff;
}

.p-togglebutton.ng-dirty.ng-invalid > .p-togglebutton.p-button {
  border-color: #dc3545;
}

.p-button {
  color: #ffffff;
  background: #007bff;
  border: 1px solid #007bff;
  padding: 0.5rem 0.75rem;
  font-size: 1rem;
  transition: background-color 0.15s, border-color 0.15s, box-shadow 0.15s;
  border-radius: 4px;
}

#validateButton .p-button{
  width: 8rem;
  height: 3rem;
  font-size: 1.25rem;
  padding-right: 1.5rem;
}
#validateButton .p-button-icon.p-button-icon-left{
  font-size: 1.25rem;
}


//.p-button#validateButton{
//  width: 100rem;
//}

.p-button:enabled:hover {
  background: #0069d9;
  color: #ffffff;
  border-color: #0069d9;
}

.p-button:enabled:active {
  background: #0062cc;
  color: #ffffff;
  border-color: #0062cc;
}

.p-button.p-button-outlined {
  background-color: transparent;
  color: #007bff;
  border: 1px solid;
}

.p-button.p-button-outlined:enabled:hover {
  background: rgba(0, 123, 255, 0.04);
  color: #007bff;
  border: 1px solid;
}

.p-button.p-button-outlined:enabled:active {
  background: rgba(0, 123, 255, 0.16);
  color: #007bff;
  border: 1px solid;
}

.p-button.p-button-outlined.p-button-plain {
  color: #6c757d;
  border-color: #6c757d;
}

.p-button.p-button-outlined.p-button-plain:enabled:hover {
  background: #e9ecef;
  color: #6c757d;
}

.p-button.p-button-outlined.p-button-plain:enabled:active {
  background: #dee2e6;
  color: #6c757d;
}

.p-button.p-button-text {
  background-color: transparent;
  color: #007bff;
  border-color: transparent;
}

.p-button.p-button-text:enabled:hover {
  background: rgba(0, 123, 255, 0.04);
  color: #007bff;
  border-color: transparent;
}

.p-button.p-button-text:enabled:active {
  background: rgba(0, 123, 255, 0.16);
  color: #007bff;
  border-color: transparent;
}

.p-button.p-button-text.p-button-plain {
  color: #6c757d;
}

.p-button.p-button-text.p-button-plain:enabled:hover {
  background: #e9ecef;
  color: #6c757d;
}

.p-button.p-button-text.p-button-plain:enabled:active {
  background: #dee2e6;
  color: #6c757d;
}

.p-button:focus {
  outline: 0 none;
  outline-offset: 0;
  box-shadow: 0 0 0 0.2rem rgba(38, 143, 255, 0.5);
}

.p-button .p-button-icon-left {
  margin-right: 0.5rem;
}

.p-button .p-button-icon-right {
  margin-left: 0.5rem;
}

.p-button .p-button-icon-bottom {
  margin-top: 0.5rem;
}

.p-button .p-button-icon-top {
  margin-bottom: 0.5rem;
}

.p-button .p-badge {
  margin-left: 0.5rem;
  min-width: 1rem;
  height: 1rem;
  line-height: 1rem;
  color: #007bff;
  background-color: #ffffff;
}

.p-button.p-button-raised {
  box-shadow: 0 3px 1px -2px rgba(0, 0, 0, 0.2), 0 2px 2px 0 rgba(0, 0, 0, 0.14), 0 1px 5px 0 rgba(0, 0, 0, 0.12);
}

.p-button.p-button-rounded {
  border-radius: 2rem;
}

.p-button.p-button-icon-only {
  width: 2.357rem;
  padding: 0.5rem 0;
}

.p-button.p-button-icon-only .p-button-icon-left,
.p-button.p-button-icon-only .p-button-icon-right {
  margin: 0;
}

.p-button.p-button-icon-only.p-button-rounded {
  border-radius: 50%;
  height: 2.357rem;
}

.p-button.p-button-sm {
  font-size: 0.875rem;
  padding: 0.4375rem 0.65625rem;
}

.p-button.p-button-sm .p-button-icon {
  font-size: 0.875rem;
}

.p-button.p-button-lg {
  font-size: 1.25rem;
  padding: 0.625rem 0.9375rem;
}

.p-button.p-button-lg .p-button-icon {
  font-size: 1.25rem;
}

.p-fluid .p-button {
  width: 100%;
}

.p-fluid .p-button-icon-only {
  width: 2.357rem;
}

.p-fluid .p-buttonset {
  display: flex;
}

.p-fluid .p-buttonset .p-button {
  flex: 1;
}

.p-button.p-button-secondary, .p-buttonset.p-button-secondary > .p-button, .p-splitbutton.p-button-secondary > .p-button {
  color: #ffffff;
  background: #6c757d;
  border: 1px solid #6c757d;
}

.p-button.p-button-secondary:enabled:hover, .p-buttonset.p-button-secondary > .p-button:enabled:hover, .p-splitbutton.p-button-secondary > .p-button:enabled:hover {
  background: #5a6268;
  color: #ffffff;
  border-color: #5a6268;
}

.p-button.p-button-secondary:enabled:focus, .p-buttonset.p-button-secondary > .p-button:enabled:focus, .p-splitbutton.p-button-secondary > .p-button:enabled:focus {
  box-shadow: 0 0 0 0.2rem rgba(130, 138, 145, 0.5);
}

.p-button.p-button-secondary:enabled:active, .p-buttonset.p-button-secondary > .p-button:enabled:active, .p-splitbutton.p-button-secondary > .p-button:enabled:active {
  background: #545b62;
  color: #ffffff;
  border-color: #4e555b;
}

.p-button.p-button-secondary.p-button-outlined, .p-buttonset.p-button-secondary > .p-button.p-button-outlined, .p-splitbutton.p-button-secondary > .p-button.p-button-outlined {
  background-color: transparent;
  color: #6c757d;
  border: 1px solid;
}

.p-button.p-button-secondary.p-button-outlined:enabled:hover, .p-buttonset.p-button-secondary > .p-button.p-button-outlined:enabled:hover, .p-splitbutton.p-button-secondary > .p-button.p-button-outlined:enabled:hover {
  background: rgba(108, 117, 125, 0.04);
  color: #6c757d;
  border: 1px solid;
}

.p-button.p-button-secondary.p-button-outlined:enabled:active, .p-buttonset.p-button-secondary > .p-button.p-button-outlined:enabled:active, .p-splitbutton.p-button-secondary > .p-button.p-button-outlined:enabled:active {
  background: rgba(108, 117, 125, 0.16);
  color: #6c757d;
  border: 1px solid;
}

.p-button.p-button-secondary.p-button-text, .p-buttonset.p-button-secondary > .p-button.p-button-text, .p-splitbutton.p-button-secondary > .p-button.p-button-text {
  background-color: transparent;
  color: #6c757d;
  border-color: transparent;
}

.p-button.p-button-secondary.p-button-text:enabled:hover, .p-buttonset.p-button-secondary > .p-button.p-button-text:enabled:hover, .p-splitbutton.p-button-secondary > .p-button.p-button-text:enabled:hover {
  background: rgba(108, 117, 125, 0.04);
  border-color: transparent;
  color: #6c757d;
}

.p-button.p-button-secondary.p-button-text:enabled:active, .p-buttonset.p-button-secondary > .p-button.p-button-text:enabled:active, .p-splitbutton.p-button-secondary > .p-button.p-button-text:enabled:active {
  background: rgba(108, 117, 125, 0.16);
  border-color: transparent;
  color: #6c757d;
}

.p-button.p-button-info, .p-buttonset.p-button-info > .p-button, .p-splitbutton.p-button-info > .p-button {
  color: #ffffff;
  background: #17a2b8;
  border: 1px solid #17a2b8;
}

.p-button.p-button-info:enabled:hover, .p-buttonset.p-button-info > .p-button:enabled:hover, .p-splitbutton.p-button-info > .p-button:enabled:hover {
  background: #138496;
  color: #ffffff;
  border-color: #117a8b;
}

.p-button.p-button-info:enabled:focus, .p-buttonset.p-button-info > .p-button:enabled:focus, .p-splitbutton.p-button-info > .p-button:enabled:focus {
  box-shadow: 0 0 0 0.2rem rgba(58, 176, 195, 0.5);
}

.p-button.p-button-info:enabled:active, .p-buttonset.p-button-info > .p-button:enabled:active, .p-splitbutton.p-button-info > .p-button:enabled:active {
  background: #138496;
  color: #ffffff;
  border-color: #117a8b;
}

.p-button.p-button-info.p-button-outlined, .p-buttonset.p-button-info > .p-button.p-button-outlined, .p-splitbutton.p-button-info > .p-button.p-button-outlined {
  background-color: transparent;
  color: #17a2b8;
  border: 1px solid;
}

.p-button.p-button-info.p-button-outlined:enabled:hover, .p-buttonset.p-button-info > .p-button.p-button-outlined:enabled:hover, .p-splitbutton.p-button-info > .p-button.p-button-outlined:enabled:hover {
  background: rgba(23, 162, 184, 0.04);
  color: #17a2b8;
  border: 1px solid;
}

.p-button.p-button-info.p-button-outlined:enabled:active, .p-buttonset.p-button-info > .p-button.p-button-outlined:enabled:active, .p-splitbutton.p-button-info > .p-button.p-button-outlined:enabled:active {
  background: rgba(23, 162, 184, 0.16);
  color: #17a2b8;
  border: 1px solid;
}

.p-button.p-button-info.p-button-text, .p-buttonset.p-button-info > .p-button.p-button-text, .p-splitbutton.p-button-info > .p-button.p-button-text {
  background-color: transparent;
  color: #17a2b8;
  border-color: transparent;
}

.p-button.p-button-info.p-button-text:enabled:hover, .p-buttonset.p-button-info > .p-button.p-button-text:enabled:hover, .p-splitbutton.p-button-info > .p-button.p-button-text:enabled:hover {
  background: rgba(23, 162, 184, 0.04);
  border-color: transparent;
  color: #17a2b8;
}

.p-button.p-button-info.p-button-text:enabled:active, .p-buttonset.p-button-info > .p-button.p-button-text:enabled:active, .p-splitbutton.p-button-info > .p-button.p-button-text:enabled:active {
  background: rgba(23, 162, 184, 0.16);
  border-color: transparent;
  color: #17a2b8;
}

.p-button.p-button-success, .p-buttonset.p-button-success > .p-button, .p-splitbutton.p-button-success > .p-button {
  color: #ffffff;
  background: #28a745;
  border: 1px solid #28a745;
}

.p-button.p-button-success:enabled:hover, .p-buttonset.p-button-success > .p-button:enabled:hover, .p-splitbutton.p-button-success > .p-button:enabled:hover {
  background: #218838;
  color: #ffffff;
  border-color: #1e7e34;
}

.p-button.p-button-success:enabled:focus, .p-buttonset.p-button-success > .p-button:enabled:focus, .p-splitbutton.p-button-success > .p-button:enabled:focus {
  box-shadow: 0 0 0 0.2rem rgba(72, 180, 97, 0.5);
}

.p-button.p-button-success:enabled:active, .p-buttonset.p-button-success > .p-button:enabled:active, .p-splitbutton.p-button-success > .p-button:enabled:active {
  background: #1e7e34;
  color: #ffffff;
  border-color: #1c7430;
}

.p-button.p-button-success.p-button-outlined, .p-buttonset.p-button-success > .p-button.p-button-outlined, .p-splitbutton.p-button-success > .p-button.p-button-outlined {
  background-color: transparent;
  color: #28a745;
  border: 1px solid;
}

.p-button.p-button-success.p-button-outlined:enabled:hover, .p-buttonset.p-button-success > .p-button.p-button-outlined:enabled:hover, .p-splitbutton.p-button-success > .p-button.p-button-outlined:enabled:hover {
  background: rgba(40, 167, 69, 0.04);
  color: #28a745;
  border: 1px solid;
}

.p-button.p-button-success.p-button-outlined:enabled:active, .p-buttonset.p-button-success > .p-button.p-button-outlined:enabled:active, .p-splitbutton.p-button-success > .p-button.p-button-outlined:enabled:active {
  background: rgba(40, 167, 69, 0.16);
  color: #28a745;
  border: 1px solid;
}

.p-button.p-button-success.p-button-text, .p-buttonset.p-button-success > .p-button.p-button-text, .p-splitbutton.p-button-success > .p-button.p-button-text {
  background-color: transparent;
  color: #28a745;
  border-color: transparent;
}

.p-button.p-button-success.p-button-text:enabled:hover, .p-buttonset.p-button-success > .p-button.p-button-text:enabled:hover, .p-splitbutton.p-button-success > .p-button.p-button-text:enabled:hover {
  background: rgba(40, 167, 69, 0.04);
  border-color: transparent;
  color: #28a745;
}

.p-button.p-button-success.p-button-text:enabled:active, .p-buttonset.p-button-success > .p-button.p-button-text:enabled:active, .p-splitbutton.p-button-success > .p-button.p-button-text:enabled:active {
  background: rgba(40, 167, 69, 0.16);
  border-color: transparent;
  color: #28a745;
}

.p-button.p-button-warning, .p-buttonset.p-button-warning > .p-button, .p-splitbutton.p-button-warning > .p-button {
  color: #212529;
  background: #ffc107;
  border: 1px solid #ffc107;
}

.p-button.p-button-warning:enabled:hover, .p-buttonset.p-button-warning > .p-button:enabled:hover, .p-splitbutton.p-button-warning > .p-button:enabled:hover {
  background: #e0a800;
  color: #212529;
  border-color: #d39e00;
}

.p-button.p-button-warning:enabled:focus, .p-buttonset.p-button-warning > .p-button:enabled:focus, .p-splitbutton.p-button-warning > .p-button:enabled:focus {
  box-shadow: 0 0 0 0.2rem rgba(222, 170, 12, 0.5);
}

.p-button.p-button-warning:enabled:active, .p-buttonset.p-button-warning > .p-button:enabled:active, .p-splitbutton.p-button-warning > .p-button:enabled:active {
  background: #d39e00;
  color: #212529;
  border-color: #c69500;
}

.p-button.p-button-warning.p-button-outlined, .p-buttonset.p-button-warning > .p-button.p-button-outlined, .p-splitbutton.p-button-warning > .p-button.p-button-outlined {
  background-color: transparent;
  color: #ffc107;
  border: 1px solid;
}

.p-button.p-button-warning.p-button-outlined:enabled:hover, .p-buttonset.p-button-warning > .p-button.p-button-outlined:enabled:hover, .p-splitbutton.p-button-warning > .p-button.p-button-outlined:enabled:hover {
  background: rgba(255, 193, 7, 0.04);
  color: #ffc107;
  border: 1px solid;
}

.p-button.p-button-warning.p-button-outlined:enabled:active, .p-buttonset.p-button-warning > .p-button.p-button-outlined:enabled:active, .p-splitbutton.p-button-warning > .p-button.p-button-outlined:enabled:active {
  background: rgba(255, 193, 7, 0.16);
  color: #ffc107;
  border: 1px solid;
}

.p-button.p-button-warning.p-button-text, .p-buttonset.p-button-warning > .p-button.p-button-text, .p-splitbutton.p-button-warning > .p-button.p-button-text {
  background-color: transparent;
  color: #ffc107;
  border-color: transparent;
}

.p-button.p-button-warning.p-button-text:enabled:hover, .p-buttonset.p-button-warning > .p-button.p-button-text:enabled:hover, .p-splitbutton.p-button-warning > .p-button.p-button-text:enabled:hover {
  background: rgba(255, 193, 7, 0.04);
  border-color: transparent;
  color: #ffc107;
}

.p-button.p-button-warning.p-button-text:enabled:active, .p-buttonset.p-button-warning > .p-button.p-button-text:enabled:active, .p-splitbutton.p-button-warning > .p-button.p-button-text:enabled:active {
  background: rgba(255, 193, 7, 0.16);
  border-color: transparent;
  color: #ffc107;
}

.p-button.p-button-help, .p-buttonset.p-button-help > .p-button, .p-splitbutton.p-button-help > .p-button {
  color: #ffffff;
  background: #6f42c1;
  border: 1px solid #6f42c1;
}

.p-button.p-button-help:enabled:hover, .p-buttonset.p-button-help > .p-button:enabled:hover, .p-splitbutton.p-button-help > .p-button:enabled:hover {
  background: #633bad;
  color: #ffffff;
  border-color: #58349a;
}

.p-button.p-button-help:enabled:focus, .p-buttonset.p-button-help > .p-button:enabled:focus, .p-splitbutton.p-button-help > .p-button:enabled:focus {
  box-shadow: 0 0 0 0.2rem #d3c6ec;
}

.p-button.p-button-help:enabled:active, .p-buttonset.p-button-help > .p-button:enabled:active, .p-splitbutton.p-button-help > .p-button:enabled:active {
  background: #58349a;
  color: #ffffff;
  border-color: #4d2e87;
}

.p-button.p-button-help.p-button-outlined, .p-buttonset.p-button-help > .p-button.p-button-outlined, .p-splitbutton.p-button-help > .p-button.p-button-outlined {
  background-color: transparent;
  color: #6f42c1;
  border: 1px solid;
}

.p-button.p-button-help.p-button-outlined:enabled:hover, .p-buttonset.p-button-help > .p-button.p-button-outlined:enabled:hover, .p-splitbutton.p-button-help > .p-button.p-button-outlined:enabled:hover {
  background: rgba(111, 66, 193, 0.04);
  color: #6f42c1;
  border: 1px solid;
}

.p-button.p-button-help.p-button-outlined:enabled:active, .p-buttonset.p-button-help > .p-button.p-button-outlined:enabled:active, .p-splitbutton.p-button-help > .p-button.p-button-outlined:enabled:active {
  background: rgba(111, 66, 193, 0.16);
  color: #6f42c1;
  border: 1px solid;
}

.p-button.p-button-help.p-button-text, .p-buttonset.p-button-help > .p-button.p-button-text, .p-splitbutton.p-button-help > .p-button.p-button-text {
  background-color: transparent;
  color: #6f42c1;
  border-color: transparent;
}

.p-button.p-button-help.p-button-text:enabled:hover, .p-buttonset.p-button-help > .p-button.p-button-text:enabled:hover, .p-splitbutton.p-button-help > .p-button.p-button-text:enabled:hover {
  background: rgba(111, 66, 193, 0.04);
  border-color: transparent;
  color: #6f42c1;
}

.p-button.p-button-help.p-button-text:enabled:active, .p-buttonset.p-button-help > .p-button.p-button-text:enabled:active, .p-splitbutton.p-button-help > .p-button.p-button-text:enabled:active {
  background: rgba(111, 66, 193, 0.16);
  border-color: transparent;
  color: #6f42c1;
}

.p-button.p-button-danger, .p-buttonset.p-button-danger > .p-button, .p-splitbutton.p-button-danger > .p-button {
  color: #ffffff;
  background: #dc3545;
  border: 1px solid #dc3545;
}

.p-button.p-button-danger:enabled:hover, .p-buttonset.p-button-danger > .p-button:enabled:hover, .p-splitbutton.p-button-danger > .p-button:enabled:hover {
  background: #c82333;
  color: #ffffff;
  border-color: #bd2130;
}

.p-button.p-button-danger:enabled:focus, .p-buttonset.p-button-danger > .p-button:enabled:focus, .p-splitbutton.p-button-danger > .p-button:enabled:focus {
  box-shadow: 0 0 0 0.2rem rgba(225, 83, 97, 0.5);
}

.p-button.p-button-danger:enabled:active, .p-buttonset.p-button-danger > .p-button:enabled:active, .p-splitbutton.p-button-danger > .p-button:enabled:active {
  background: #bd2130;
  color: #ffffff;
  border-color: #b21f2d;
}

.p-button.p-button-danger.p-button-outlined, .p-buttonset.p-button-danger > .p-button.p-button-outlined, .p-splitbutton.p-button-danger > .p-button.p-button-outlined {
  background-color: transparent;
  color: #dc3545;
  border: 1px solid;
}

.p-button.p-button-danger.p-button-outlined:enabled:hover, .p-buttonset.p-button-danger > .p-button.p-button-outlined:enabled:hover, .p-splitbutton.p-button-danger > .p-button.p-button-outlined:enabled:hover {
  background: rgba(220, 53, 69, 0.04);
  color: #dc3545;
  border: 1px solid;
}

.p-button.p-button-danger.p-button-outlined:enabled:active, .p-buttonset.p-button-danger > .p-button.p-button-outlined:enabled:active, .p-splitbutton.p-button-danger > .p-button.p-button-outlined:enabled:active {
  background: rgba(220, 53, 69, 0.16);
  color: #dc3545;
  border: 1px solid;
}

.p-button.p-button-danger.p-button-text, .p-buttonset.p-button-danger > .p-button.p-button-text, .p-splitbutton.p-button-danger > .p-button.p-button-text {
  background-color: transparent;
  color: #dc3545;
  border-color: transparent;
}

.p-button.p-button-danger.p-button-text:enabled:hover, .p-buttonset.p-button-danger > .p-button.p-button-text:enabled:hover, .p-splitbutton.p-button-danger > .p-button.p-button-text:enabled:hover {
  background: rgba(220, 53, 69, 0.04);
  border-color: transparent;
  color: #dc3545;
}

.p-button.p-button-danger.p-button-text:enabled:active, .p-buttonset.p-button-danger > .p-button.p-button-text:enabled:active, .p-splitbutton.p-button-danger > .p-button.p-button-text:enabled:active {
  background: rgba(220, 53, 69, 0.16);
  border-color: transparent;
  color: #dc3545;
}

.p-button.p-button-link {
  color: #007bff;
  background: transparent;
  border: transparent;
}

.p-button.p-button-link:enabled:hover {
  background: transparent;
  color: #0069d9;
  border-color: transparent;
}

.p-button.p-button-link:enabled:hover .p-button-label {
  text-decoration: underline;
}

.p-button.p-button-link:enabled:focus {
  background: transparent;
  box-shadow: 0 0 0 0.2rem rgba(38, 143, 255, 0.5);
  border-color: transparent;
}

.p-button.p-button-link:enabled:active {
  background: transparent;
  color: #007bff;
  border-color: transparent;
}
.p-carousel{
  position: relative;
  width: 100%;
}

div.carousel-caption{
  position: absolute;
  top: 11rem;
  vertical-align: bottom;
}

.p-carousel ul.p-carousel-indicators.p-reset{
  padding: 0;
  transform: translate(0, -2rem);
  z-index: 1;
}

.p-carousel-items-content{
  //background-color: greenyellow;
  //opacity: 0.7;
}

.p-carousel .p-carousel-content .p-carousel-prev,
.p-carousel .p-carousel-content .p-carousel-next {
  width: 2rem;
  height: 2rem;
  color: #6c757d;
  border: 0 none;
  background: transparent;
  border-radius: 50%;
  transition: box-shadow 0.15s;
  margin: 0.5rem;
  display: none;
}

.p-carousel-content .carousel-img{
  height: 100%;
}

.p-carousel {
  height: 100%;
  margin: 0;
  padding: 0;
  outline: 0;
}

.p-carousel .p-carousel-content .p-carousel-prev:enabled:hover,
.p-carousel .p-carousel-content .p-carousel-next:enabled:hover {
  color: #495057;
  border-color: transparent;
  background: transparent;
}

.p-carousel .p-carousel-content .p-carousel-prev:focus,
.p-carousel .p-carousel-content .p-carousel-next:focus {
  outline: 0 none;
  outline-offset: 0;
  box-shadow: 0 0 0 0.2rem rgba(38, 143, 255, 0.5);
}

.p-carousel .p-carousel-indicators {
  padding: 1rem;
}

.p-carousel .p-carousel-indicators .p-carousel-indicator {
  margin-right: 0.5rem;
  margin-bottom: 0.5rem;
}

.p-carousel .p-carousel-indicators .p-carousel-indicator button {
  background-color: #e9ecef;
  width: 2rem;
  height: 0.5rem;
  transition: box-shadow 0.15s;
  border-radius: 0;
}

.p-carousel .p-carousel-indicators .p-carousel-indicator button:hover {
  background: #dee2e6;
}

.p-carousel .p-carousel-indicators .p-carousel-indicator.p-highlight button {
  background: #007bff;
  color: #ffffff;
}

.p-datatable .p-paginator-top {
  border-width: 1px 0 0 0;
  border-radius: 0;
}

.p-datatable .p-paginator-bottom {
  border-width: 1px 0 0 0;
  border-radius: 0;
}

.p-datatable .p-datatable-header {
  background: #efefef;
  color: #212529;
  border: solid #dee2e6;
  border-width: 1px 0 0 0;
  padding: 1rem 1rem;
  font-weight: 600;
}

.p-datatable .p-datatable-footer {
  background: #efefef;
  color: #212529;
  border: 1px solid #dee2e6;
  border-width: 1px 0 1px 0;
  padding: 1rem 1rem;
  font-weight: 600;
}

.p-datatable .p-datatable-thead > tr > th {
  text-align: left;
  padding: 1rem 1rem;
  border: 1px solid #dee2e6;
  border-width: 1px 0 2px 0;
  font-weight: 600;
  color: #212529;
  background: #ffffff;
  transition: box-shadow 0.15s;
}

.p-datatable .p-datatable-tfoot > tr > td {
  text-align: left;
  padding: 1rem 1rem;
  border: 1px solid #dee2e6;
  border-width: 1px 0 1px 0;
  font-weight: 600;
  color: #212529;
  background: #ffffff;
}

.p-datatable .p-sortable-column .p-sortable-column-icon {
  color: #6c757d;
  margin-left: 0.5rem;
}

.p-datatable .p-sortable-column .p-sortable-column-badge {
  border-radius: 50%;
  height: 1.143rem;
  min-width: 1.143rem;
  line-height: 1.143rem;
  color: #ffffff;
  background: #007bff;
  margin-left: 0.5rem;
}

.p-datatable .p-sortable-column:not(.p-highlight):hover {
  background: #e9ecef;
  color: #212529;
}

.p-datatable .p-sortable-column:not(.p-highlight):hover .p-sortable-column-icon {
  color: #6c757d;
}

.p-datatable .p-sortable-column.p-highlight {
  background: #ffffff;
  color: #007bff;
}

.p-datatable .p-sortable-column.p-highlight .p-sortable-column-icon {
  color: #007bff;
}

.p-datatable .p-sortable-column.p-highlight:hover {
  background: #e9ecef;
  color: #007bff;
}

.p-datatable .p-sortable-column.p-highlight:hover .p-sortable-column-icon {
  color: #007bff;
}

.p-datatable .p-sortable-column:focus {
  box-shadow: inset 0 0 0 0.15rem rgba(38, 143, 255, 0.5);
  outline: 0 none;
}

.p-datatable .p-datatable-tbody > tr {
  background: #ffffff;
  color: #212529;
  transition: box-shadow 0.15s;
  outline-color: rgba(38, 143, 255, 0.5);
}

.p-datatable .p-datatable-tbody > tr > td {
  text-align: left;
  border: 1px solid #dee2e6;
  border-width: 1px 0 0 0;
  padding: 1rem 1rem;
}

.p-datatable .p-datatable-tbody > tr > td .p-row-toggler,
.p-datatable .p-datatable-tbody > tr > td .p-row-editor-init,
.p-datatable .p-datatable-tbody > tr > td .p-row-editor-save,
.p-datatable .p-datatable-tbody > tr > td .p-row-editor-cancel {
  width: 2rem;
  height: 2rem;
  color: #6c757d;
  border: 0 none;
  background: transparent;
  border-radius: 50%;
  transition: box-shadow 0.15s;
}

.p-datatable .p-datatable-tbody > tr > td .p-row-toggler:enabled:hover,
.p-datatable .p-datatable-tbody > tr > td .p-row-editor-init:enabled:hover,
.p-datatable .p-datatable-tbody > tr > td .p-row-editor-save:enabled:hover,
.p-datatable .p-datatable-tbody > tr > td .p-row-editor-cancel:enabled:hover {
  color: #495057;
  border-color: transparent;
  background: transparent;
}

.p-datatable .p-datatable-tbody > tr > td .p-row-toggler:focus,
.p-datatable .p-datatable-tbody > tr > td .p-row-editor-init:focus,
.p-datatable .p-datatable-tbody > tr > td .p-row-editor-save:focus,
.p-datatable .p-datatable-tbody > tr > td .p-row-editor-cancel:focus {
  outline: 0 none;
  outline-offset: 0;
  box-shadow: 0 0 0 0.2rem rgba(38, 143, 255, 0.5);
}

.p-datatable .p-datatable-tbody > tr > td .p-row-editor-save {
  margin-right: 0.5rem;
}

.p-datatable .p-datatable-tbody > tr.p-highlight {
  background: #007bff;
  color: #ffffff;
}

.p-datatable .p-datatable-tbody > tr.p-datatable-dragpoint-top > td {
  box-shadow: inset 0 2px 0 0 #007bff;
}

.p-datatable .p-datatable-tbody > tr.p-datatable-dragpoint-bottom > td {
  box-shadow: inset 0 -2px 0 0 #007bff;
}

.p-datatable.p-datatable-hoverable-rows .p-datatable-tbody > tr:not(.p-highlight):hover {
  background: #e9ecef;
  color: #212529;
}

.p-datatable .p-column-resizer-helper {
  background: #007bff;
}

.p-datatable .p-datatable-scrollable-header,
.p-datatable .p-datatable-scrollable-footer {
  background: #efefef;
}

.p-datatable .p-datatable-loading-icon {
  font-size: 2rem;
}

.p-datatable.p-datatable-gridlines .p-datatable-header {
  border-width: 1px 1px 0 1px;
}

.p-datatable.p-datatable-gridlines .p-datatable-footer {
  border-width: 0 1px 1px 1px;
}

.p-datatable.p-datatable-gridlines .p-paginator-top {
  border-width: 0 1px 0 1px;
}

.p-datatable.p-datatable-gridlines .p-paginator-bottom {
  border-width: 0 1px 1px 1px;
}

.p-datatable.p-datatable-gridlines .p-datatable-thead > tr > th {
  border-width: 1px 1px 2px 1px;
}

.p-datatable.p-datatable-gridlines .p-datatable-tbody > tr > td {
  border-width: 1px;
}

.p-datatable.p-datatable-gridlines .p-datatable-tfoot > tr > td {
  border-width: 1px;
}

.p-datatable.p-datatable-striped .p-datatable-tbody > tr:nth-child(even) {
  background: rgba(0, 0, 0, 0.05);
}

.p-datatable.p-datatable-striped .p-datatable-tbody > tr:nth-child(even).p-highlight {
  background: #007bff;
  color: #ffffff;
}

.p-datatable.p-datatable-striped .p-datatable-tbody > tr:nth-child(even).p-highlight .p-row-toggler {
  color: #ffffff;
}

.p-datatable.p-datatable-striped .p-datatable-tbody > tr:nth-child(even).p-highlight .p-row-toggler:hover {
  color: #ffffff;
}

.p-datatable.p-datatable-sm .p-datatable-header {
  padding: 0.5rem 0.5rem;
}

.p-datatable.p-datatable-sm .p-datatable-thead > tr > th {
  padding: 0.5rem 0.5rem;
}

.p-datatable.p-datatable-sm .p-datatable-tbody > tr > td {
  padding: 0.5rem 0.5rem;
}

.p-datatable.p-datatable-sm .p-datatable-tfoot > tr > td {
  padding: 0.5rem 0.5rem;
}

.p-datatable.p-datatable-sm .p-datatable-footer {
  padding: 0.5rem 0.5rem;
}

.p-datatable.p-datatable-lg .p-datatable-header {
  padding: 1.25rem 1.25rem;
}

.p-datatable.p-datatable-lg .p-datatable-thead > tr > th {
  padding: 1.25rem 1.25rem;
}

.p-datatable.p-datatable-lg .p-datatable-tbody > tr > td {
  padding: 1.25rem 1.25rem;
}

.p-datatable.p-datatable-lg .p-datatable-tfoot > tr > td {
  padding: 1.25rem 1.25rem;
}

.p-datatable.p-datatable-lg .p-datatable-footer {
  padding: 1.25rem 1.25rem;
}

.p-dataview .p-paginator-top {
  border-width: 1px 0 0 0;
  border-radius: 0;
}

.p-dataview .p-paginator-bottom {
  border-width: 1px 0 0 0;
  border-radius: 0;
}

.p-dataview .p-dataview-header {
  background: #efefef;
  color: #212529;
  border: solid #dee2e6;
  border-width: 1px 0 0 0;
  padding: 1rem 1rem;
  font-weight: 600;
}

.p-dataview .p-dataview-content {
  background: #ffffff;
  color: #212529;
  border: 0 none;
  padding: 0;
}

.p-dataview.p-dataview-list .p-dataview-content > .p-grid > div {
  border: 1px solid #dee2e6;
  border-width: 1px 0 0 0;
}

.p-dataview .p-dataview-footer {
  background: #efefef;
  color: #212529;
  border: 1px solid #dee2e6;
  border-width: 1px 0 1px 0;
  padding: 1rem 1rem;
  font-weight: 600;
  border-bottom-left-radius: 4px;
  border-bottom-right-radius: 4px;
}

.p-dataview .p-dataview-loading-icon {
  font-size: 2rem;
}

.p-dataview .p-dataview-emptymessage {
  padding: 1.25rem;
}

.p-column-filter-row .p-column-filter-menu-button,
.p-column-filter-row .p-column-filter-clear-button {
  margin-left: 0.5rem;
}

.p-column-filter-menu-button {
  width: 2rem;
  height: 2rem;
  color: #6c757d;
  border: 0 none;
  background: transparent;
  border-radius: 50%;
  transition: box-shadow 0.15s;
}

.p-column-filter-menu-button:hover {
  color: #495057;
  border-color: transparent;
  background: transparent;
}

.p-column-filter-menu-button.p-column-filter-menu-button-open, .p-column-filter-menu-button.p-column-filter-menu-button-open:hover {
  background: transparent;
  color: #495057;
}

.p-column-filter-menu-button.p-column-filter-menu-button-active, .p-column-filter-menu-button.p-column-filter-menu-button-active:hover {
  background: #007bff;
  color: #ffffff;
}

.p-column-filter-menu-button:focus {
  outline: 0 none;
  outline-offset: 0;
  box-shadow: 0 0 0 0.2rem rgba(38, 143, 255, 0.5);
}

.p-column-filter-clear-button {
  width: 2rem;
  height: 2rem;
  color: #6c757d;
  border: 0 none;
  background: transparent;
  border-radius: 50%;
  transition: box-shadow 0.15s;
}

.p-column-filter-clear-button:hover {
  color: #495057;
  border-color: transparent;
  background: transparent;
}

.p-column-filter-clear-button:focus {
  outline: 0 none;
  outline-offset: 0;
  box-shadow: 0 0 0 0.2rem rgba(38, 143, 255, 0.5);
}

.p-column-filter-overlay {
  background: #ffffff;
  color: #212529;
  border: 1px solid rgba(0, 0, 0, 0.15);
  border-radius: 4px;
  box-shadow: none;
  min-width: 12.5rem;
}

.p-column-filter-overlay .p-column-filter-row-items {
  padding: 0.5rem 0;
}

.p-column-filter-overlay .p-column-filter-row-items .p-column-filter-row-item {
  margin: 0;
  padding: 0.5rem 1.5rem;
  border: 0 none;
  color: #212529;
  background: transparent;
  transition: box-shadow 0.15s;
  border-radius: 0;
}

.p-column-filter-overlay .p-column-filter-row-items .p-column-filter-row-item.p-highlight {
  color: #ffffff;
  background: #007bff;
}

.p-column-filter-overlay .p-column-filter-row-items .p-column-filter-row-item:not(.p-highlight):not(.p-disabled):hover {
  color: #212529;
  background: #e9ecef;
}

.p-column-filter-overlay .p-column-filter-row-items .p-column-filter-row-item:focus {
  outline: 0 none;
  outline-offset: 0;
  box-shadow: inset 0 0 0 0.15rem rgba(38, 143, 255, 0.5);
}

.p-column-filter-overlay .p-column-filter-row-items .p-column-filter-separator {
  border-top: 1px solid #dee2e6;
  margin: 0.5rem 0;
}

.p-column-filter-overlay-menu .p-column-filter-operator {
  padding: 0.75rem 1.5rem;
  border-bottom: 1px solid #dee2e6;
  color: #212529;
  background: #efefef;
  margin: 0;
  border-top-right-radius: 4px;
  border-top-left-radius: 4px;
}

.p-column-filter-overlay-menu .p-column-filter-constraint {
  padding: 1.25rem;
  border-bottom: 1px solid #dee2e6;
}

.p-column-filter-overlay-menu .p-column-filter-constraint .p-column-filter-matchmode-dropdown {
  margin-bottom: 0.5rem;
}

.p-column-filter-overlay-menu .p-column-filter-constraint .p-column-filter-remove-button {
  margin-top: 0.5rem;
}

.p-column-filter-overlay-menu .p-column-filter-constraint:last-child {
  border-bottom: 0 none;
}

.p-column-filter-overlay-menu .p-column-filter-add-rule {
  padding: 0.5rem 1.25rem;
}

.p-column-filter-overlay-menu .p-column-filter-buttonbar {
  padding: 1.25rem;
}

.fc .fc-view-container th {
  background: #efefef;
  border: 1px solid #dee2e6;
  color: #212529;
}

.fc .fc-view-container td.fc-widget-content {
  background: #ffffff;
  border: 1px solid #dee2e6;
  color: #212529;
}

.fc .fc-view-container td.fc-head-container {
  border: 1px solid #dee2e6;
}

.fc .fc-view-container .fc-row {
  border-right: 1px solid #dee2e6;
}

.fc .fc-view-container .fc-event {
  background: #0069d9;
  border: 1px solid #0069d9;
  color: #ffffff;
}

.fc .fc-view-container .fc-divider {
  background: #efefef;
  border: 1px solid #dee2e6;
}

.fc .fc-toolbar .fc-button {
  color: #ffffff;
  background: #007bff;
  border: 1px solid #007bff;
  font-size: 1rem;
  transition: background-color 0.15s, border-color 0.15s, box-shadow 0.15s;
  border-radius: 4px;
  display: flex;
  align-items: center;
}

.fc .fc-toolbar .fc-button:enabled:hover {
  background: #0069d9;
  color: #ffffff;
  border-color: #0069d9;
}

.fc .fc-toolbar .fc-button:enabled:active {
  background: #0062cc;
  color: #ffffff;
  border-color: #0062cc;
}

.fc .fc-toolbar .fc-button:enabled:active:focus {
  outline: 0 none;
  outline-offset: 0;
  box-shadow: 0 0 0 0.2rem rgba(38, 143, 255, 0.5);
}

.fc .fc-toolbar .fc-button .fc-icon-chevron-left {
  font-family: "PrimeIcons" !important;
  text-indent: 0;
  font-size: 1rem;
}

.fc .fc-toolbar .fc-button .fc-icon-chevron-left:before {
  content: "";
}

.fc .fc-toolbar .fc-button .fc-icon-chevron-right {
  font-family: "PrimeIcons" !important;
  text-indent: 0;
  font-size: 1rem;
}

.fc .fc-toolbar .fc-button .fc-icon-chevron-right:before {
  content: "";
}

.fc .fc-toolbar .fc-button:focus {
  outline: 0 none;
  outline-offset: 0;
  box-shadow: 0 0 0 0.2rem rgba(38, 143, 255, 0.5);
}

.fc .fc-toolbar .fc-button.fc-dayGridMonth-button, .fc .fc-toolbar .fc-button.fc-timeGridWeek-button, .fc .fc-toolbar .fc-button.fc-timeGridDay-button {
  background: #6c757d;
  border: 1px solid #6c757d;
  color: #ffffff;
  transition: background-color 0.15s, border-color 0.15s, box-shadow 0.15s;
}

.fc .fc-toolbar .fc-button.fc-dayGridMonth-button:hover, .fc .fc-toolbar .fc-button.fc-timeGridWeek-button:hover, .fc .fc-toolbar .fc-button.fc-timeGridDay-button:hover {
  background: #5a6268;
  border-color: #545b62;
  color: #ffffff;
}

.fc .fc-toolbar .fc-button.fc-dayGridMonth-button.fc-button-active, .fc .fc-toolbar .fc-button.fc-timeGridWeek-button.fc-button-active, .fc .fc-toolbar .fc-button.fc-timeGridDay-button.fc-button-active {
  background: #545b62;
  border-color: #4e555b;
  color: #ffffff;
}

.fc .fc-toolbar .fc-button.fc-dayGridMonth-button.fc-button-active:hover, .fc .fc-toolbar .fc-button.fc-timeGridWeek-button.fc-button-active:hover, .fc .fc-toolbar .fc-button.fc-timeGridDay-button.fc-button-active:hover {
  background: #545b62;
  border-color: #4e555b;
  color: #ffffff;
}

.fc .fc-toolbar .fc-button.fc-dayGridMonth-button:focus, .fc .fc-toolbar .fc-button.fc-timeGridWeek-button:focus, .fc .fc-toolbar .fc-button.fc-timeGridDay-button:focus {
  outline: 0 none;
  outline-offset: 0;
  box-shadow: 0 0 0 0.2rem rgba(38, 143, 255, 0.5);
  z-index: 1;
}

.fc .fc-toolbar .fc-button-group .fc-button {
  border-radius: 0;
}

.fc .fc-toolbar .fc-button-group .fc-button:first-child {
  border-top-left-radius: 4px;
  border-bottom-left-radius: 4px;
}

.fc .fc-toolbar .fc-button-group .fc-button:last-child {
  border-top-right-radius: 4px;
  border-bottom-right-radius: 4px;
}

.p-orderlist .p-orderlist-controls {
  padding: 1.25rem;
}

.p-orderlist .p-orderlist-controls .p-button {
  margin-bottom: 0.5rem;
}

.p-orderlist .p-orderlist-header {
  background: #efefef;
  color: #212529;
  border: 1px solid #dee2e6;
  padding: 1rem 1.25rem;
  border-bottom: 0 none;
  border-top-right-radius: 4px;
  border-top-left-radius: 4px;
}

.p-orderlist .p-orderlist-header .p-orderlist-title {
  font-weight: 600;
}

.p-orderlist .p-orderlist-filter-container {
  padding: 1rem 1.25rem;
  background: #ffffff;
  border: 1px solid #dee2e6;
  border-bottom: 0 none;
}

.p-orderlist .p-orderlist-filter-container .p-orderlist-filter-input {
  padding-right: 1.75rem;
}

.p-orderlist .p-orderlist-filter-container .p-orderlist-filter-icon {
  right: 0.75rem;
  color: #495057;
}

.p-orderlist .p-orderlist-list {
  border: 1px solid #dee2e6;
  background: #ffffff;
  color: #212529;
  padding: 0.5rem 0;
  border-bottom-right-radius: 4px;
  border-bottom-left-radius: 4px;
}

.p-orderlist .p-orderlist-list .p-orderlist-item {
  padding: 0.5rem 1.5rem;
  margin: 0;
  border: 0 none;
  color: #212529;
  background: transparent;
  transition: transform 0.15s, box-shadow 0.15s;
}

.p-orderlist .p-orderlist-list .p-orderlist-item:not(.p-highlight):hover {
  background: #e9ecef;
  color: #212529;
}

.p-orderlist .p-orderlist-list .p-orderlist-item:focus {
  outline: 0 none;
  outline-offset: 0;
  box-shadow: inset 0 0 0 0.15rem rgba(38, 143, 255, 0.5);
}

.p-orderlist .p-orderlist-list .p-orderlist-item.p-highlight {
  color: #ffffff;
  background: #007bff;
}

.p-orderlist .p-orderlist-list .p-orderlist-droppoint.p-orderlist-droppoint-highlight {
  background-color: #0062cc;
}

@media screen and (max-width: 769px) {
  .p-orderlist {
    flex-direction: column;
  }
  .p-orderlist .p-orderlist-controls {
    padding: 1.25rem;
    flex-direction: row;
  }
  .p-orderlist .p-orderlist-controls .p-button {
    margin-right: 0.5rem;
    margin-bottom: 0;
  }
  .p-orderlist .p-orderlist-controls .p-button:last-child {
    margin-right: 0;
  }
}

.p-organizationchart .p-organizationchart-node-content.p-organizationchart-selectable-node:not(.p-highlight):hover {
  background: #e9ecef;
  color: #212529;
}

.p-organizationchart .p-organizationchart-node-content.p-highlight {
  background: #007bff;
  color: #ffffff;
}

.p-organizationchart .p-organizationchart-node-content.p-highlight .p-node-toggler i {
  color: #003e80;
}

.p-organizationchart .p-organizationchart-line-down {
  background: #dee2e6;
}

.p-organizationchart .p-organizationchart-line-left {
  border-right: 1px solid #dee2e6;
  border-color: #dee2e6;
}

.p-organizationchart .p-organizationchart-line-top {
  border-top: 1px solid #dee2e6;
  border-color: #dee2e6;
}

.p-organizationchart .p-organizationchart-node-content {
  border: 1px solid #dee2e6;
  background: #ffffff;
  color: #212529;
  padding: 1.25rem;
}

.p-organizationchart .p-organizationchart-node-content .p-node-toggler {
  background: inherit;
  color: inherit;
  border-radius: 50%;
}

.p-organizationchart .p-organizationchart-node-content .p-node-toggler:focus {
  outline: 0 none;
  outline-offset: 0;
  box-shadow: 0 0 0 0.2rem rgba(38, 143, 255, 0.5);
}

.p-paginator {
  background: #ffffff;
  color: #007bff;
  border: solid #dee2e6;
  border-width: 0;
  padding: 0.75rem;
  border-radius: 4px;
}

.p-paginator .p-paginator-first,
.p-paginator .p-paginator-prev,
.p-paginator .p-paginator-next,
.p-paginator .p-paginator-last {
  background-color: #ffffff;
  border: 1px solid #dee2e6;
  color: #007bff;
  min-width: 2.357rem;
  height: 2.357rem;
  margin: 0 0 0 -1px;
  transition: box-shadow 0.15s;
  border-radius: 0;
}

.p-paginator .p-paginator-first:not(.p-disabled):not(.p-highlight):hover,
.p-paginator .p-paginator-prev:not(.p-disabled):not(.p-highlight):hover,
.p-paginator .p-paginator-next:not(.p-disabled):not(.p-highlight):hover,
.p-paginator .p-paginator-last:not(.p-disabled):not(.p-highlight):hover {
  background: #e9ecef;
  border-color: #dee2e6;
  color: #007bff;
}

.p-paginator .p-paginator-first {
  border-top-left-radius: 4px;
  border-bottom-left-radius: 4px;
}

.p-paginator .p-paginator-last {
  border-top-right-radius: 4px;
  border-bottom-right-radius: 4px;
}

.p-paginator .p-dropdown {
  margin-left: 0.5rem;
  height: 2.357rem;
}

.p-paginator .p-dropdown .p-dropdown-label {
  padding-right: 0;
}

.p-paginator .p-paginator-current {
  background-color: #ffffff;
  border: 1px solid #dee2e6;
  color: #007bff;
  min-width: 2.357rem;
  height: 2.357rem;
  margin: 0 0 0 -1px;
  padding: 0 0.5rem;
}

.p-paginator .p-paginator-pages .p-paginator-page {
  background-color: #ffffff;
  border: 1px solid #dee2e6;
  color: #007bff;
  min-width: 2.357rem;
  height: 2.357rem;
  margin: 0 0 0 -1px;
  transition: box-shadow 0.15s;
  border-radius: 0;
}

.p-paginator .p-paginator-pages .p-paginator-page.p-highlight {
  background: #007bff;
  border-color: #007bff;
  color: #ffffff;
}

.p-paginator .p-paginator-pages .p-paginator-page:not(.p-highlight):hover {
  background: #e9ecef;
  border-color: #dee2e6;
  color: #007bff;
}

.p-picklist .p-picklist-buttons {
  padding: 1.25rem;
}

.p-picklist .p-picklist-buttons .p-button {
  margin-bottom: 0.5rem;
}

.p-picklist .p-picklist-header {
  background: #efefef;
  color: #212529;
  border: 1px solid #dee2e6;
  padding: 1rem 1.25rem;
  border-bottom: 0 none;
  border-top-right-radius: 4px;
  border-top-left-radius: 4px;
}

.p-picklist .p-picklist-header .p-picklist-title {
  font-weight: 600;
}

.p-picklist .p-picklist-filter-container {
  padding: 1rem 1.25rem;
  background: #ffffff;
  border: 1px solid #dee2e6;
  border-bottom: 0 none;
}

.p-picklist .p-picklist-filter-container .p-picklist-filter-input {
  padding-right: 1.75rem;
}

.p-picklist .p-picklist-filter-container .p-picklist-filter-icon {
  right: 0.75rem;
  color: #495057;
}

.p-picklist .p-picklist-list {
  border: 1px solid #dee2e6;
  background: #ffffff;
  color: #212529;
  padding: 0.5rem 0;
  border-bottom-right-radius: 4px;
  border-bottom-left-radius: 4px;
}

.p-picklist .p-picklist-list .p-picklist-item {
  padding: 0.5rem 1.5rem;
  margin: 0;
  border: 0 none;
  color: #212529;
  background: transparent;
  transition: transform 0.15s, box-shadow 0.15s;
}

.p-picklist .p-picklist-list .p-picklist-item:not(.p-highlight):hover {
  background: #e9ecef;
  color: #212529;
}

.p-picklist .p-picklist-list .p-picklist-item:focus {
  outline: 0 none;
  outline-offset: 0;
  box-shadow: inset 0 0 0 0.15rem rgba(38, 143, 255, 0.5);
}

.p-picklist .p-picklist-list .p-picklist-item.p-highlight {
  color: #ffffff;
  background: #007bff;
}

.p-picklist .p-picklist-list .p-picklist-droppoint.p-picklist-droppoint-highlight {
  background-color: #0062cc;
}

.p-picklist .p-picklist-list .p-picklist-empty-message {
  padding: 0.5rem 1.5rem;
  color: #212529;
}

@media screen and (max-width: 769px) {
  .p-picklist {
    flex-direction: column;
  }
  .p-picklist .p-picklist-buttons {
    padding: 1.25rem;
    flex-direction: row;
  }
  .p-picklist .p-picklist-buttons .p-button {
    margin-right: 0.5rem;
    margin-bottom: 0;
  }
  .p-picklist .p-picklist-buttons .p-button:last-child {
    margin-right: 0;
  }
  .p-picklist .p-picklist-transfer-buttons .pi-angle-right:before {
    content: "";
  }
  .p-picklist .p-picklist-transfer-buttons .pi-angle-double-right:before {
    content: "";
  }
  .p-picklist .p-picklist-transfer-buttons .pi-angle-left:before {
    content: "";
  }
  .p-picklist .p-picklist-transfer-buttons .pi-angle-double-left:before {
    content: "";
  }
}

.p-timeline .p-timeline-event-marker {
  border: 0 none;
  border-radius: 50%;
  width: 1rem;
  height: 1rem;
  background-color: #007bff;
}

.p-timeline .p-timeline-event-connector {
  background-color: #dee2e6;
}

.p-timeline.p-timeline-vertical .p-timeline-event-opposite,
.p-timeline.p-timeline-vertical .p-timeline-event-content {
  padding: 0 1rem;
}

.p-timeline.p-timeline-vertical .p-timeline-event-connector {
  width: 2px;
}

.p-timeline.p-timeline-horizontal .p-timeline-event-opposite,
.p-timeline.p-timeline-horizontal .p-timeline-event-content {
  padding: 1rem 0;
}

.p-timeline.p-timeline-horizontal .p-timeline-event-connector {
  height: 2px;
}

.p-tree {
  border: 1px solid #dee2e6;
  background: #ffffff;
  color: #212529;
  padding: 1.25rem;
  border-radius: 4px;
}

.p-tree .p-tree-container .p-treenode {
  padding-bottom: 0.143rem;
}

.p-tree .p-tree-container .p-treenode .p-treenode-content {
  border-radius: 4px;
  transition: box-shadow 0.15s;
  padding: 0.5rem;
}

.p-tree .p-tree-container .p-treenode .p-treenode-content .p-tree-toggler {
  margin-right: 0.5rem;
  width: 2rem;
  height: 2rem;
  color: #6c757d;
  border: 0 none;
  background: transparent;
  border-radius: 50%;
  transition: box-shadow 0.15s;
}

.p-tree .p-tree-container .p-treenode .p-treenode-content .p-tree-toggler:enabled:hover {
  color: #495057;
  border-color: transparent;
  background: transparent;
}

.p-tree .p-tree-container .p-treenode .p-treenode-content .p-tree-toggler:focus {
  outline: 0 none;
  outline-offset: 0;
  box-shadow: 0 0 0 0.2rem rgba(38, 143, 255, 0.5);
}

.p-tree .p-tree-container .p-treenode .p-treenode-content .p-treenode-icon {
  margin-right: 0.5rem;
  color: #6c757d;
}

.p-tree .p-tree-container .p-treenode .p-treenode-content .p-checkbox {
  margin-right: 0.5rem;
}

.p-tree .p-tree-container .p-treenode .p-treenode-content .p-checkbox .p-indeterminate .p-checkbox-icon {
  color: #212529;
}

.p-tree .p-tree-container .p-treenode .p-treenode-content:focus {
  outline: 0 none;
  outline-offset: 0;
  box-shadow: 0 0 0 0.2rem rgba(38, 143, 255, 0.5);
}

.p-tree .p-tree-container .p-treenode .p-treenode-content.p-highlight {
  background: #007bff;
  color: #ffffff;
}

.p-tree .p-tree-container .p-treenode .p-treenode-content.p-highlight .p-tree-toggler,
.p-tree .p-tree-container .p-treenode .p-treenode-content.p-highlight .p-treenode-icon {
  color: #ffffff;
}

.p-tree .p-tree-container .p-treenode .p-treenode-content.p-highlight .p-tree-toggler:hover,
.p-tree .p-tree-container .p-treenode .p-treenode-content.p-highlight .p-treenode-icon:hover {
  color: #ffffff;
}

.p-tree .p-tree-container .p-treenode .p-treenode-content.p-treenode-selectable:not(.p-highlight):hover {
  background: #e9ecef;
  color: #212529;
}

.p-tree .p-tree-container .p-treenode .p-treenode-content.p-treenode-dragover {
  background: #e9ecef;
  color: #212529;
}

.p-tree .p-tree-filter-container {
  margin-bottom: 0.5rem;
}

.p-tree .p-tree-filter-container .p-tree-filter {
  width: 100%;
  padding-right: 1.75rem;
}

.p-tree .p-tree-filter-container .p-tree-filter-icon {
  right: 0.75rem;
  color: #495057;
}

.p-tree .p-treenode-children {
  padding: 0 0 0 1rem;
}

.p-tree .p-tree-loading-icon {
  font-size: 2rem;
}

.p-tree .p-treenode-droppoint.p-treenode-droppoint-active {
  background-color: #0062cc;
}

.p-tree.p-tree-horizontal .p-treenode .p-treenode-content {
  border-radius: 4px;
  border: 1px solid #dee2e6;
  background-color: #ffffff;
  color: #212529;
  padding: 0.5rem;
  transition: box-shadow 0.15s;
}

.p-tree.p-tree-horizontal .p-treenode .p-treenode-content.p-highlight {
  background-color: #007bff;
  color: #ffffff;
}

.p-tree.p-tree-horizontal .p-treenode .p-treenode-content.p-highlight .p-treenode-icon {
  color: #ffffff;
}

.p-tree.p-tree-horizontal .p-treenode .p-treenode-content .p-tree-toggler {
  margin-right: 0.5rem;
}

.p-tree.p-tree-horizontal .p-treenode .p-treenode-content .p-treenode-icon {
  color: #6c757d;
  margin-right: 0.5rem;
}

.p-tree.p-tree-horizontal .p-treenode .p-treenode-content .p-checkbox {
  margin-right: 0.5rem;
}

.p-tree.p-tree-horizontal .p-treenode .p-treenode-content .p-treenode-label:not(.p-highlight):hover {
  background-color: inherit;
  color: inherit;
}

.p-tree.p-tree-horizontal .p-treenode .p-treenode-content.p-treenode-selectable:not(.p-highlight):hover {
  background: #e9ecef;
  color: #212529;
}

.p-tree.p-tree-horizontal .p-treenode .p-treenode-content:focus {
  outline: 0 none;
  outline-offset: 0;
  box-shadow: 0 0 0 0.2rem rgba(38, 143, 255, 0.5);
}

.p-treetable .p-paginator-top {
  border-width: 1px 0 0 0;
  border-radius: 0;
}

.p-treetable .p-paginator-bottom {
  border-width: 1px 0 0 0;
  border-radius: 0;
}

.p-treetable .p-treetable-header {
  background: #efefef;
  color: #212529;
  border: solid #dee2e6;
  border-width: 1px 0 0 0;
  padding: 1rem 1rem;
  font-weight: 600;
}

.p-treetable .p-treetable-footer {
  background: #efefef;
  color: #212529;
  border: 1px solid #dee2e6;
  border-width: 1px 0 1px 0;
  padding: 1rem 1rem;
  font-weight: 600;
}

.p-treetable .p-treetable-thead > tr > th {
  text-align: left;
  padding: 1rem 1rem;
  border: 1px solid #dee2e6;
  border-width: 1px 0 2px 0;
  font-weight: 600;
  color: #212529;
  background: #ffffff;
  transition: box-shadow 0.15s;
}

.p-treetable .p-treetable-tfoot > tr > td {
  text-align: left;
  padding: 1rem 1rem;
  border: 1px solid #dee2e6;
  border-width: 1px 0 1px 0;
  font-weight: 600;
  color: #212529;
  background: #ffffff;
}

.p-treetable .p-sortable-column {
  outline-color: rgba(38, 143, 255, 0.5);
}

.p-treetable .p-sortable-column .p-sortable-column-icon {
  color: #6c757d;
  margin-left: 0.5rem;
}

.p-treetable .p-sortable-column .p-sortable-column-badge {
  border-radius: 50%;
  height: 1.143rem;
  min-width: 1.143rem;
  line-height: 1.143rem;
  color: #ffffff;
  background: #007bff;
  margin-left: 0.5rem;
}

.p-treetable .p-sortable-column:not(.p-highlight):hover {
  background: #e9ecef;
  color: #212529;
}

.p-treetable .p-sortable-column:not(.p-highlight):hover .p-sortable-column-icon {
  color: #6c757d;
}

.p-treetable .p-sortable-column.p-highlight {
  background: #ffffff;
  color: #007bff;
}

.p-treetable .p-sortable-column.p-highlight .p-sortable-column-icon {
  color: #007bff;
}

.p-treetable .p-treetable-tbody > tr {
  background: #ffffff;
  color: #212529;
  transition: box-shadow 0.15s;
  outline-color: rgba(38, 143, 255, 0.5);
}

.p-treetable .p-treetable-tbody > tr > td {
  text-align: left;
  border: 1px solid #dee2e6;
  border-width: 1px 0 0 0;
  padding: 1rem 1rem;
}

.p-treetable .p-treetable-tbody > tr > td .p-treetable-toggler {
  width: 2rem;
  height: 2rem;
  color: #6c757d;
  border: 0 none;
  background: transparent;
  border-radius: 50%;
  transition: box-shadow 0.15s;
  margin-right: 0.5rem;
}

.p-treetable .p-treetable-tbody > tr > td .p-treetable-toggler:enabled:hover {
  color: #495057;
  border-color: transparent;
  background: transparent;
}

.p-treetable .p-treetable-tbody > tr > td .p-treetable-toggler:focus {
  outline: 0 none;
  outline-offset: 0;
  box-shadow: 0 0 0 0.2rem rgba(38, 143, 255, 0.5);
}

.p-treetable .p-treetable-tbody > tr > td p-treetablecheckbox .p-checkbox {
  margin-right: 0.5rem;
}

.p-treetable .p-treetable-tbody > tr > td p-treetablecheckbox .p-checkbox .p-indeterminate .p-checkbox-icon {
  color: #212529;
}

.p-treetable .p-treetable-tbody > tr.p-highlight {
  background: #007bff;
  color: #ffffff;
}

.p-treetable .p-treetable-tbody > tr.p-highlight .p-treetable-toggler {
  color: #ffffff;
}

.p-treetable .p-treetable-tbody > tr.p-highlight .p-treetable-toggler:hover {
  color: #ffffff;
}

.p-treetable.p-treetable-hoverable-rows .p-treetable-tbody > tr:not(.p-highlight):hover {
  background: #e9ecef;
  color: #212529;
}

.p-treetable.p-treetable-hoverable-rows .p-treetable-tbody > tr:not(.p-highlight):hover .p-treetable-toggler {
  color: #212529;
}

.p-treetable .p-column-resizer-helper {
  background: #007bff;
}

.p-treetable .p-treetable-scrollable-header,
.p-treetable .p-treetable-scrollable-footer {
  background: #efefef;
}

.p-treetable .p-treetable-loading-icon {
  font-size: 2rem;
}

.p-treetable.p-treetable-gridlines .p-datatable-header {
  border-width: 1px 1px 0 1px;
}

.p-treetable.p-treetable-gridlines .p-treetable-footer {
  border-width: 0 1px 1px 1px;
}

.p-treetable.p-treetable-gridlines .p-treetable-top {
  border-width: 0 1px 0 1px;
}

.p-treetable.p-treetable-gridlines .p-treetable-bottom {
  border-width: 0 1px 1px 1px;
}

.p-treetable.p-treetable-gridlines .p-treetable-thead > tr > th {
  border-width: 1px;
}

.p-treetable.p-treetable-gridlines .p-treetable-tbody > tr > td {
  border-width: 1px;
}

.p-treetable.p-treetable-gridlines .p-treetable-tfoot > tr > td {
  border-width: 1px;
}

.p-treetable.p-treetable-sm .p-treetable-header {
  padding: 0.875rem 0.875rem;
}

.p-treetable.p-treetable-sm .p-treetable-thead > tr > th {
  padding: 0.5rem 0.5rem;
}

.p-treetable.p-treetable-sm .p-treetable-tbody > tr > td {
  padding: 0.5rem 0.5rem;
}

.p-treetable.p-treetable-sm .p-treetable-tfoot > tr > td {
  padding: 0.5rem 0.5rem;
}

.p-treetable.p-treetable-sm .p-treetable-footer {
  padding: 0.5rem 0.5rem;
}

.p-treetable.p-treetable-lg .p-treetable-header {
  padding: 1.25rem 1.25rem;
}

.p-treetable.p-treetable-lg .p-treetable-thead > tr > th {
  padding: 1.25rem 1.25rem;
}

.p-treetable.p-treetable-lg .p-treetable-tbody > tr > td {
  padding: 1.25rem 1.25rem;
}

.p-treetable.p-treetable-lg .p-treetable-tfoot > tr > td {
  padding: 1.25rem 1.25rem;
}

.p-treetable.p-treetable-lg .p-treetable-footer {
  padding: 1.25rem 1.25rem;
}

.p-virtualscroller .p-virtualscroller-header {
  background: #efefef;
  color: #212529;
  border: solid #dee2e6;
  border-width: 1px 0 0 0;
  padding: 1rem 1rem;
  font-weight: 600;
}

.p-virtualscroller .p-virtualscroller-content {
  background: #ffffff;
  color: #212529;
  border: 0 none;
  padding: 0;
}

.p-virtualscroller .p-virtualscroller-footer {
  background: #efefef;
  color: #212529;
  border: 1px solid #dee2e6;
  border-width: 1px 0 1px 0;
  padding: 1rem 1rem;
  font-weight: 600;
  border-bottom-left-radius: 4px;
  border-bottom-right-radius: 4px;
}

.p-accordion .p-accordion-header .p-accordion-header-link {
  padding: $accordion-header-padding;
  border: 1px solid #dee2e6;
  color: #495057;
  background: #EFEFEF;
  font-weight: 500;
  border-radius: 4px;
  transition: box-shadow 0.15s;
}

.p-accordion .p-accordion-header .p-accordion-header-link .p-accordion-toggle-icon {
  margin-right: 0.5rem;
}

.p-accordion .p-accordion-header:not(.p-disabled) .p-accordion-header-link:focus {
  outline: 0 none;
  outline-offset: 0;
  box-shadow: 0 0 0 0.2rem rgba(38, 143, 255, 0.5);
}

.p-accordion .p-accordion-header:not(.p-highlight):not(.p-disabled):hover .p-accordion-header-link {
  background: #EFEFEF;
  border-color: #dee2e6;
  color: #495057;
  text-decoration: none;
  font-weight: 600;
}

.p-accordion .p-accordion-header:not(.p-disabled).p-highlight .p-accordion-header-link {
  background: #EFEFEF;
  border-color: #dee2e6;
  color: #495057;
  border-bottom-right-radius: 0;
  border-bottom-left-radius: 0;
}

.p-accordion .p-accordion-header:not(.p-disabled).p-highlight:hover .p-accordion-header-link {
  border-color: #dee2e6;
  background: #EFEFEF;
  color: #495057;
  text-decoration: none;
  font-weight: 600;
}

.p-accordion .p-accordion-content {
  padding: 1.25rem;
  border: 1px solid #dee2e6;
  background: #ffffff;
  color: #212529;
  border-top: 0;
  border-top-right-radius: 0;
  border-top-left-radius: 0;
  border-bottom-right-radius: 4px;
  border-bottom-left-radius: 4px;
}

.p-accordion p-accordiontab .p-accordion-tab {
  margin-bottom: 0;
}

.p-accordion p-accordiontab .p-accordion-header .p-accordion-header-link {
  border-radius: 0;
}

.p-accordion p-accordiontab .p-accordion-content {
  border-radius: 0;
}

.p-accordion p-accordiontab:not(:first-child) .p-accordion-header .p-accordion-header-link {
  border-top: 0 none;
}

.p-accordion p-accordiontab:not(:first-child) .p-accordion-header:not(.p-highlight):not(.p-disabled):hover .p-accordion-header-link, .p-accordion p-accordiontab:not(:first-child) .p-accordion-header:not(.p-disabled).p-highlight:hover .p-accordion-header-link {
  border-top: 0 none;
}

.p-accordion p-accordiontab:first-child .p-accordion-header .p-accordion-header-link {
  border-top-right-radius: 4px;
  border-top-left-radius: 4px;
}

.p-accordion p-accordiontab:last-child .p-accordion-header:not(.p-highlight) .p-accordion-header-link {
  border-bottom-right-radius: 4px;
  border-bottom-left-radius: 4px;
}

.p-accordion p-accordiontab:last-child .p-accordion-content {
  border-bottom-right-radius: 4px;
  border-bottom-left-radius: 4px;
}

.p-card {
  background: #ffffff;
  color: #212529;
  box-shadow: 0 2px 1px -1px rgba(0, 0, 0, 0.2), 0 1px 1px 0 rgba(0, 0, 0, 0.14), 0 1px 3px 0 rgba(0, 0, 0, 0.12);
  border-radius: 4px;
}

.p-card .p-card-body {
  padding: 1.5rem;
}

.p-card .p-card-title {
  font-size: 1.5rem;
  font-weight: 700;
  margin-bottom: 0.5rem;
}

.p-card .p-card-subtitle {
  font-weight: 400;
  margin-bottom: 0.5rem;
  color: #6c757d;
}

.p-card .p-card-content {
  padding: 1rem 0;
}

.p-card .p-card-footer {
  padding: 1rem 0 0 0;
}

.p-divider .p-divider-content {
  background-color: #ffffff;
}

.p-divider.p-divider-horizontal {
  margin: 1rem 0;
  padding: 0 1rem;
}

.p-divider.p-divider-horizontal:before {
  border-top: 1px #dee2e6;
}

.p-divider.p-divider-horizontal .p-divider-content {
  padding: 0 0.5rem;
}

.p-divider.p-divider-vertical {
  margin: 0 1rem;
  padding: 1rem 0;
}

.p-divider.p-divider-vertical:before {
  border-left: 1px #dee2e6;
}

.p-divider.p-divider-vertical .p-divider-content {
  padding: 0.5rem 0;
}

.p-fieldset {
  border: 1px solid #dee2e6;
  background: #ffffff;
  color: #212529;
  border-radius: 4px;
}

.p-fieldset .p-fieldset-legend {
  padding: 1rem 1.25rem;
  border: 1px solid #dee2e6;
  color: #212529;
  background: #efefef;
  font-weight: 600;
  border-radius: 4px;
}

.p-fieldset.p-fieldset-toggleable .p-fieldset-legend {
  padding: 0;
  transition: box-shadow 0.15s;
}

.p-fieldset.p-fieldset-toggleable .p-fieldset-legend a {
  padding: 1rem 1.25rem;
  color: #212529;
  border-radius: 4px;
  transition: box-shadow 0.15s;
}

.p-fieldset.p-fieldset-toggleable .p-fieldset-legend a .p-fieldset-toggler {
  margin-right: 0.5rem;
}

.p-fieldset.p-fieldset-toggleable .p-fieldset-legend a:focus {
  outline: 0 none;
  outline-offset: 0;
  box-shadow: 0 0 0 0.2rem rgba(38, 143, 255, 0.5);
}

.p-fieldset.p-fieldset-toggleable .p-fieldset-legend:hover {
  background: #e9ecef;
  border-color: #dee2e6;
  color: #212529;
}

.p-fieldset .p-fieldset-content {
  padding: 1.25rem;
}

.p-panel .p-panel-header {
  border: 1px solid #dee2e6;
  padding: $panel-header-padding;
  background: $base-color;
  color: #ffffff;
  border-top-right-radius: 4px;
  border-top-left-radius: 4px;
  min-height: 3.2rem;
  font-size: 1.4rem;
}

.p-panel .p-panel-header .p-panel-title {
  font-weight: 400;
  text-align: right;
}

.p-panel .p-panel-header .p-panel-header-icon {
  width: 2rem;
  height: 2rem;
  color: #ffffff;
  border: 0 none;
  background: transparent;
  border-radius: 50%;
  transition: box-shadow 0.15s;
}

.p-panel .p-panel-header .p-panel-header-icon:enabled:hover {
  color: #495057;
  border-color: transparent;
  background: transparent;
}

.p-panel .p-panel-header .p-panel-header-icon:focus {
  outline: 0 none;
  outline-offset: 0;
  box-shadow: 0 0 0 0.2rem transparent;
}

.p-panel.p-panel-toggleable .p-panel-header {
  //padding: 0.5rem 1.25rem;
  padding: $panel-header-padding;

}

.p-panel .p-panel-content {
  padding: 0.5rem 0.75rem;
  border: 1px solid #dee2e6;
  background: #ffffff;
  color: #212529;
  border-bottom-right-radius: 4px;
  border-bottom-left-radius: 4px;
  border-top: 0 none;
}

.p-panel .p-panel-footer {
  padding: 0.5rem 1.25rem;
  border: 1px solid #dee2e6;
  background: #ffffff;
  color: #212529;
  border-top: 0 none;
}

.p-scrollpanel .p-scrollpanel-bar {
  background: #efefef;
  border: 0 none;
}

.p-splitter {
  border: 1px solid #dee2e6;
  background: #ffffff;
  border-radius: 4px;
  color: #212529;
}

.p-splitter .p-splitter-gutter {
  transition: box-shadow 0.15s;
  background: #efefef;
}

.p-splitter .p-splitter-gutter .p-splitter-gutter-handle {
  background: #dee2e6;
}

.p-splitter .p-splitter-gutter-resizing {
  background: #dee2e6;
}

.p-tabview .p-tabview-nav {
  background: transparent;
  border: 1px solid #dee2e6;
  border-width: 0 0 1px 0;
}

.p-tabview .p-tabview-nav li {
  margin-right: 0;
}

.p-tabview .p-tabview-nav li .p-tabview-nav-link {
  border: solid;
  border-width: 1px;
  border-color: #ffffff #ffffff #dee2e6 #ffffff;
  background: #ffffff;
  color: #6c757d;
  padding: 0.75rem 1rem;
  font-weight: 600;
  border-top-right-radius: 4px;
  border-top-left-radius: 4px;
  transition: box-shadow 0.15s;
  margin: 0 0 -1px 0;
}

.p-tabview .p-tabview-nav li .p-tabview-nav-link:not(.p-disabled):focus {
  outline: 0 none;
  outline-offset: 0;
  box-shadow: 0 0 0 0.2rem rgba(38, 143, 255, 0.5);
}

.p-tabview .p-tabview-nav li:not(.p-highlight):not(.p-disabled):hover .p-tabview-nav-link {
  background: #ffffff;
  border-color: #dee2e6;
  color: #6c757d;
}

.p-tabview .p-tabview-nav li.p-highlight .p-tabview-nav-link {
  background: #ffffff;
  border-color: #dee2e6 #dee2e6 #ffffff #dee2e6;
  color: #495057;
}

.p-tabview .p-tabview-left-icon {
  margin-right: 0.5rem;
}

.p-tabview .p-tabview-right-icon {
  margin-left: 0.5rem;
}

.p-tabview .p-tabview-close {
  margin-left: 0.5rem;
}

.p-tabview .p-tabview-panels {
  background: #ffffff;
  padding: 1.25rem;
  border: 0 none;
  color: #212529;
  border-bottom-right-radius: 4px;
  border-bottom-left-radius: 4px;
}

.p-toolbar {
  background: #efefef;
  border: 1px solid #dee2e6;
  padding: 1rem 1.25rem;
  border-radius: 4px;
}

.p-toolbar .p-toolbar-separator {
  margin: 0 0.5rem;
}

.p-confirm-popup {
  background: #ffffff;
  color: #212529;
  border: 1px solid rgba(0, 0, 0, 0.2);
  border-radius: 4px;
  box-shadow: none;
}

.p-confirm-popup .p-confirm-popup-content {
  padding: 1.25rem;
}

.p-confirm-popup .p-confirm-popup-footer {
  text-align: right;
  padding: 0.5rem 1.25rem;
}

.p-confirm-popup .p-confirm-popup-footer button {
  margin: 0 0.5rem 0 0;
  width: auto;
}

.p-confirm-popup .p-confirm-popup-footer button:last-child {
  margin: 0;
}

.p-confirm-popup:after {
  border: solid transparent;
  border-color: rgba(255, 255, 255, 0);
  border-bottom-color: #ffffff;
}

.p-confirm-popup:before {
  border: solid transparent;
  border-color: rgba(0, 0, 0, 0);
  border-bottom-color: rgba(0, 0, 0, 0.2);
}

.p-confirm-popup.p-confirm-popup-flipped:after {
  border-top-color: #ffffff;
}

.p-confirm-popup.p-confirm-popup-flipped:before {
  border-top-color: rgba(0, 0, 0, 0.2);
}

.p-confirm-popup .p-confirm-popup-icon {
  font-size: 1.5rem;
}

.p-confirm-popup .p-confirm-popup-message {
  margin-left: 1rem;
}

.p-dialog {
  border-radius: 4px;
  box-shadow: none;
  border: 1px solid rgba(0, 0, 0, 0.2);
}

#ismn-depth-selector .p-dialog {
  width: 550px;
}

.p-dialog .p-dialog-header {
  border-bottom: 1px solid #e9ecef;
  background: $base-color;
  color: white;
  padding: 1rem;
  border-top-right-radius: 4px;
  border-top-left-radius: 4px;
}

.p-dialog .p-dialog-header .p-dialog-title {
  font-weight: 600;
  font-size: $font-dialog-header;
}

.p-dialog .p-dialog-header .p-dialog-header-icon {
  width: 2rem;
  height: 2rem;
  color: white;
  border: 0 none;
  background: transparent;
  border-radius: 50%;
  transition: box-shadow 0.15s;
  margin-right: 0.5rem;
}

.p-dialog .p-dialog-header .p-dialog-header-icon:enabled:hover {
  color: #495057;
  border-color: transparent;
  background: transparent;
}

.p-dialog .p-dialog-header .p-dialog-header-icon:focus {
  outline: 0 none;
  outline-offset: 0;
  box-shadow: 0 0 0 0.2rem rgba(38, 143, 255, 0.5);
}

.p-dialog .p-dialog-header .p-dialog-header-icon:last-child {
  margin-right: 0;
}

.p-dialog .p-dialog-content {
  background: #ffffff;
  color: #212529;
  padding: 1rem;
}

.p-dialog .p-dialog-footer {
  border-top: 1px solid #e9ecef;
  background: #ffffff;
  color: #212529;
  padding: 1rem;
  text-align: right;
  border-bottom-right-radius: 4px;
  border-bottom-left-radius: 4px;
}

.p-dialog .p-dialog-footer button {
  margin: 0 0.5rem 0 0;
  width: auto;
}

.p-dialog.p-confirm-dialog .p-confirm-dialog-icon {
  font-size: 2rem;
}

.p-dialog.p-confirm-dialog .p-confirm-dialog-message {
  margin-left: 1rem;
}

.p-dialog-mask.p-component-overlay {
  background-color: rgba(0, 0, 0, 0.4);
}

.p-overlaypanel {
  background: #ffffff;
  color: #212529;
  border: 1px solid rgba(0, 0, 0, 0.2);
  border-radius: 4px;
  box-shadow: none;
}

.p-overlaypanel .p-overlaypanel-content {
  padding: 1.25rem;
}

.p-overlaypanel .p-overlaypanel-close {
  background: #007bff;
  color: #ffffff;
  width: 2rem;
  height: 2rem;
  transition: box-shadow 0.15s;
  border-radius: 50%;
  position: absolute;
  top: -1rem;
  right: -1rem;
}

.p-overlaypanel .p-overlaypanel-close:enabled:hover {
  background: #0069d9;
  color: #ffffff;
}

.p-overlaypanel:after {
  border: solid transparent;
  border-color: rgba(255, 255, 255, 0);
  border-bottom-color: #ffffff;
}

.p-overlaypanel:before {
  border: solid transparent;
  border-color: rgba(0, 0, 0, 0);
  border-bottom-color: rgba(0, 0, 0, 0.2);
}

.p-overlaypanel.p-overlaypanel-flipped:after {
  border-top-color: #ffffff;
}

.p-overlaypanel.p-overlaypanel-flipped:before {
  border-top-color: rgba(0, 0, 0, 0.2);
}

.p-sidebar {
  background: #ffffff;
  color: #212529;
  padding: 1.25rem;
  border: 1px solid rgba(0, 0, 0, 0.2);
  box-shadow: none;
}

.p-sidebar .p-sidebar-close {
  width: 2rem;
  height: 2rem;
  color: #6c757d;
  border: 0 none;
  background: transparent;
  border-radius: 50%;
  transition: box-shadow 0.15s;
}

.p-sidebar .p-sidebar-close:enabled:hover {
  color: #495057;
  border-color: transparent;
  background: transparent;
}

.p-sidebar .p-sidebar-close:focus {
  outline: 0 none;
  outline-offset: 0;
  box-shadow: 0 0 0 0.2rem rgba(38, 143, 255, 0.5);
}

.p-sidebar-mask.p-component-overlay {
  background: rgba(0, 0, 0, 0.4);
}

.p-tooltip .p-tooltip-text {
  background: #212529;
  color: #ffffff;
  padding: 0.5rem 0.75rem;
  box-shadow: none;
  border-radius: 4px;
}

.p-tooltip.p-tooltip-right .p-tooltip-arrow {
  border-right-color: #212529;
}

.p-tooltip.p-tooltip-left .p-tooltip-arrow {
  border-left-color: #212529;
}

.p-tooltip.p-tooltip-top .p-tooltip-arrow {
  border-top-color: #212529;
}

.p-tooltip.p-tooltip-bottom .p-tooltip-arrow {
  border-bottom-color: #212529;
}

.p-fileupload .p-fileupload-buttonbar {
  background: #efefef;
  padding: 1rem 1.25rem;
  border: 1px solid #dee2e6;
  color: #212529;
  border-bottom: 0 none;
  border-top-right-radius: 4px;
  border-top-left-radius: 4px;
}

.p-fileupload .p-fileupload-buttonbar .p-button {
  margin-right: 0.5rem;
}

.p-fileupload .p-fileupload-buttonbar .p-button.p-fileupload-choose.p-focus {
  outline: 0 none;
  outline-offset: 0;
  box-shadow: 0 0 0 0.2rem rgba(38, 143, 255, 0.5);
}

.p-fileupload .p-fileupload-content {
  background: #ffffff;
  padding: 2rem 1rem;
  border: 1px solid #dee2e6;
  color: #212529;
  border-bottom-right-radius: 4px;
  border-bottom-left-radius: 4px;
}

.p-fileupload .p-progressbar {
  height: 0.25rem;
}

.p-fileupload .p-fileupload-row > div {
  padding: 1rem 1rem;
}

.p-fileupload.p-fileupload-advanced .p-message {
  margin-top: 0;
}

.p-fileupload-choose:not(.p-disabled):hover {
  background: #0069d9;
  color: #ffffff;
  border-color: #0069d9;
}

.p-fileupload-choose:not(.p-disabled):active {
  background: #0062cc;
  color: #ffffff;
  border-color: #0062cc;
}

.p-breadcrumb {
  background: #efefef;
  border: 0 none;
  border-radius: 4px;
  padding: 1rem;
}

.p-breadcrumb ul li .p-menuitem-link {
  transition: box-shadow 0.15s;
  border-radius: 4px;
}

.p-breadcrumb ul li .p-menuitem-link:focus {
  outline: 0 none;
  outline-offset: 0;
  box-shadow: 0 0 0 0.2rem rgba(38, 143, 255, 0.5);
}

.p-breadcrumb ul li .p-menuitem-link .p-menuitem-text {
  color: #007bff;
}

.p-breadcrumb ul li .p-menuitem-link .p-menuitem-icon {
  color: #007bff;
}

.p-breadcrumb ul li.p-breadcrumb-chevron {
  margin: 0 0.5rem 0 0.5rem;
  color: #6c757d;
}

.p-breadcrumb ul li:last-child .p-menuitem-text {
  color: #6c757d;
}

.p-breadcrumb ul li:last-child .p-menuitem-icon {
  color: #6c757d;
}

.p-contextmenu {
  padding: 0.5rem 0;
  background: #ffffff;
  color: #212529;
  border: 1px solid rgba(0, 0, 0, 0.15);
  box-shadow: none;
  width: 12.5rem;
}

.p-contextmenu .p-menuitem-link {
  padding: 0.75rem 1rem;
  color: #212529;
  border-radius: 0;
  transition: box-shadow 0.15s;
  user-select: none;
}

.p-contextmenu .p-menuitem-link .p-menuitem-text {
  color: #212529;
}

.p-contextmenu .p-menuitem-link .p-menuitem-icon {
  color: #212529;
  margin-right: 0.5rem;
}

.p-contextmenu .p-menuitem-link .p-submenu-icon {
  color: #212529;
}

.p-contextmenu .p-menuitem-link:not(.p-disabled):hover {
  background: #e9ecef;
}

.p-contextmenu .p-menuitem-link:not(.p-disabled):hover .p-menuitem-text {
  color: #212529;
}

.p-contextmenu .p-menuitem-link:not(.p-disabled):hover .p-menuitem-icon {
  color: #212529;
}

.p-contextmenu .p-menuitem-link:not(.p-disabled):hover .p-submenu-icon {
  color: #212529;
}

.p-contextmenu .p-menuitem-link:focus {
  outline: 0 none;
  outline-offset: 0;
  box-shadow: inset 0 0 0 0.15rem rgba(38, 143, 255, 0.5);
}

.p-contextmenu .p-submenu-list {
  padding: 0.5rem 0;
  background: #ffffff;
  border: 1px solid rgba(0, 0, 0, 0.15);
  box-shadow: none;
}

.p-contextmenu .p-menuitem {
  margin: 0;
}

.p-contextmenu .p-menuitem:last-child {
  margin: 0;
}

.p-contextmenu .p-menuitem.p-menuitem-active > .p-menuitem-link {
  background: #e9ecef;
}

.p-contextmenu .p-menuitem.p-menuitem-active > .p-menuitem-link .p-menuitem-text {
  color: #212529;
}

.p-contextmenu .p-menuitem.p-menuitem-active > .p-menuitem-link .p-menuitem-icon, .p-contextmenu .p-menuitem.p-menuitem-active > .p-menuitem-link .p-submenu-icon {
  color: #212529;
}

.p-contextmenu .p-menu-separator {
  border-top: 1px solid #dee2e6;
  margin: 0.5rem 0;
}

.p-contextmenu .p-submenu-icon {
  font-size: 0.875rem;
}

.p-megamenu {
  padding: 0.5rem 1rem;
  background: #efefef;
  color: rgba(0, 0, 0, 0.9);
  border: 0 none;
  border-radius: 4px;
}

.p-megamenu .p-megamenu-root-list > .p-menuitem > .p-menuitem-link {
  padding: 1rem;
  color: rgba(0, 0, 0, 0.5);
  border-radius: 4px;
  transition: box-shadow 0.15s;
  user-select: none;
}

.p-megamenu .p-megamenu-root-list > .p-menuitem > .p-menuitem-link .p-menuitem-text {
  color: rgba(0, 0, 0, 0.5);
}

.p-megamenu .p-megamenu-root-list > .p-menuitem > .p-menuitem-link .p-menuitem-icon {
  color: rgba(0, 0, 0, 0.5);
  margin-right: 0.5rem;
}

.p-megamenu .p-megamenu-root-list > .p-menuitem > .p-menuitem-link .p-submenu-icon {
  color: rgba(0, 0, 0, 0.5);
  margin-left: 0.5rem;
}

.p-megamenu .p-megamenu-root-list > .p-menuitem > .p-menuitem-link:not(.p-disabled):hover {
  background: transparent;
}

.p-megamenu .p-megamenu-root-list > .p-menuitem > .p-menuitem-link:not(.p-disabled):hover .p-menuitem-text {
  color: rgba(0, 0, 0, 0.7);
}

.p-megamenu .p-megamenu-root-list > .p-menuitem > .p-menuitem-link:not(.p-disabled):hover .p-menuitem-icon {
  color: rgba(0, 0, 0, 0.7);
}

.p-megamenu .p-megamenu-root-list > .p-menuitem > .p-menuitem-link:not(.p-disabled):hover .p-submenu-icon {
  color: rgba(0, 0, 0, 0.7);
}

.p-megamenu .p-megamenu-root-list > .p-menuitem > .p-menuitem-link:focus {
  outline: 0 none;
  outline-offset: 0;
  box-shadow: inset 0 0 0 0.15rem rgba(38, 143, 255, 0.5);
}

.p-megamenu .p-megamenu-root-list > .p-menuitem.p-menuitem-active > .p-menuitem-link,
.p-megamenu .p-megamenu-root-list > .p-menuitem.p-menuitem-active > .p-menuitem-link:not(.p-disabled):hover {
  background: transparent;
}

.p-megamenu .p-megamenu-root-list > .p-menuitem.p-menuitem-active > .p-menuitem-link .p-menuitem-text,
.p-megamenu .p-megamenu-root-list > .p-menuitem.p-menuitem-active > .p-menuitem-link:not(.p-disabled):hover .p-menuitem-text {
  color: rgba(0, 0, 0, 0.9);
}

.p-megamenu .p-megamenu-root-list > .p-menuitem.p-menuitem-active > .p-menuitem-link .p-menuitem-icon,
.p-megamenu .p-megamenu-root-list > .p-menuitem.p-menuitem-active > .p-menuitem-link:not(.p-disabled):hover .p-menuitem-icon {
  color: rgba(0, 0, 0, 0.9);
}

.p-megamenu .p-megamenu-root-list > .p-menuitem.p-menuitem-active > .p-menuitem-link .p-submenu-icon,
.p-megamenu .p-megamenu-root-list > .p-menuitem.p-menuitem-active > .p-menuitem-link:not(.p-disabled):hover .p-submenu-icon {
  color: rgba(0, 0, 0, 0.9);
}

.p-megamenu .p-menuitem-link {
  padding: 0.75rem 1rem;
  color: #212529;
  border-radius: 0;
  transition: box-shadow 0.15s;
  user-select: none;
}

.p-megamenu .p-menuitem-link .p-menuitem-text {
  color: #212529;
}

.p-megamenu .p-menuitem-link .p-menuitem-icon {
  color: #212529;
  margin-right: 0.5rem;
}

.p-megamenu .p-menuitem-link .p-submenu-icon {
  color: #212529;
}

.p-megamenu .p-menuitem-link:not(.p-disabled):hover {
  background: #e9ecef;
}

.p-megamenu .p-menuitem-link:not(.p-disabled):hover .p-menuitem-text {
  color: #212529;
}

.p-megamenu .p-menuitem-link:not(.p-disabled):hover .p-menuitem-icon {
  color: #212529;
}

.p-megamenu .p-menuitem-link:not(.p-disabled):hover .p-submenu-icon {
  color: #212529;
}

.p-megamenu .p-menuitem-link:focus {
  outline: 0 none;
  outline-offset: 0;
  box-shadow: inset 0 0 0 0.15rem rgba(38, 143, 255, 0.5);
}

.p-megamenu .p-megamenu-panel {
  background: #ffffff;
  color: #212529;
  border: 1px solid rgba(0, 0, 0, 0.15);
  box-shadow: none;
}

.p-megamenu .p-megamenu-submenu-header {
  margin: 0;
  padding: 0.75rem 1rem;
  color: #212529;
  background: #ffffff;
  font-weight: 600;
  border-top-right-radius: 4px;
  border-top-left-radius: 4px;
}

.p-megamenu .p-megamenu-submenu {
  padding: 0.5rem 0;
  width: 12.5rem;
}

.p-megamenu .p-megamenu-submenu .p-menu-separator {
  border-top: 1px solid #dee2e6;
  margin: 0.5rem 0;
}

.p-megamenu .p-megamenu-submenu .p-menuitem {
  margin: 0;
}

.p-megamenu .p-megamenu-submenu .p-menuitem:last-child {
  margin: 0;
}

.p-megamenu .p-menuitem.p-menuitem-active > .p-menuitem-link {
  background: #e9ecef;
}

.p-megamenu .p-menuitem.p-menuitem-active > .p-menuitem-link .p-menuitem-text {
  color: #212529;
}

.p-megamenu .p-menuitem.p-menuitem-active > .p-menuitem-link .p-menuitem-icon, .p-megamenu .p-menuitem.p-menuitem-active > .p-menuitem-link .p-submenu-icon {
  color: #212529;
}

.p-megamenu.p-megamenu-vertical {
  width: 12.5rem;
  padding: 0.5rem 0;
}

.p-megamenu.p-megamenu-vertical .p-menuitem {
  margin: 0;
}

.p-megamenu.p-megamenu-vertical .p-menuitem:last-child {
  margin: 0;
}

.p-menu {
  padding: 0.5rem 0;
  background: #ffffff;
  color: #212529;
  border: 1px solid #dee2e6;
  border-radius: 4px;
  width: 12.5rem;
}

.p-menu .p-menuitem-link {
  padding: 0.75rem 1rem;
  color: #212529;
  border-radius: 0;
  transition: box-shadow 0.15s;
  user-select: none;
}

.p-menu .p-menuitem-link .p-menuitem-text {
  color: #212529;
}

.p-menu .p-menuitem-link .p-menuitem-icon {
  color: #212529;
  margin-right: 0.5rem;
}

.p-menu .p-menuitem-link .p-submenu-icon {
  color: #212529;
}

.p-menu .p-menuitem-link:not(.p-disabled):hover {
  background: #e9ecef;
}

.p-menu .p-menuitem-link:not(.p-disabled):hover .p-menuitem-text {
  color: #212529;
}

.p-menu .p-menuitem-link:not(.p-disabled):hover .p-menuitem-icon {
  color: #212529;
}

.p-menu .p-menuitem-link:not(.p-disabled):hover .p-submenu-icon {
  color: #212529;
}

.p-menu .p-menuitem-link:focus {
  outline: 0 none;
  outline-offset: 0;
  box-shadow: inset 0 0 0 0.15rem rgba(38, 143, 255, 0.5);
}

.p-menu.p-menu-overlay {
  background: #ffffff;
  border: 1px solid rgba(0, 0, 0, 0.15);
  box-shadow: none;
}

.p-menu .p-submenu-header {
  margin: 0;
  padding: 0.75rem 1rem;
  color: #212529;
  background: #ffffff;
  font-weight: 600;
  border-top-right-radius: 0;
  border-top-left-radius: 0;
}

.p-menu .p-menu-separator {
  border-top: 1px solid #dee2e6;
  margin: 0.5rem 0;
}

.p-menu .p-menuitem {
  margin: 0;
}

.p-menu .p-menuitem:last-child {
  margin: 0;
}

.p-menubar {
  padding: 0.5rem 1rem;
  background: $base-color;
  color: #ffffff;
  border: 0 none;
  border-radius: 4px;
  font-size: 1.25rem;
  z-index: 5;
}

.p-menubar .p-menuitem-link {
  padding: 0.75rem 1rem;
  color: #212529;
  border-radius: 0;
  transition: box-shadow 0.15s;
  user-select: none;
  font-size: 1rem;

}

.p-menubar .p-menuitem-link .p-menuitem-text {
  color: #212529;
}

.p-menubar .p-menuitem-link .p-menuitem-icon {
  color: black;
  margin-right: 0.5rem;
  font-weight: normal;
  font-size: 1.1rem;
}

.p-menubar .p-menuitem-link .p-submenu-icon {
  color: #212529;
}

.p-menubar .p-menuitem-link:not(.p-disabled):hover {
  background: #e9ecef;
}

.p-menubar .p-menuitem-link:not(.p-disabled):hover .p-menuitem-text {
  color: #212529;
}

.p-menubar .p-menuitem-link:not(.p-disabled):hover .p-menuitem-icon {
  color: #212529;
}

.p-menubar .p-menuitem-link:not(.p-disabled):hover .p-submenu-icon {
  color: #212529;
}

.p-menubar .p-menuitem-link:focus {
  outline: 0 none;
  outline-offset: 0;
  box-shadow: inset 0 0 0 0.15rem rgba(38, 143, 255, 0.5);
}

.p-menubar .p-menubar-root-list > .p-menuitem > .p-menuitem-link {
  padding: 0.7rem;
  margin-right: 1rem;
  color: rgba(0, 0, 0, 0.5);
  border-radius: 4px;
  transition: box-shadow 0.15s;
  user-select: none;
  border: 0.1px solid #FFDB5C;
}

.p-menubar .p-menubar-root-list > .p-menuitem > .p-menuitem-link .p-menuitem-text {
  color: #FFDB5C;
}

.p-menubar .p-menubar-root-list > .p-menuitem > .p-menuitem-link .p-menuitem-icon {
  color: #FFDB5C;
  margin-right: 0.3rem;
  font-size: 1.2rem;
}

.p-menubar .p-menubar-root-list > .p-menuitem > .p-menuitem-link .p-submenu-icon {
  color: #FFDB5C;
  margin-left: 0.5rem;
}

.p-menubar .p-menubar-root-list > .p-menuitem > .p-menuitem-link:not(.p-disabled):hover {
  background: #F8C100;
<<<<<<< HEAD
}

.p-menubar .p-menubar-root-list > .p-menuitem > .p-menuitem-link-active {
  background: #F8C100;
}

.p-menubar .p-menubar-root-list > .p-menuitem > .p-menuitem-link-active .p-menuitem-text {
  color: #ffffff;
}

.p-menubar .p-menubar-root-list > .p-menuitem > .p-menuitem-link-active .p-menuitem-icon {
  color: #ffffff;
=======
>>>>>>> 89ad77f4
}

.p-menubar .p-menubar-root-list > .p-menuitem > .p-menuitem-link:not(.p-disabled):hover .p-menuitem-text {
  color: #ffffff;
}
.p-menubar .p-menubar-root-list > .p-menuitem > .p-menuitem-link:not(.p-disabled):focus .p-menuitem-text {
  color: #ffffff;
}

.p-menubar .p-menubar-root-list > .p-menuitem > .p-menuitem-link:not(.p-disabled):hover .p-menuitem-icon {
  color: #ffffff;
}

.p-menubar .p-menubar-root-list > .p-menuitem > .p-menuitem-link:not(.p-disabled):focus .p-menuitem-icon {
  color: #ffffff;
}

.p-menubar .p-menubar-root-list > .p-menuitem > .p-menuitem-link:not(.p-disabled):hover .p-submenu-icon {
  color: #ffffff;
}

.p-menubar .p-menubar-root-list > .p-menuitem > .p-menuitem-link:not(.p-disabled):focus .p-submenu-icon {
  color: #ffffff;
}

.p-menubar .p-menubar-root-list > .p-menuitem > .p-menuitem-link:focus {
  outline: 0 none;
  outline-offset: 0;
  //color: #ffffff;
  box-shadow: inset 0 0 0 0.15rem #F8C100;
  background-color: #F8C100;
}

.p-menubar .p-menubar-root-list > .p-menuitem.p-menuitem-active > .p-menuitem-link,
.p-menubar .p-menubar-root-list > .p-menuitem.p-menuitem-active > .p-menuitem-link:not(.p-disabled):hover {
  background: #F8C100;
}

.p-menubar .p-menubar-root-list > .p-menuitem.p-menuitem-active > .p-menuitem-link .p-menuitem-text,
.p-menubar .p-menubar-root-list > .p-menuitem.p-menuitem-active > .p-menuitem-link:not(.p-disabled):hover .p-menuitem-text {
  color: white;
}

.p-menubar .p-menubar-root-list > .p-menuitem.p-menuitem-active > .p-menuitem-link .p-menuitem-icon,
.p-menubar .p-menubar-root-list > .p-menuitem.p-menuitem-active > .p-menuitem-link:not(.p-disabled):hover .p-menuitem-icon {
  color: white;
}

.p-menubar .p-menubar-root-list > .p-menuitem.p-menuitem-active > .p-menuitem-link .p-submenu-icon,
.p-menubar .p-menubar-root-list > .p-menuitem.p-menuitem-active > .p-menuitem-link:not(.p-disabled):hover .p-submenu-icon {
  color: white;
}


.p-menubar .p-submenu-list {
  padding: 0.5rem 0;
  background: #ffffff;
  border: 1px solid rgba(0, 0, 0, 0.15);
  box-shadow: none;
  width: 12.5rem;
}

.p-menubar .p-submenu-list .p-menu-separator {
  border-top: 1px solid #dee2e6;
  margin: 0.5rem 0;
}

.p-menubar .p-submenu-list .p-submenu-icon {
  font-size: 0.875rem;
}

.p-menubar .p-submenu-list .p-menuitem {
  margin: 0;
}

.p-menubar .p-submenu-list .p-menuitem:last-child {
  margin: 0;
}

.p-menubar .p-menuitem.p-menuitem-active > .p-menuitem-link {
  background:  rgba(248, 193, 0, .5);
<<<<<<< HEAD
}

.p-menubar .p-menuitem > .p-menuitem-link.p-menuitem-link-active {
  background:   #F8C100;
=======
>>>>>>> 89ad77f4
}

.p-menubar .p-menuitem.p-menuitem-active > .p-menuitem-link .p-menuitem-text {
  color: #212529;
}

.p-menubar .p-menuitem.p-menuitem-active > .p-menuitem-link .p-menuitem-icon, .p-menubar .p-menuitem.p-menuitem-active > .p-menuitem-link .p-submenu-icon {
  color: #212529;

}

@media screen and (max-width: 960px) {
  .p-menubar {
    position: relative;
  }
  .p-menubar .p-menubar-button {
    display: flex;
    width: 2rem;
    height: 2rem;
    color: rgba(0, 0, 0, 0.5);
    border-radius: 50%;
    transition: box-shadow 0.15s;
  }
  .p-menubar .p-menubar-button:hover {
    color: rgba(0, 0, 0, 0.7);
    background: transparent;
  }
  .p-menubar .p-menubar-button:focus {
    outline: 0 none;
    outline-offset: 0;
    box-shadow: 0 0 0 0.2rem rgba(38, 143, 255, 0.5);
  }
  .p-menubar .p-menubar-root-list {
    position: absolute;
    display: none;
    padding: 0.5rem 0;
    background: #ffffff;
    border: 1px solid rgba(0, 0, 0, 0.15);
    box-shadow: none;
    width: 100%;
  }
  .p-menubar .p-menubar-root-list .p-menu-separator {
    border-top: 1px solid #dee2e6;
    margin: 0.5rem 0;
  }
  .p-menubar .p-menubar-root-list .p-submenu-icon {
    font-size: 0.875rem;
  }
  .p-menubar .p-menubar-root-list > .p-menuitem {
    width: 100%;
    position: static;
  }
  .p-menubar .p-menubar-root-list > .p-menuitem > .p-menuitem-link {
    padding: 0.75rem 1rem;
    color: #212529;
    border-radius: 0;
    transition: box-shadow 0.15s;
    user-select: none;
  }
  .p-menubar .p-menubar-root-list > .p-menuitem > .p-menuitem-link .p-menuitem-text {
    color: #212529;
  }
  .p-menubar .p-menubar-root-list > .p-menuitem > .p-menuitem-link .p-menuitem-icon {
    color: #212529;
    margin-right: 0.5rem;
  }
  .p-menubar .p-menubar-root-list > .p-menuitem > .p-menuitem-link .p-submenu-icon {
    color: #212529;
  }
  .p-menubar .p-menubar-root-list > .p-menuitem > .p-menuitem-link:not(.p-disabled):hover {
    background: #e9ecef;
  }
  .p-menubar .p-menubar-root-list > .p-menuitem > .p-menuitem-link:not(.p-disabled):hover .p-menuitem-text {
    color: #212529;
  }
  .p-menubar .p-menubar-root-list > .p-menuitem > .p-menuitem-link:not(.p-disabled):hover .p-menuitem-icon {
    color: #212529;
  }
  .p-menubar .p-menubar-root-list > .p-menuitem > .p-menuitem-link:not(.p-disabled):hover .p-submenu-icon {
    color: #212529;
  }
  .p-menubar .p-menubar-root-list > .p-menuitem > .p-menuitem-link:focus {
    outline: 0 none;
    outline-offset: 0;
    box-shadow: inset 0 0 0 0.15rem rgba(38, 143, 255, 0.5);
  }
  .p-menubar .p-menubar-root-list > .p-menuitem > .p-menuitem-link > .p-submenu-icon {
    margin-left: auto;
    transition: transform 0.15s;
  }
  .p-menubar .p-menubar-root-list > .p-menuitem.p-menuitem-active > .p-menuitem-link > .p-submenu-icon {
    transform: rotate(-180deg);
  }
  .p-menubar .p-menubar-root-list .p-submenu-list {
    width: 100%;
    position: static;
    box-shadow: none;
    border: 0 none;
  }
  .p-menubar .p-menubar-root-list .p-submenu-list .p-submenu-icon {
    transition: transform 0.15s;
    transform: rotate(90deg);
  }
  .p-menubar .p-menubar-root-list .p-submenu-list .p-menuitem-active > .p-menuitem-link > .p-submenu-icon {
    transform: rotate(-90deg);
  }
  .p-menubar .p-menubar-root-list .p-menuitem {
    width: 100%;
    position: static;
  }
  .p-menubar .p-menubar-root-list ul li a {
    padding-left: 2.25rem;
  }
  .p-menubar .p-menubar-root-list ul li ul li a {
    padding-left: 3.75rem;
  }
  .p-menubar .p-menubar-root-list ul li ul li ul li a {
    padding-left: 5.25rem;
  }
  .p-menubar .p-menubar-root-list ul li ul li ul li ul li a {
    padding-left: 6.75rem;
  }
  .p-menubar .p-menubar-root-list ul li ul li ul li ul li ul li a {
    padding-left: 8.25rem;
  }
  .p-menubar.p-menubar-mobile-active .p-menubar-root-list {
    display: flex;
    flex-direction: column;
    top: 100%;
    left: 0;
    z-index: 1;
  }
}

.p-panelmenu .p-panelmenu-header > a {
  padding: 1rem 1.25rem;
  border: 1px solid #dee2e6;
  color: #212529;
  background: #efefef;
  font-weight: 600;
  border-radius: 4px;
  transition: box-shadow 0.15s;
}

.p-panelmenu .p-panelmenu-header > a .p-panelmenu-icon {
  margin-right: 0.5rem;
}

.p-panelmenu .p-panelmenu-header > a .p-menuitem-icon {
  margin-right: 0.5rem;
}

.p-panelmenu .p-panelmenu-header > a:focus {
  outline: 0 none;
  outline-offset: 0;
  box-shadow: 0 0 0 0.2rem rgba(38, 143, 255, 0.5);
}

.p-panelmenu .p-panelmenu-header:not(.p-highlight):not(.p-disabled) > a:hover {
  background: #e9ecef;
  border-color: #dee2e6;
  color: #212529;
}

.p-panelmenu .p-panelmenu-header.p-highlight {
  margin-bottom: 0;
}

.p-panelmenu .p-panelmenu-header.p-highlight > a {
  background: #efefef;
  border-color: #dee2e6;
  color: #212529;
  border-bottom-right-radius: 0;
  border-bottom-left-radius: 0;
}

.p-panelmenu .p-panelmenu-header.p-highlight:not(.p-disabled) > a:hover {
  border-color: #dee2e6;
  background: #e9ecef;
  color: #212529;
}

.p-panelmenu .p-panelmenu-content {
  padding: 0.5rem 0;
  border: 1px solid #dee2e6;
  background: #ffffff;
  color: #212529;
  margin-bottom: 0;
  border-top: 0;
  border-top-right-radius: 0;
  border-top-left-radius: 0;
  border-bottom-right-radius: 4px;
  border-bottom-left-radius: 4px;
}

.p-panelmenu .p-panelmenu-content .p-menuitem .p-menuitem-link {
  padding: 0.75rem 1rem;
  color: #212529;
  border-radius: 0;
  transition: box-shadow 0.15s;
  user-select: none;
}

.p-panelmenu .p-panelmenu-content .p-menuitem .p-menuitem-link .p-menuitem-text {
  color: #212529;
}

.p-panelmenu .p-panelmenu-content .p-menuitem .p-menuitem-link .p-menuitem-icon {
  color: green;
  margin-right: 0.5rem;
}

.p-panelmenu .p-panelmenu-content .p-menuitem .p-menuitem-link .p-submenu-icon {
  color: green;
}

.p-panelmenu .p-panelmenu-content .p-menuitem .p-menuitem-link:not(.p-disabled):hover {
  background: #e9ecef;
}

.p-panelmenu .p-panelmenu-content .p-menuitem .p-menuitem-link:not(.p-disabled):hover .p-menuitem-text {
  color: #212529;
}

.p-panelmenu .p-panelmenu-content .p-menuitem .p-menuitem-link:not(.p-disabled):hover .p-menuitem-icon {
  color: #212529;
}

.p-panelmenu .p-panelmenu-content .p-menuitem .p-menuitem-link:not(.p-disabled):hover .p-submenu-icon {
  color: #212529;
}

.p-panelmenu .p-panelmenu-content .p-menuitem .p-menuitem-link:focus {
  outline: 0 none;
  outline-offset: 0;
  box-shadow: inset 0 0 0 0.15rem rgba(38, 143, 255, 0.5);
}

.p-panelmenu .p-panelmenu-content .p-menuitem .p-menuitem-link .p-panelmenu-icon {
  margin-right: 0.5rem;
}

.p-panelmenu .p-panelmenu-content .p-submenu-list:not(.p-panelmenu-root-submenu) {
  padding: 0 0 0 1rem;
}

.p-panelmenu .p-panelmenu-panel {
  margin-bottom: 0;
}

.p-panelmenu .p-panelmenu-panel .p-panelmenu-header > a {
  border-radius: 0;
}

.p-panelmenu .p-panelmenu-panel .p-panelmenu-content {
  border-radius: 0;
}

.p-panelmenu .p-panelmenu-panel:not(:first-child) .p-panelmenu-header > a {
  border-top: 0 none;
}

.p-panelmenu .p-panelmenu-panel:not(:first-child) .p-panelmenu-header:not(.p-highlight):not(.p-disabled):hover > a, .p-panelmenu .p-panelmenu-panel:not(:first-child) .p-panelmenu-header:not(.p-disabled).p-highlight:hover > a {
  border-top: 0 none;
}

.p-panelmenu .p-panelmenu-panel:first-child .p-panelmenu-header > a {
  border-top-right-radius: 4px;
  border-top-left-radius: 4px;
}

.p-panelmenu .p-panelmenu-panel:last-child .p-panelmenu-header:not(.p-highlight) > a {
  border-bottom-right-radius: 4px;
  border-bottom-left-radius: 4px;
}

.p-panelmenu .p-panelmenu-panel:last-child .p-panelmenu-content {
  border-bottom-right-radius: 4px;
  border-bottom-left-radius: 4px;
}

.p-slidemenu {
  padding: 0.5rem 0;
  background: #ffffff;
  color: #212529;
  border: 1px solid #dee2e6;
  border-radius: 4px;
  width: 12.5rem;
}

.p-slidemenu .p-menuitem-link {
  padding: 0.75rem 1rem;
  color: #212529;
  border-radius: 0;
  transition: box-shadow 0.15s;
  user-select: none;
}

.p-slidemenu .p-menuitem-link .p-menuitem-text {
  color: #212529;
}

.p-slidemenu .p-menuitem-link .p-menuitem-icon {
  color: #212529;
  margin-right: 0.5rem;
}

.p-slidemenu .p-menuitem-link .p-submenu-icon {
  color: #212529;
}

.p-slidemenu .p-menuitem-link:not(.p-disabled):hover {
  background: #e9ecef;
}

.p-slidemenu .p-menuitem-link:not(.p-disabled):hover .p-menuitem-text {
  color: #212529;
}

.p-slidemenu .p-menuitem-link:not(.p-disabled):hover .p-menuitem-icon {
  color: #212529;
}

.p-slidemenu .p-menuitem-link:not(.p-disabled):hover .p-submenu-icon {
  color: #212529;
}

.p-slidemenu .p-menuitem-link:focus {
  outline: 0 none;
  outline-offset: 0;
  box-shadow: inset 0 0 0 0.15rem rgba(38, 143, 255, 0.5);
}

.p-slidemenu.p-slidemenu-overlay {
  background: #ffffff;
  border: 1px solid rgba(0, 0, 0, 0.15);
  box-shadow: none;
}

.p-slidemenu .p-slidemenu-list {
  padding: 0.5rem 0;
  background: #ffffff;
  border: 1px solid rgba(0, 0, 0, 0.15);
  box-shadow: none;
}

.p-slidemenu .p-slidemenu.p-slidemenu-active > .p-slidemenu-link {
  background: #e9ecef;
}

.p-slidemenu .p-slidemenu.p-slidemenu-active > .p-slidemenu-link .p-slidemenu-text {
  color: #212529;
}

.p-slidemenu .p-slidemenu.p-slidemenu-active > .p-slidemenu-link .p-slidemenu-icon, .p-slidemenu .p-slidemenu.p-slidemenu-active > .p-slidemenu-link .p-slidemenu-icon {
  color: #212529;
}

.p-slidemenu .p-slidemenu-separator {
  border-top: 1px solid #dee2e6;
  margin: 0.5rem 0;
}

.p-slidemenu .p-slidemenu-icon {
  font-size: 0.875rem;
}

.p-slidemenu .p-slidemenu-backward {
  padding: 0.75rem 1rem;
  color: #212529;
}

.p-steps .p-steps-item .p-menuitem-link {
  background: transparent;
  transition: box-shadow 0.15s;
  border-radius: 4px;
  background: transparent;
}

.p-steps .p-steps-item .p-menuitem-link .p-steps-number {
  color: #212529;
  border: 1px solid #dee2e6;
  background: transparent;
  min-width: 2rem;
  height: 2rem;
  line-height: 2rem;
  font-size: 1.143rem;
  z-index: 1;
  border-radius: 4px;
}

.p-steps .p-steps-item .p-menuitem-link .p-steps-title {
  margin-top: 0.5rem;
  color: #6c757d;
}

.p-steps .p-steps-item .p-menuitem-link:not(.p-disabled):focus {
  outline: 0 none;
  outline-offset: 0;
  box-shadow: 0 0 0 0.2rem rgba(38, 143, 255, 0.5);
}

.p-steps .p-steps-item.p-highlight .p-steps-number {
  background: #007bff;
  color: #ffffff;
}

.p-steps .p-steps-item.p-highlight .p-steps-title {
  font-weight: 600;
  color: #212529;
}

.p-steps .p-steps-item:before {
  content: " ";
  border-top: 1px solid #dee2e6;
  width: 100%;
  top: 50%;
  left: 0;
  display: block;
  position: absolute;
  margin-top: -1rem;
}

.p-tabmenu .p-tabmenu-nav {
  background: transparent;
  border: 1px solid #dee2e6;
  border-width: 0 0 1px 0;
}

.p-tabmenu .p-tabmenu-nav .p-tabmenuitem {
  margin-right: 0;
}

.p-tabmenu .p-tabmenu-nav .p-tabmenuitem .p-menuitem-link {
  border: solid;
  border-width: 1px;
  border-color: #ffffff #ffffff #dee2e6 #ffffff;
  background: #ffffff;
  color: #6c757d;
  padding: 0.75rem 1rem;
  font-weight: 600;
  border-top-right-radius: 4px;
  border-top-left-radius: 4px;
  transition: box-shadow 0.15s;
  margin: 0 0 -1px 0;
}

.p-tabmenu .p-tabmenu-nav .p-tabmenuitem .p-menuitem-link .p-menuitem-icon {
  margin-right: 0.5rem;
}

.p-tabmenu .p-tabmenu-nav .p-tabmenuitem .p-menuitem-link:not(.p-disabled):focus {
  outline: 0 none;
  outline-offset: 0;
  box-shadow: 0 0 0 0.2rem rgba(38, 143, 255, 0.5);
}

.p-tabmenu .p-tabmenu-nav .p-tabmenuitem:not(.p-highlight):not(.p-disabled):hover .p-menuitem-link {
  background: #ffffff;
  border-color: #dee2e6;
  color: #6c757d;
}

.p-tabmenu .p-tabmenu-nav .p-tabmenuitem.p-highlight .p-menuitem-link {
  background: #ffffff;
  border-color: #dee2e6 #dee2e6 #ffffff #dee2e6;
  color: #495057;
}

.p-tieredmenu {
  padding: 0.5rem 0;
  background: #ffffff;
  color: #212529;
  border: 1px solid #dee2e6;
  border-radius: 4px;
  width: 12.5rem;
}

.p-tieredmenu .p-menuitem-link {
  padding: 0.75rem 1rem;
  color: #212529;
  border-radius: 0;
  transition: box-shadow 0.15s;
  user-select: none;
}

.p-tieredmenu .p-menuitem-link .p-menuitem-text {
  color: #212529;
}

.p-tieredmenu .p-menuitem-link .p-menuitem-icon {
  color: #212529;
  margin-right: 0.5rem;
}

.p-tieredmenu .p-menuitem-link .p-submenu-icon {
  color: #212529;
}

.p-tieredmenu .p-menuitem-link:not(.p-disabled):hover {
  background: #e9ecef;
}

.p-tieredmenu .p-menuitem-link:not(.p-disabled):hover .p-menuitem-text {
  color: #212529;
}

.p-tieredmenu .p-menuitem-link:not(.p-disabled):hover .p-menuitem-icon {
  color: #212529;
}

.p-tieredmenu .p-menuitem-link:not(.p-disabled):hover .p-submenu-icon {
  color: #212529;
}

.p-tieredmenu .p-menuitem-link:focus {
  outline: 0 none;
  outline-offset: 0;
  box-shadow: inset 0 0 0 0.15rem rgba(38, 143, 255, 0.5);
}

.p-tieredmenu.p-tieredmenu-overlay {
  background: #ffffff;
  border: 1px solid rgba(0, 0, 0, 0.15);
  box-shadow: none;
}

.p-tieredmenu .p-submenu-list {
  padding: 0.5rem 0;
  background: #ffffff;
  border: 1px solid rgba(0, 0, 0, 0.15);
  box-shadow: none;
}

.p-tieredmenu .p-menuitem {
  margin: 0;
}

.p-tieredmenu .p-menuitem:last-child {
  margin: 0;
}

.p-tieredmenu .p-menuitem.p-menuitem-active > .p-menuitem-link {
  background: #e9ecef;
}

.p-tieredmenu .p-menuitem.p-menuitem-active > .p-menuitem-link .p-menuitem-text {
  color: #212529;
}

.p-tieredmenu .p-menuitem.p-menuitem-active > .p-menuitem-link .p-menuitem-icon, .p-tieredmenu .p-menuitem.p-menuitem-active > .p-menuitem-link .p-submenu-icon {
  color: #212529;
}

.p-tieredmenu .p-menu-separator {
  border-top: 1px solid #dee2e6;
  margin: 0.5rem 0;
}

.p-tieredmenu .p-submenu-icon {
  font-size: 0.875rem;
}

.p-inline-message {
  padding: 0.5rem 0.75rem;
  margin: 0;
  border-radius: 4px;
}

.p-inline-message.p-inline-message-info {
  background: #cce5ff;
  border: solid #b8daff;
  border-width: 0px;
  color: #004085;
}

.p-inline-message.p-inline-message-info .p-inline-message-icon {
  color: #004085;
}

.p-inline-message.p-inline-message-success {
  background: #d4edda;
  border: solid #c3e6cb;
  border-width: 0px;
  color: #155724;
}

.p-inline-message.p-inline-message-success .p-inline-message-icon {
  color: #155724;
}

.p-inline-message.p-inline-message-warn {
  background: #fff3cd;
  border: solid #ffeeba;
  border-width: 0px;
  color: #856404;
}

.p-inline-message.p-inline-message-warn .p-inline-message-icon {
  color: #856404;
}

.p-inline-message.p-inline-message-error {
  background: #f8d7da;
  border: solid #f5c6cb;
  border-width: 0px;
  color: #721c24;
}

.p-inline-message.p-inline-message-error .p-inline-message-icon {
  color: #721c24;
}

.p-inline-message .p-inline-message-icon {
  font-size: 1rem;
  margin-right: 0.5rem;
}

.p-inline-message .p-inline-message-text {
  font-size: 1rem;
}

.p-inline-message.p-inline-message-icon-only .p-inline-message-icon {
  margin-right: 0;
}

.p-message {
  margin: 1rem 0;
  border-radius: 4px;
}

.p-message .p-message-wrapper {
  padding: 1rem 1.25rem;
}

.p-message .p-message-close {
  width: 2rem;
  height: 2rem;
  border-radius: 50%;
  background: transparent;
  transition: box-shadow 0.15s;
}

.p-message .p-message-close:hover {
  background: rgba(255, 255, 255, 0.3);
}

.p-message .p-message-close:focus {
  outline: 0 none;
  outline-offset: 0;
  box-shadow: 0 0 0 0.2rem rgba(38, 143, 255, 0.5);
}

.p-message.p-message-info {
  background: #cce5ff;
  border: solid #b8daff;
  border-width: 1px;
  color: #004085;
}

.p-message.p-message-info .p-message-icon {
  color: #004085;
}

.p-message.p-message-info .p-message-close {
  color: #004085;
}

.p-message.p-message-success {
  background: #d4edda;
  border: solid #c3e6cb;
  border-width: 1px;
  color: #155724;
}

.p-message.p-message-success .p-message-icon {
  color: #155724;
}

.p-message.p-message-success .p-message-close {
  color: #155724;
}

.p-message.p-message-warn {
  background: #fff3cd;
  border: solid #ffeeba;
  border-width: 1px;
  color: #856404;
}

.p-message.p-message-warn .p-message-icon {
  color: #856404;
}

.p-message.p-message-warn .p-message-close {
  color: #856404;
}

.p-message.p-message-error {
  background: #f8d7da;
  border: solid #f5c6cb;
  border-width: 1px;
  color: #721c24;
}

.p-message.p-message-error .p-message-icon {
  color: #721c24;
}

.p-message.p-message-error .p-message-close {
  color: #721c24;
}

.p-message .p-message-text {
  font-size: 1rem;
  font-weight: 500;
}

.p-message .p-message-icon {
  font-size: 1.5rem;
  margin-right: 0.5rem;
}

.p-message .p-message-summary {
  font-weight: 700;
}

.p-message .p-message-detail {
  margin-left: 0.5rem;
}

.p-toast {
  opacity: 1;
}

.p-toast .p-toast-message {
  margin: 0 0 1rem 0;
  box-shadow: 0 0.25rem 0.75rem rgba(0, 0, 0, 0.1);
  border-radius: 4px;
}

.p-toast .p-toast-message .p-toast-message-content {
  padding: 1rem;
  border-width: 0;
}

.p-toast .p-toast-message .p-toast-message-content .p-toast-message-text {
  margin: 0 0 0 1rem;
}

.p-toast .p-toast-message .p-toast-message-content .p-toast-message-icon {
  font-size: 2rem;
}

.p-toast .p-toast-message .p-toast-message-content .p-toast-summary {
  font-weight: 700;
}

.p-toast .p-toast-message .p-toast-message-content .p-toast-detail {
  margin: 0.5rem 0 0 0;
}

.p-toast .p-toast-message .p-toast-icon-close {
  width: 2rem;
  height: 2rem;
  border-radius: 50%;
  background: transparent;
  transition: box-shadow 0.15s;
}

.p-toast .p-toast-message .p-toast-icon-close:hover {
  background: rgba(255, 255, 255, 0.3);
}

.p-toast .p-toast-message .p-toast-icon-close:focus {
  outline: 0 none;
  outline-offset: 0;
  box-shadow: 0 0 0 0.2rem rgba(38, 143, 255, 0.5);
}

.p-toast .p-toast-message.p-toast-message-info {
  background: #cce5ff;
  border: solid #b8daff;
  border-width: 1px;
  color: #004085;
}

.p-toast .p-toast-message.p-toast-message-info .p-toast-message-icon,
.p-toast .p-toast-message.p-toast-message-info .p-toast-icon-close {
  color: #004085;
}

.p-toast .p-toast-message.p-toast-message-success {
  background: #d4edda;
  border: solid #c3e6cb;
  border-width: 1px;
  color: #155724;
}

.p-toast .p-toast-message.p-toast-message-success .p-toast-message-icon,
.p-toast .p-toast-message.p-toast-message-success .p-toast-icon-close {
  color: #155724;
}

.p-toast .p-toast-message.p-toast-message-warn {
  background: #fff3cd;
  border: solid #ffeeba;
  border-width: 1px;
  color: #856404;
}

.p-toast .p-toast-message.p-toast-message-warn .p-toast-message-icon,
.p-toast .p-toast-message.p-toast-message-warn .p-toast-icon-close {
  color: #856404;
}

.p-toast .p-toast-message.p-toast-message-error {
  background: #f8d7da;
  border: solid #f5c6cb;
  border-width: 1px;
  color: #721c24;
}

.p-toast .p-toast-message.p-toast-message-error .p-toast-message-icon,
.p-toast .p-toast-message.p-toast-message-error .p-toast-icon-close {
  color: #721c24;
}

.p-galleria .p-galleria-close {
  margin: 0.5rem;
  background: transparent;
  color: #efefef;
  width: 4rem;
  height: 4rem;
  transition: box-shadow 0.15s;
  border-radius: 4px;
}

.p-galleria .p-galleria-close .p-galleria-close-icon {
  font-size: 2rem;
}

.p-galleria .p-galleria-close:hover {
  background: rgba(255, 255, 255, 0.1);
  color: #efefef;
}

.p-galleria .p-galleria-item-nav {
  background: transparent;
  color: #efefef;
  width: 4rem;
  height: 4rem;
  transition: box-shadow 0.15s;
  border-radius: 4px;
  margin: 0 0.5rem;
}

.p-galleria .p-galleria-item-nav .p-galleria-item-prev-icon,
.p-galleria .p-galleria-item-nav .p-galleria-item-next-icon {
  font-size: 2rem;
}

.p-galleria .p-galleria-item-nav:not(.p-disabled):hover {
  background: rgba(255, 255, 255, 0.1);
  color: #efefef;
}

.p-galleria .p-galleria-caption {
  background: rgba(0, 0, 0, 0.5);
  color: #efefef;
  padding: 1rem;
}

.p-galleria .p-galleria-indicators {
  padding: 1rem;
}

.p-galleria .p-galleria-indicators .p-galleria-indicator button {
  background-color: #e9ecef;
  width: 1rem;
  height: 1rem;
  transition: box-shadow 0.15s;
  border-radius: 4px;
}

.p-galleria .p-galleria-indicators .p-galleria-indicator button:hover {
  background: #dee2e6;
}

.p-galleria .p-galleria-indicators .p-galleria-indicator.p-highlight button {
  background: #007bff;
  color: #ffffff;
}

.p-galleria.p-galleria-indicators-bottom .p-galleria-indicator, .p-galleria.p-galleria-indicators-top .p-galleria-indicator {
  margin-right: 0.5rem;
}

.p-galleria.p-galleria-indicators-left .p-galleria-indicator, .p-galleria.p-galleria-indicators-right .p-galleria-indicator {
  margin-bottom: 0.5rem;
}

.p-galleria.p-galleria-indicator-onitem .p-galleria-indicators {
  background: rgba(0, 0, 0, 0.5);
}

.p-galleria.p-galleria-indicator-onitem .p-galleria-indicators .p-galleria-indicator button {
  background: rgba(255, 255, 255, 0.4);
}

.p-galleria.p-galleria-indicator-onitem .p-galleria-indicators .p-galleria-indicator button:hover {
  background: rgba(255, 255, 255, 0.6);
}

.p-galleria.p-galleria-indicator-onitem .p-galleria-indicators .p-galleria-indicator.p-highlight button {
  background: #007bff;
  color: #ffffff;
}

.p-galleria .p-galleria-thumbnail-container {
  background: rgba(0, 0, 0, 0.9);
  padding: 1rem 0.25rem;
}

.p-galleria .p-galleria-thumbnail-container .p-galleria-thumbnail-prev,
.p-galleria .p-galleria-thumbnail-container .p-galleria-thumbnail-next {
  margin: 0.5rem;
  background-color: transparent;
  color: #efefef;
  width: 2rem;
  height: 2rem;
  transition: box-shadow 0.15s;
  border-radius: 4px;
}

.p-galleria .p-galleria-thumbnail-container .p-galleria-thumbnail-prev:hover,
.p-galleria .p-galleria-thumbnail-container .p-galleria-thumbnail-next:hover {
  background: rgba(255, 255, 255, 0.1);
  color: #efefef;
}

.p-galleria .p-galleria-thumbnail-container .p-galleria-thumbnail-item-content {
  transition: box-shadow 0.15s;
}

.p-galleria .p-galleria-thumbnail-container .p-galleria-thumbnail-item-content:focus {
  outline: 0 none;
  outline-offset: 0;
  box-shadow: 0 0 0 0.2rem rgba(38, 143, 255, 0.5);
}

.p-galleria-mask.p-component-overlay {
  background-color: rgba(0, 0, 0, 0.9);
}

.p-avatar {
  background-color: #dee2e6;
  border-radius: 4px;
}

.p-avatar.p-avatar-lg {
  width: 3rem;
  height: 3rem;
  font-size: 1.5rem;
}

.p-avatar.p-avatar-lg .p-avatar-icon {
  font-size: 1.5rem;
}

.p-avatar.p-avatar-xl {
  width: 4rem;
  height: 4rem;
  font-size: 2rem;
}

.p-avatar.p-avatar-xl .p-avatar-icon {
  font-size: 2rem;
}

.p-avatar-group .p-avatar {
  border: 2px solid #ffffff;
}

.p-badge {
  background: #007bff;
  color: #ffffff;
  font-size: 0.75rem;
  font-weight: 700;
  min-width: 1.5rem;
  height: 1.5rem;
  line-height: 1.5rem;
}

.p-badge.p-badge-secondary {
  background-color: #6c757d;
  color: #ffffff;
}

.p-badge.p-badge-success {
  background-color: #28a745;
  color: #ffffff;
}

.p-badge.p-badge-info {
  background-color: #17a2b8;
  color: #ffffff;
}

.p-badge.p-badge-warning {
  background-color: #ffc107;
  color: #212529;
}

.p-badge.p-badge-danger {
  background-color: #dc3545;
  color: #ffffff;
}

.p-badge.p-badge-lg {
  font-size: 1.125rem;
  min-width: 2.25rem;
  height: 2.25rem;
  line-height: 2.25rem;
}

.p-badge.p-badge-xl {
  font-size: 1.5rem;
  min-width: 3rem;
  height: 3rem;
  line-height: 3rem;
}

.p-blockui.p-component-overlay {
  background: rgba(0, 0, 0, 0.4);
}

.p-chip {
  background-color: #dee2e6;
  color: #212529;
  border-radius: 16px;
  padding: 0 0.75rem;
}

.p-chip .p-chip-text {
  line-height: 1.5;
  margin-top: 0.25rem;
  margin-bottom: 0.25rem;
}

.p-chip .p-chip-icon {
  margin-right: 0.5rem;
}

.p-chip .pi-chip-remove-icon {
  margin-left: 0.5rem;
}

.p-chip img {
  width: 2rem;
  height: 2rem;
  margin-left: -0.75rem;
  margin-right: 0.5rem;
}

.p-chip .pi-chip-remove-icon {
  border-radius: 4px;
  transition: box-shadow 0.15s;
}

.p-chip .pi-chip-remove-icon:focus {
  outline: 0 none;
  outline-offset: 0;
  box-shadow: 0 0 0 0.2rem rgba(38, 143, 255, 0.5);
}

.p-inplace .p-inplace-display {
  padding: 0.5rem 0.75rem;
  border-radius: 4px;
  transition: background-color 0.15s, border-color 0.15s, box-shadow 0.15s;
}

.p-inplace .p-inplace-display:not(.p-disabled):hover {
  background: #e9ecef;
  color: #212529;
}

.p-inplace .p-inplace-display:focus {
  outline: 0 none;
  outline-offset: 0;
  box-shadow: 0 0 0 0.2rem rgba(38, 143, 255, 0.5);
}

.p-progressbar {
  border: 0 none;
  height: 1.5rem;
  background: #e9ecef;
  border-radius: 4px;
}

.p-progressbar .p-progressbar-value {
  border: 0 none;
  margin: 0;
  background: #007bff;
}

.p-progressbar .p-progressbar-label {
  color: #212529;
  line-height: 1.5rem;
}

.p-scrolltop {
  width: 3rem;
  height: 3rem;
  border-radius: 4px;
  box-shadow: none;
  transition: box-shadow 0.15s;
}

.p-scrolltop.p-link {
  background: rgba(0, 0, 0, 0.7);
}

.p-scrolltop.p-link:hover {
  background: rgba(0, 0, 0, 0.8);
}

.p-scrolltop .p-scrolltop-icon {
  font-size: 1.5rem;
  color: #efefef;
}

.p-skeleton {
  background-color: #e9ecef;
  border-radius: 4px;
}

.p-skeleton:after {
  background: linear-gradient(90deg, rgba(255, 255, 255, 0), rgba(255, 255, 255, 0.4), rgba(255, 255, 255, 0));
}

.p-tag {
  background: #007bff;
  color: #ffffff;
  font-size: 0.75rem;
  font-weight: 700;
  padding: 0.25rem 0.4rem;
  border-radius: 4px;
}

.p-tag.p-tag-success {
  background-color: #28a745;
  color: #ffffff;
}

.p-tag.p-tag-info {
  background-color: #17a2b8;
  color: #ffffff;
}

.p-tag.p-tag-warning {
  background-color: #ffc107;
  color: #212529;
}

.p-tag.p-tag-danger {
  background-color: #dc3545;
  color: #ffffff;
}

.p-tag .p-tag-icon {
  margin-right: 0.25rem;
  font-size: 0.75rem;
}

.p-terminal {
  background: #ffffff;
  color: #212529;
  border: 1px solid #dee2e6;
  padding: 1.25rem;
}

.p-terminal .p-terminal-input {
  font-size: 1rem;
  font-family: -apple-system, BlinkMacSystemFont, "Segoe UI", Roboto, Helvetica, Arial, sans-serif, "Apple Color Emoji", "Segoe UI Emoji", "Segoe UI Symbol";
}

/* Vendor extensions to the designer enhanced bootstrap compatibility */
.p-breadcrumb .p-breadcrumb-chevron {
  font-family: -apple-system, BlinkMacSystemFont, "Segoe UI", Roboto, Helvetica, Arial, sans-serif, "Apple Color Emoji", "Segoe UI Emoji", "Segoe UI Symbol";
}

.p-breadcrumb .p-breadcrumb-chevron:before {
  content: "/";
}

/* Customizations to the designer theme should be defined here */

.validation-row .p-panel .p-panel-header{
  font-size: 1.5rem;
}

.validation-row .p-panel .p-panel-title{
  width: 93%;
  text-align: center;
}

.validation-small-row .p-panel .p-panel-title{
  width: 86%;
  text-align: center;
}

.validation-row .p-panel .p-panel-header .p-panel-icons{
  max-width: 30rem;
  text-align: right;
}

.validation-row .p-panel .p-panel-content {
  padding: 0.5rem 0.75rem;
  border: 1px solid #dee2e6;
  background: #ffffff;
  color: #212529;
  border-bottom-right-radius: 4px;
  border-bottom-left-radius: 4px;
  border-top: 0 none;
}

.btn-action.p-button {
  width: 2rem;
  margin-bottom: 0.2rem;
}

.btn-action.p-button, .btn-action-large.p-button{
  font-size: 1rem;
  height: 2rem;
  margin-right: 0.2rem;
  background-color: $button-base-color;
  border-color: $button-base-color;
}

.btn-action-home.p-button{
  width: 8rem;
  height: 3rem;
  font-size: 1.25rem;
  margin-right: 0.2rem;
  background-color: $button-base-color;
  border-color: $button-base-color;
  margin-bottom: 0.1rem;
}

.btn-action.p-button:hover, .btn-action-large.p-button:hover, .btn-action-home.p-button:hover{
  background-color: #213FE0;
  border-color: #213FE0;
  color: white;
  text-decoration: none;
}

.btn-action.p-button:focus, .btn-action-large.p-button:focus{
  box-shadow: 0 0 0 .2rem rgba(33, 63, 224, .5);
}

a.btn-action.p-button:hover, a.btn-action-large.p-button:hover{
  color: white;
  text-decoration: none;
}

.edit_name_btn.p-button{
  color: #ffffff;
  background-color: $edit-name-button-backgroud-color;
  border-color: $edit-name-button-backgroud-color;
  transform: scale(0.9);
  width: 2rem;

}

.edit_name_btn.p-button:not(.disabled):hover{
  color: $button-hover-color;
  background-color: $edit-name-button-backgroud-color;
  border-color: $edit-name-button-backgroud-color;
  transform: scale(1.2);
}
.save_name_btn.p-button, .cancel_editing_btn.p-button{
  color: #fff;
  background-color: #00AAE3;
  border-color: #00AAE3;
  padding: 0.6rem 0 0 0;
  margin-left: 0.5rem;
  width: 1.3rem;
}

.save_name_btn.p-button:not(.disabled):hover, .cancel_editing_btn.p-button:not(.disabled):hover{
  color: $button-base-color;
  background-color: $base-color;
  border-color: $base-color;
  transform: scale(1.2);
}

.dropdown-item.p-button{
  width: 100%;
  background-color: $dropdown-buttons-background;;
}
.dropdown-item.p-button:hover{
  color: #212529;
  background-color: rgba(248, 193, 0, .5);
}
<<<<<<< HEAD
=======
.dataframe thead th{
  text-align: center;
}
.dataframe td:first-child{
  font-weight: bold;
}
.dataframe.comparison td:not(:first-child){
  width: 10rem;
}
.dataframe.comparison td:first-child{
  min-width: 20rem;
}

.addDataset.p-button-success, .removeDataset.p-button-danger{
  height: 2rem;
}

.addDataset.p-button-success .p-button-label, .removeDataset.p-button-danger .p-button-label{
  padding-right: 0.2rem;
}
.addDataset.p-button-success .p-button-icon, .removeDataset.p-button-danger .p-button-icon{
  padding-left: 0.2rem;
}

.clearCoordinates.p-button-info{
  width: 2.5rem;
  height: 2.1rem;
}

.clearCoordinates.p-button-info .p-button-icon{
  font-size: 1.2rem;
}
>>>>>>> 89ad77f4

.addDataset.p-button-success, .removeDataset.p-button-danger{
  height: 2rem;
}

.addDataset.p-button-success .p-button-label, .removeDataset.p-button-danger .p-button-label{
  padding-right: 0.2rem;
}
.addDataset.p-button-success .p-button-icon, .removeDataset.p-button-danger .p-button-icon{
  padding-left: 0.2rem;
}

.clearCoordinates.p-button-info{
  width: 2.5rem;
  height: 2.1rem;
}

.clearCoordinates.p-button-info .p-button-icon{
  font-size: 1.2rem;
}

@media screen and (min-width: 564px) and (max-width: 714.9px){
  .btn-action.p-button {
    width: 1.75rem;
    height: 1.85rem;
    margin-bottom: 0.2rem;
  }

  //.validation-row .p-panel .p-panel-header{
  //  max-width: 30rem;
  //}

  .validation-row .p-panel .p-panel-header h5{
    font-size: 1.25rem;
    max-width: 50vw;
  }

  .p-panel .p-panel-header .p-panel-header-icon {
    font-size: 1.2rem;
    //width: 1.85rem;
    //height: 1.85rem;
  }

  .edit_name_btn.p-button, .save_name_btn.p-button, .cancel_editing_btn.p-button{
    width: 1.1rem;
    font-size: 0.8rem;
  }

}

@media screen and (max-width: 563.9px){
  .validation-row .p-panel .p-panel-header h5{
    font-size: 1.125rem;
  }
}


@media screen and (max-width: 377.9px){
  .btn-action.p-button {
    width: 1.5rem;
    height: 1.65rem;
    margin-bottom: 0.2rem;
  }
}

//@media screen and (max-width: 767.9px){
//  div.p-grid{
//    font-size: 0.875rem;
//  }
//  .status{
//    max-width: 5rem;
//  }
//}<|MERGE_RESOLUTION|>--- conflicted
+++ resolved
@@ -1,13 +1,11 @@
+@charset "UTF-8";
 @import "style.variables.scss";
-
-@charset "UTF-8";
 
 
 $font-dialog-header: 1.25rem;
 $panel-header-padding: 0rem 0.5rem;
 $accordion-header-padding: 0.5rem 0.5rem;
 
-@charset "UTF-8";
 :root {
   --surface-a: #ffffff;
   --surface-b: $base-color;
@@ -4823,7 +4821,6 @@
 
 .p-menubar .p-menubar-root-list > .p-menuitem > .p-menuitem-link:not(.p-disabled):hover {
   background: #F8C100;
-<<<<<<< HEAD
 }
 
 .p-menubar .p-menubar-root-list > .p-menuitem > .p-menuitem-link-active {
@@ -4836,8 +4833,6 @@
 
 .p-menubar .p-menubar-root-list > .p-menuitem > .p-menuitem-link-active .p-menuitem-icon {
   color: #ffffff;
-=======
->>>>>>> 89ad77f4
 }
 
 .p-menubar .p-menubar-root-list > .p-menuitem > .p-menuitem-link:not(.p-disabled):hover .p-menuitem-text {
@@ -4919,13 +4914,10 @@
 
 .p-menubar .p-menuitem.p-menuitem-active > .p-menuitem-link {
   background:  rgba(248, 193, 0, .5);
-<<<<<<< HEAD
 }
 
 .p-menubar .p-menuitem > .p-menuitem-link.p-menuitem-link-active {
   background:   #F8C100;
-=======
->>>>>>> 89ad77f4
 }
 
 .p-menubar .p-menuitem.p-menuitem-active > .p-menuitem-link .p-menuitem-text {
@@ -5498,7 +5490,7 @@
 .p-inline-message.p-inline-message-info {
   background: #cce5ff;
   border: solid #b8daff;
-  border-width: 0px;
+  border-width: 0;
   color: #004085;
 }
 
@@ -5509,7 +5501,7 @@
 .p-inline-message.p-inline-message-success {
   background: #d4edda;
   border: solid #c3e6cb;
-  border-width: 0px;
+  border-width: 0;
   color: #155724;
 }
 
@@ -5520,7 +5512,7 @@
 .p-inline-message.p-inline-message-warn {
   background: #fff3cd;
   border: solid #ffeeba;
-  border-width: 0px;
+  border-width: 0;
   color: #856404;
 }
 
@@ -5531,7 +5523,7 @@
 .p-inline-message.p-inline-message-error {
   background: #f8d7da;
   border: solid #f5c6cb;
-  border-width: 0px;
+  border-width: 0;
   color: #721c24;
 }
 
@@ -6231,8 +6223,6 @@
   color: #212529;
   background-color: rgba(248, 193, 0, .5);
 }
-<<<<<<< HEAD
-=======
 .dataframe thead th{
   text-align: center;
 }
@@ -6265,7 +6255,6 @@
 .clearCoordinates.p-button-info .p-button-icon{
   font-size: 1.2rem;
 }
->>>>>>> 89ad77f4
 
 .addDataset.p-button-success, .removeDataset.p-button-danger{
   height: 2rem;
