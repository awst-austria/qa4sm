--- conflicted
+++ resolved
@@ -1036,13 +1036,10 @@
   border-radius: 4px;
 }
 
-<<<<<<< HEAD
 #minLatInput, #maxLatInput, #minLonInput, #maxLonInput {
   height: 2.5rem;
 }
 
-=======
->>>>>>> 433a137d
 #minLatInput .p-inputtext, #maxLatInput .p-inputtext {
   border-radius: 0;
 }
@@ -1066,7 +1063,6 @@
   border-radius: 0;
 }
 
-<<<<<<< HEAD
 #windowSizeSelector, #threshold_filter, #yearFrom, #yearTo {
   height: 2.5rem;
 }
@@ -1076,13 +1072,6 @@
 }
 
 #orderSelector .p-dropdown{
-=======
-#windowSizeSelector, #threshold_filter {
-  height: 2.25rem;
-}
-
-#method .p-dropdown, #orderSelector .p-dropdown {
->>>>>>> 433a137d
   border-left: none;
   border-bottom-left-radius: 0;
   border-top-left-radius: 0;
@@ -1786,26 +1775,18 @@
   border-radius: 4px;
 }
 
-<<<<<<< HEAD
 #validateButton .p-button, #compareButton .p-button {
-=======
-#validateButton .p-button {
->>>>>>> 433a137d
   width: 8rem;
   height: 3rem;
   font-size: 1.25rem;
   padding-right: 1.5rem;
 }
 
-<<<<<<< HEAD
 #compareButton .p-button{
   width: 9rem
 }
 
 #validateButton .p-button-icon.p-button-icon-left, #compareButton .p-button-icon.p-button-icon-left {
-=======
-#validateButton .p-button-icon.p-button-icon-left {
->>>>>>> 433a137d
   font-size: 1.25rem;
 }
 
@@ -2376,18 +2357,12 @@
   z-index: 1;
 }
 
-<<<<<<< HEAD
 .p-carousel-item {
   background-color: transparent;
   display: flex;
   flex-direction: row;
   align-items: center;
   justify-content: center;
-=======
-.p-carousel-items-content {
-  //background-color: greenyellow;
-  //opacity: 0.7;
->>>>>>> 433a137d
 }
 
 .p-carousel .p-carousel-content .p-carousel-prev,
@@ -2402,17 +2377,12 @@
   transition: box-shadow 0.15s;
 }
 
-<<<<<<< HEAD
 @media screen and (max-width: 1385px) {
   .p-carousel .p-carousel-content .p-carousel-prev,
   .p-carousel .p-carousel-content .p-carousel-next {
     width: 5vw;
     height: 5vw;
   }
-=======
-.p-carousel-content .carousel-img {
-  height: 100%;
->>>>>>> 433a137d
 }
 
 @media screen and (max-width: 700px) {
@@ -4982,7 +4952,6 @@
   font-weight: bold;
 }
 
-<<<<<<< HEAD
 .p-menubar .p-menubar-root-list > .p-menuitem.validate-button > .p-menuitem-link .p-menuitem-text {
   color: $pronouced-button-color;
   font-weight: bold;
@@ -4990,10 +4959,6 @@
 
 .p-menubar .p-menubar-root-list > .p-menuitem > .p-menuitem-content > .p-menuitem-link .p-menuitem-icon {
   color: $menu-item-color;
-=======
-.p-menubar .p-menubar-root-list > .p-menuitem > .p-menuitem-content > .p-menuitem-link .p-menuitem-icon {
-  color: #FFDB5C;
->>>>>>> 433a137d
   margin-right: 0.3rem;
   font-size: 1.2rem;
 }
@@ -5105,7 +5070,6 @@
   margin: 0;
 }
 
-<<<<<<< HEAD
 .p-menubar .p-menuitem.p-menuitem-active > .p-element .p-menuitem-link:hover,
 .p-menubar.p-menubar-mobile-active .p-menuitem.p-menuitem-active > .p-element .p-menuitem-link:hover{
   background: $main-page-color-1;
@@ -5114,19 +5078,11 @@
 
 .p-menubar .p-submenu-list .p-menuitem > .p-menuitem-content > .p-menuitem-link.p-menuitem-link-active{
   background: $main-page-color-1-trans;
-=======
-.p-menubar .p-menuitem.p-menuitem-active > .p-element .p-menuitem-link:hover {
-  background: rgba(248, 193, 0, .5);
->>>>>>> 433a137d
   text-decoration: none;
 }
 
 .p-menubar .p-menuitem > .p-menuitem-content > .p-menuitem-link.p-menuitem-link-active {
-<<<<<<< HEAD
   background: $menu-item-focus-color;
-=======
-  background: #F8C100;
->>>>>>> 433a137d
 }
 
 .p-menubar .p-menuitem.p-menuitem-active > .p-menuitem-link .p-menuitem-text {
@@ -6426,15 +6382,9 @@
   border-top: 0 none;
 }
 
-<<<<<<< HEAD
 //.user-data-row .p-panel .p-panel-content {
 //  height: 150px;
 //}
-=======
-.user-data-row .p-panel .p-panel-content {
-  height: 150px;
-}
->>>>>>> 433a137d
 
 .btn-action.p-button {
   width: 2rem;
@@ -6464,7 +6414,6 @@
   margin-bottom: 0.1rem;
 }
 
-<<<<<<< HEAD
 .btn-scroll-down.p-button {
   width: 50px;
   height: 50px;
@@ -6491,16 +6440,10 @@
 .btn-action.p-button:hover, .btn-action-large.p-button:hover, .btn-action-home.p-button:hover {
   background-color: $menu-item-color;
   border-color: $menu-item-color;
-=======
-.btn-action.p-button:hover, .btn-action-large.p-button:hover, .btn-action-home.p-button:hover {
-  background-color: #213FE0;
-  border-color: #213FE0;
->>>>>>> 433a137d
   color: white;
   text-decoration: none;
 }
 
-<<<<<<< HEAD
 .btn-action .p-button:focus, .btn-action-large .p-button:focus {
   box-shadow: 0 0 0 .2rem rgba(33, 63, 224, .5);
 }
@@ -6509,12 +6452,6 @@
   box-shadow: none;
 }
 
-=======
-.btn-action.p-button:focus, .btn-action-large.p-button:focus {
-  box-shadow: 0 0 0 .2rem rgba(33, 63, 224, .5);
-}
-
->>>>>>> 433a137d
 a.btn-action.p-button:hover, a.btn-action-large.p-button:hover {
   color: white;
   text-decoration: none;
@@ -6546,11 +6483,7 @@
 }
 
 .save_name_btn.p-button:not(.disabled):hover, .cancel_editing_btn.p-button:not(.disabled):hover {
-<<<<<<< HEAD
   color: $button-hover-color;
-=======
-  color: $button-base-color;
->>>>>>> 433a137d
   background-color: $base-color;
   border-color: $base-color;
   transform: scale(1.2);
@@ -6577,11 +6510,7 @@
   background-color: $dropdown-buttons-background;;
 }
 
-<<<<<<< HEAD
 .dropdown-item .p-button:hover {
-=======
-.dropdown-item.p-button:hover {
->>>>>>> 433a137d
   color: #212529;
   background-color: rgba(248, 193, 0, .5);
 }
