--- conflicted
+++ resolved
@@ -1075,14 +1075,11 @@
   width: 90%;
 }
 
-<<<<<<< HEAD
 
 #temporalWindowSizeSelector{
   height: 2.5rem;
 }
 
-=======
->>>>>>> 08970d0a
 #overlapSelector .p-inputtext{
   width: 80%;
 }
@@ -4268,7 +4265,7 @@
       background-color: $main-page-color-3;
       a {
         color: white;
-        
+
         &:hover {
           color: $button-hover-color;
         }
@@ -4286,7 +4283,7 @@
     .p-button {
       background-color: $main-page-color-1;
       color: white;
-      
+
       &:hover {
         background-color: $button-hover-color;
       }
@@ -4298,14 +4295,14 @@
       min-height: 350px;
       padding: 2rem;
   }
-  
+
   .p-dialog-header {
       padding: 1.5rem;
   }
-  
+
   form {
       width: 100%;
-      
+
       .p-float-label {
           margin-bottom: 1.5rem;
       }
