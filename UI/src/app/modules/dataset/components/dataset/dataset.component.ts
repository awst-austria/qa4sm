--- conflicted
+++ resolved
@@ -55,21 +55,21 @@
     this.selectableDatasetVariables$ = this.datasetVariableService.getVariablesByDataset(this.selectionModel.selectedDataset.id);
   }
 
-  // private updateSelectableVersionsAndVariable() {
-  //   if (this.selectionModel.selectedDataset == undefined || this.selectionModel.selectedDataset.versions.length == 0) {
-  //     return;
-  //   }
-  //
-  //   this.selectableDatasetVersions$ = this.datasetVersionService.getVersionsByDataset(this.selectionModel.selectedDataset.id);
-  //   this.selectableDatasetVersions$.subscribe(versions => {
-  //     this.selectionModel.selectedVersion = versions[0];
-  //   });
-  //
-  //   this.selectableDatasetVariables$ = this.datasetVariableService.getVariablesByDataset(this.selectionModel.selectedDataset.id);
-  //   this.selectableDatasetVariables$.subscribe(variables => {
-  //     this.selectionModel.selectedVariable = variables[0];
-  //   });
-  // }
+  private updateSelectableVersionsAndVariable() {
+    if (this.selectionModel.selectedDataset == undefined || this.selectionModel.selectedDataset.versions.length == 0) {
+      return;
+    }
+
+    this.selectableDatasetVersions$ = this.datasetVersionService.getVersionsByDataset(this.selectionModel.selectedDataset.id);
+    this.selectableDatasetVersions$.subscribe(versions => {
+      this.selectionModel.selectedVersion = versions[0];
+    });
+
+    this.selectableDatasetVariables$ = this.datasetVariableService.getVariablesByDataset(this.selectionModel.selectedDataset.id);
+    this.selectableDatasetVariables$.subscribe(variables => {
+      this.selectionModel.selectedVariable = variables[0];
+    });
+  }
 
   private updateSelectableVersionsAndVariableAndEmmit(): void{
     if (this.selectionModel.selectedDataset === undefined || this.selectionModel.selectedDataset.versions.length == 0) {
@@ -91,31 +91,6 @@
       });
   }
 
-<<<<<<< HEAD
-=======
-  private updateSelectableVersionsAndVariableAndEmmit(): void{
-    if (this.selectionModel.selectedDataset === undefined || this.selectionModel.selectedDataset.versions.length == 0) {
-      return;
-    }
-
-    this.selectableDatasetVersions$ = this.datasetVersionService.getVersionsByDataset(this.selectionModel.selectedDataset.id);
-    this.selectableDatasetVersions$.subscribe(versions => {
-      this.selectionModel.selectedVersion = versions[0];
-    },
-      () => {},
-      () => {
-        this.selectableDatasetVariables$ = this.datasetVariableService.getVariablesByDataset(this.selectionModel.selectedDataset.id);
-        this.selectableDatasetVariables$.subscribe(variables => {
-          this.selectionModel.selectedVariable = variables[0];
-        },
-          () => {},
-          () => this.changeDataset.emit(this.selectionModel));
-      });
-
-
-  }
-
->>>>>>> 4b7ca518
   onDatasetChange(): void{
     this.updateSelectableVersionsAndVariableAndEmmit();
   }
