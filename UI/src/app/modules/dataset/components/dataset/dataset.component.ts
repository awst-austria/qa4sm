--- conflicted
+++ resolved
@@ -136,11 +136,7 @@
   sortObservableById(observableOfListOfElements: Observable<any>, minToMax = true): Observable<any> {
     return observableOfListOfElements.pipe(map((data) => {
       data.sort((a, b) => {
-<<<<<<< HEAD
-        return a.id > b.id ? 1 : -1;
-=======
         return minToMax ? (a.id > b.id ? 1 : -1) : (a.id < b.id ? 1 : -1);
->>>>>>> ee1b36ec
       });
       return data;
     }));
