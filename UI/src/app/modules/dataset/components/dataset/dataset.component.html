--- conflicted
+++ resolved
@@ -13,13 +13,8 @@
 <div class="p-grid  p-align-center">
   <div class="p-col">
     <span class="p-float-label p-mb-4">
-<<<<<<< HEAD
-      <p-dropdown id="versionSelector" (onChange)="onVersionChange()" [style]="{'width': '100%'}" [options]="(selectableDatasetVersions$|async)"
-                  [(ngModel)]="selectionModel.selectedVersion" optionLabel="pretty_name"></p-dropdown>
-=======
       <p-dropdown id="versionSelector" [style]="{'width': '100%'}" [options]="(selectableDatasetVersions$|async)"
                   [(ngModel)]="selectionModel.selectedVersion" optionLabel="pretty_name" (onChange)="onVersionChange()"></p-dropdown>
->>>>>>> 4b7ca518
       <label for="versionSelector">Version</label>
     </span>
 
