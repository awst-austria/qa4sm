--- conflicted
+++ resolved
@@ -29,13 +29,9 @@
         label: 'Info', icon: 'pi pi-fw pi-info-circle', items: [
           {label: 'About', icon: 'pi pi-fw pi-info', routerLink: ['about']},
           {label: 'Help', icon: 'pi pi-fw pi-question'},
-<<<<<<< HEAD
-          {label: 'Datasets', icon: 'pi pi-fw pi-save'},
+          {label: 'Datasets', icon: 'pi pi-fw pi-save', routerLink: ['datasets']},
           {label: 'Terms', icon: 'pi pi-fw pi-briefcase', routerLink: ['terms']},
-=======
-          {label: 'Datasets', icon: 'pi pi-fw pi-save', routerLink: ['datasets']},
-          {label: 'Terms', icon: 'pi pi-fw pi-briefcase'},
->>>>>>> af7a0de6
+
         ]
       },
       {
