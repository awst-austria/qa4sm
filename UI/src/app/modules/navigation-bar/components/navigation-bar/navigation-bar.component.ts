--- conflicted
+++ resolved
@@ -17,19 +17,13 @@
   userProfileMenuItem: MenuItem;
 
   constructor(private authService: AuthService, private router: Router, private toastService: ToastService) {
-<<<<<<< HEAD
+
     this.loginMenuItem = {label: 'Log in', icon: 'pi pi-fw pi-sign-in', routerLink: ['login'], command: event => this.setPreviousUrl('user-profile')};
     this.userProfileMenuItem = {label: 'User profile', icon: 'pi pi-fw pi-user', routerLink: ['user-profile']};
     this.logoutMenuItem = {label: 'Log out', icon: 'pi pi-fw pi-sign-out', command: event => this.logout()};
     this.items = [
       {label: 'Home', icon: 'pi pi-fw pi-home', routerLink: [''], command: event => this.setPreviousUrl('')},
-=======
-    this.loginMenuItem = {label: 'Login', icon: 'pi pi-fw pi-sign-in', routerLink: ['login']};
-    this.userProfileMenuItem = {label: 'User profile', icon: 'pi pi-fw pi-user', routerLink: ['user-profile'], command: event => this.setPreviousUrl('user-profile')};
-    this.logoutMenuItem = {label: 'Logout', icon: 'pi pi-fw pi-sign-out', command: event => this.logout()};
-    this.items = [
-      {label: 'Home', icon: 'pi pi-fw pi-home', routerLink: ['']},
->>>>>>> e42b57d3
+
       {label: 'Validate', icon: 'pi pi-fw pi-check-square', routerLink: ['validate'], command: event => this.setPreviousUrl('validate')},
       {label: 'My validations', icon: 'pi pi-fw pi-folder', routerLink: ['my-validations'], command: event => this.setPreviousUrl('my-validations')},
       {label: 'Published validations', icon: 'pi pi-fw pi-globe', routerLink: ['published-validations']},
