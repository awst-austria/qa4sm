--- conflicted
+++ resolved
@@ -11,11 +11,8 @@
 const userDataMetadataUrl: string = urlPrefix + '/user-file-metadata';
 const userDataTestUrl: string = urlPrefix + '/test-user-dataset';
 const updateMetadataUrl: string = urlPrefix + '/update-metadata';
-<<<<<<< HEAD
 const cleanDatasetsUrl: string = urlPrefix + '/clean-redundant-datasets';
-=======
-const preprocessFileUrl: string = urlPrefix + '/user-file-preprocess';
->>>>>>> 4a51ba80
+
 // const validateUserDataUrl: string = urlPrefix + '/validate-user-data';
 
 const csrfToken = '{{csrf_token}}';
