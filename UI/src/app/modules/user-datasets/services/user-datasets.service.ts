--- conflicted
+++ resolved
@@ -1,16 +1,9 @@
 import {Injectable} from '@angular/core';
-<<<<<<< HEAD
 import {BehaviorSubject, Observable} from 'rxjs';
 import {HttpClient, HttpHeaders} from '@angular/common/http';
 import {environment} from '../../../../environments/environment';
 import {UserDataFileDto} from './user-data-file.dto';
-=======
-import {BehaviorSubject, Observable, throwError} from 'rxjs';
-import {HttpClient, HttpErrorResponse, HttpHeaders, HttpResponse} from '@angular/common/http';
-import {environment} from '../../../../environments/environment';
-import {UserDataFileDto} from './user-data-file.dto';
-import {catchError, delay, map, repeatWhen, takeWhile} from 'rxjs/operators';
->>>>>>> ebe9a983
+
 
 const urlPrefix = environment.API_URL + 'api';
 const uploadUserDataUrl: string = urlPrefix + '/upload-user-data';
@@ -53,32 +46,7 @@
 
   sendMetadata(metadataForm: any, fileId: string): Observable<any> {
     const metadataUrl = userDataMetadataUrl + '/' + fileId + '/';
-<<<<<<< HEAD
     return this.httpClient.post(metadataUrl, metadataForm, {observe: 'response', responseType: 'json'});
-
-=======
-    return this.httpClient.post(metadataUrl, metadataForm, {observe: 'response', responseType: 'json'})
-      .pipe(
-        map((response: HttpResponse<any>) => {
-          if (response && response.status === 202) {
-            // Request accepted for processing, return a custom response
-            return { status: 202 };
-          } else {
-            // Final response received, return the regular response
-            return response;
-          }
-        }),
-        catchError((error: HttpErrorResponse) => {
-          return throwError(error);
-        }),
-        repeatWhen((obs: Observable<any>) =>
-          obs.pipe(
-            delay(5000), // Wait for 5 seconds before resubscribing
-            takeWhile((response) => response && response.status === 202) // Resubscribe only for 202 responses
-          )
-        )
-      );
->>>>>>> ebe9a983
   }
 
   testDataset(dataFileId: string): Observable<any>{
