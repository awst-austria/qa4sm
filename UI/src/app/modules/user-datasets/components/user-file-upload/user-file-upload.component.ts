--- conflicted
+++ resolved
@@ -100,10 +100,7 @@
             this.uploadProgress.next(Math.round(100 * (event.loaded / event.total)));
           } else if (event.type === HttpEventType.Response) {
             this.userDatasetService.sendMetadata(this.metadataForm.value, event.body.id).subscribe((response) => {
-<<<<<<< HEAD
                 console.log(response.status);
-=======
->>>>>>> 085b2dd5
                 if (response.status === 202) {
                   // Request accepted for processing, show a processing message
                   this.toastService.showAlertWithHeader('Metadata processing in progress.',
@@ -128,8 +125,8 @@
                   `${message.error.error}.\n Provided metadata could not be saved. Please try again or contact our team.`);
               },
               () => {
-                this.spinnerVisible = false;
-                this.metadataForm.reset('');
+                // this.spinnerVisible = false;
+                // this.metadataForm.reset('');
               });
           }
         },
