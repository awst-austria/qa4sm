--- conflicted
+++ resolved
@@ -99,15 +99,10 @@
           if (event.type === HttpEventType.UploadProgress) {
             this.uploadProgress.next(Math.round(100 * (event.loaded / event.total)));
           } else if (event.type === HttpEventType.Response) {
-<<<<<<< HEAD
             this.userDatasetService.sendMetadata(this.metadataForm.value, event.body.id).subscribe(() => {
                 this.userDatasetService.refresh.next(true);
                 this.authService.init();
                 this.resetFile();
-=======
-            this.userDatasetService.preprocessFile(event.body.id).subscribe((data) => {
-                console.log(data);
->>>>>>> 4a51ba80
               },
               () => {
               console.log('error');
