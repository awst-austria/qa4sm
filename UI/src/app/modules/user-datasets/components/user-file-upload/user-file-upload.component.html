<div class="flex flex-column w-12 justify-content-center align-content-center gap-4">
  <div class="flex flex-row lg:flex-nowrap flex-wrap justify-content-center align-content-center gap-3 w-12">
    <div class="lg:w-2 md:w-4 w-10 flex justify-content-center align-items-center text-center">
      <input type="file" class="file-input text-center"
             [accept]="allowedExtensions.join(',')"
             (change)="onFileSelected($event)" #fileUpload>
      <span class="label-button text-center">{{ file ? file.name : "No file chosen yet." }}</span>
    </div>
    <div class="lg:w-2 md:w-4 w-10 flex flex-column row-gap-1 justify-content-center align-items-center text-center">
      <div class="flex flex-row w-12 column-gap-1">
        <div class="lg:w-6 w-12 h-full">
          <div class="p-fluid h-full">
            <button pButton
                    class="h-full"
                    label="Select file"
                    [disabled]="authService.currentUser.space_left === 0"
                    (click)="dialogVisible=true">
              <!--                  (click)="fileUpload.click()">-->
            </button>
          </div>
        </div>
        <div class="lg:w-6 w-12">
          <div class="p-fluid">
            <button pButton
                    [disabled]="!file || !metadataForm.valid"
                    label="Upload file"
                    (click)="sendForm()">
            </button>
<<<<<<< HEAD
            <!--            <button-->
            <!--              pTooltip="Click here to download list of ISMN stations available for validation. (*) this list is only intended for registered qa4sm users and must not be redistributed outside."-->
            <!--              pButton-->
            <!--              label="Get ISMN station coordinates"-->
            <!--              (click)="getISMNList()">-->
            <!--            </button>-->

=======
>>>>>>> 53580880
          </div>
        </div>
      </div>
    </div>
  </div>
  <div class="text-center text-lg text-muted pb-3">
    <b>Note: </b> To validate your data with in situ observations, consider uploading time series at
    <a href="javascript:void(0);" (click)="getISMNList()"> ISMN locations</a>
  </div>
</div>

<p-dialog id="user-data-form" header="Upload your own data" [(visible)]="dialogVisible">
  <div class="pb-3 pl-0">
    You can upload your own data using this form. Please follow this file
    <a target="_blank" [routerLink]="['/user-data-guidelines']">standard</a>
  </div>
  <div class="grid" style="display: flex">

    <div class="center col-12 pb-0 pr-3 text-center">
      <div
        [ngClass]="{'form-field' : true, 'warning': isFileTooBig}"
      >
        {{
          file ? file.name : (isFileTooBig ? 'This file is too big, please choose another one. You still have ' + getTheFileSize() + ' available*'
            : "No file chosen yet.")
        }}
      </div>
    </div>

    <div class="center col-12 pt-1 pr-4">
      <div class="form-field">
        <button pButton
                [label]="file ? 'Change file' :'Add file'"
                (click)="fileUpload.click()">
        </button>
      </div>
    </div>

    <div class="center col-12">
      <form *ngIf="file" [formGroup]="metadataForm" (ngSubmit)="onSaveData()">
        <div class="py-3">
          <span class="p-float-label">
            <input class="form-field" id="dataset-name" type="text" pInputText formControlName="dataset_name">
            <label for="dataset-name">Dataset name</label>
            <span pTooltip="Required. 30 characters or fewer. Letters, digits and @/./+/-/_ only."
                  class="pi pi-question-circle">
            </span>
          </span>
        </div>

        <div class="py-3">
          <span class="p-float-label">
            <input class="form-field" id="dataset-pretty-name" type="text" pInputText
                   formControlName="dataset_pretty_name">
            <label for="dataset-pretty-name">Dataset display name (optional)</label>
            <span
              pTooltip="Optional. 30 characters or fewer. Letters, digits, space and @/./+/-/_ only. If not provided, the name from the field above will be used."
              class="pi pi-question-circle">
            </span>
          </span>
        </div>

        <div class="py-3">
        <span class="p-float-label">
          <input class="form-field" id="version-name" type="text" pInputText formControlName="version_name">
          <label for="version-name">Version name</label>
          <span pTooltip="Required. 30 characters or fewer. Letters, digits and @/./+/-/_ only."
                class="pi pi-question-circle">
          </span>
        </span>
        </div>

        <div class="py-3">
        <span class="p-float-label">
          <input class="form-field" id="version-pretty-name" type="text" pInputText
                 formControlName="version_pretty_name">
          <label for="version-pretty-name">Version display name (optional)</label>
          <span
            pTooltip="Optional. 30 characters or fewer. Letters, digits, space and @/./+/-/_ only. If not provided, the name from the field above will be used."
            class="pi pi-question-circle">
          </span>
        </span>
        </div>

        <div class="form-field">
          <button pButton
                  type="submit"
                  label="Save"
                  [disabled]="!metadataForm.valid">
          </button>

        </div>

      </form>
    </div>
  </div>
</p-dialog>

<p-dialog id="uploading-data-spinner" [modal]="true" [showHeader]="false" [(visible)]="spinnerVisible"
          class="text-center">
  <span class="pi pi-spinner loading-spinner" title="We are uploading your data..."></span>
  <div class="uploading-message">Do not close this tab. We are uploading your data...</div>
  <div *ngIf="(uploadProgress|async) < 100" class="uploading-message pt-3">Progress {{ uploadProgress|async }} %</div>
  <div *ngIf="(uploadProgress|async) === 100" class="uploading-message pt-3">Your file has been uploaded. We still need
    a few seconds to preprocess it..
  </div>
</p-dialog>
<|MERGE_RESOLUTION|>--- conflicted
+++ resolved
@@ -26,16 +26,6 @@
                     label="Upload file"
                     (click)="sendForm()">
             </button>
-<<<<<<< HEAD
-            <!--            <button-->
-            <!--              pTooltip="Click here to download list of ISMN stations available for validation. (*) this list is only intended for registered qa4sm users and must not be redistributed outside."-->
-            <!--              pButton-->
-            <!--              label="Get ISMN station coordinates"-->
-            <!--              (click)="getISMNList()">-->
-            <!--            </button>-->
-
-=======
->>>>>>> 53580880
           </div>
         </div>
       </div>
