--- conflicted
+++ resolved
@@ -8,26 +8,14 @@
 import {DropdownModule} from 'primeng/dropdown';
 import {FormsModule} from '@angular/forms';
 import {InputTextModule} from 'primeng/inputtext';
-<<<<<<< HEAD
-import { ValidationSelectorComponent } from './components/validation-selector/validation-selector.component';
-import { PlotsPaginationComponent } from './components/plots-pagination/plots-pagination.component';
-import {NgDompurifyModule} from "@tinkoff/ng-dompurify";
-import {AccordionModule} from "primeng/accordion";
-
-@NgModule({
-    declarations: [ValidationSelectorComponent, PlotsPaginationComponent],
-    exports: [
-      ValidationSelectorComponent,
-      PlotsPaginationComponent
-=======
 import {ValidationSelectorComponent} from './components/validation-selector/validation-selector.component';
 import {PlotsComponent} from './components/plots/plots.component';
+import {AccordionModule} from "primeng/accordion";
 
 @NgModule({
     declarations: [ValidationSelectorComponent, PlotsComponent],
     exports: [
         ValidationSelectorComponent, PlotsComponent
->>>>>>> a1ec0482
     ],
   imports: [
     CommonModule,
@@ -39,7 +27,6 @@
     DropdownModule,
     FormsModule,
     InputTextModule,
-    NgDompurifyModule,
     AccordionModule,
   ]
 })
