--- conflicted
+++ resolved
@@ -164,11 +164,7 @@
 
   startComparison() {
     // should start the comparison
-<<<<<<< HEAD
-    console.log(this.comparisonModel);
-=======
     // console.log(this.comparisonModel)
     this.emitComparisonInput.emit(this.comparisonModel)
->>>>>>> 38328920
   }
 }