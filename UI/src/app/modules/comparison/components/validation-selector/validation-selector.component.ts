--- conflicted
+++ resolved
@@ -18,17 +18,8 @@
 })
 export class ValidationSelectorComponent implements OnInit {
 
-<<<<<<< HEAD
   max_datasets: Number // how to provide a number parameter to HttpParams?
   selectedDatasetModel: DatasetConfigModel[] = [];
-=======
-  maxDatasets: number = 3;
-  // how to provide a number parameter to HttpParams?
-  // Monika: the same as all the parameters, just convert it to string and then to int on the backend side
-  selectedDatasetModel: DatasetConfigModel[] = [];
-  // new DatasetConfigModel(null, null, null);
-  comparisonModel: Validations2CompareModel = new Validations2CompareModel([]);
->>>>>>> d985a113
   spatialExtent: ExtentModel;
   validations4Comparison: ValidationrunDto[] = [];
   // model that stores all the inputs for the comparison run
@@ -72,7 +63,6 @@
           // console.log(validations);
           console.log(response);
           this.validations4Comparison = response;
-          this.selectedValidation = response[0];
         });
 
       });
@@ -81,35 +71,25 @@
 
   getValidations4comparison(): void {
     // return validations available for comparison, given dataset and version
-<<<<<<< HEAD
-    const parameters = new HttpParams().set('ref_dataset', String(this.selectedDatasetModel[0].datasetModel.selectedDataset.short_name))
-      .set('ref_version', String(this.selectedDatasetModel[0].datasetModel.selectedDataset.short_name));
-
-    this.validationrunService.getValidations4Comparison(parameters).subscribe(response => {
-      const validations = response;
-      this.validations4Comparison = validations;
-    })
-    this.comparisonModel.selectedValidations.push(this.validations4Comparison[0])
+    console.log(this.selectedDatasetModel);
+    const parameters = new HttpParams()
+      .set('ref_dataset', String(this.selectedDatasetModel[0].datasetModel.selectedDataset.short_name))
+      .set('ref_version', String(this.selectedDatasetModel[0].datasetModel.selectedVersion.short_name))
+      .set('max_datasets', String(this.max_datasets));
+    console.log(parameters);
+    this.validationrunService.getValidationsForComparison(parameters).subscribe(response => {
+      if (response){
+        this.validations4Comparison = response;
+        this.comparisonModel.selectedValidations.push(this.validations4Comparison[0])
+      } else{
+        this.validations4Comparison = [];
+      }
+    });
   }
 
   addValidationButtonDisabled(): boolean {
     // if the # of selected validations exceeds 2
     return this.comparisonModel.selectedValidations.length >= N_MAX_VALIDATIONS;
-=======
-    console.log(this.selectedDatasetModel);
-    const parameters = new HttpParams()
-      .set('ref_dataset', String(this.selectedDatasetModel[0].datasetModel.selectedDataset.short_name))
-      .set('ref_version', String(this.selectedDatasetModel[0].datasetModel.selectedVersion.short_name))
-      .set('max_datasets', String(this.maxDatasets));
-    console.log(parameters);
-    this.validationrunService.getValidationsForComparison(parameters).subscribe(response => {
-      if (response){
-        this.validations4Comparison = response;
-      } else{
-        this.validations4Comparison = [];
-      }
-    });
->>>>>>> d985a113
   }
 
   selectedValidationChanged(): void {
