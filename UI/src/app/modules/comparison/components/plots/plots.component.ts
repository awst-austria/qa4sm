import {Component, OnInit} from '@angular/core';
import {ComparisonService} from '../../services/comparison.service';
import {HttpParams} from '@angular/common/http';
import {Validations2CompareModel} from '../validation-selector/validation-selection.model';
import {MetricsComparisonDto} from '../../services/metrics-comparison.dto';
import {DomSanitizer, SafeUrl} from '@angular/platform-browser';
import {Observable} from 'rxjs';

// types of plots to show up. Shouldn't be hardcoded
const PLOT_TYPES = ['boxplot', 'correlation', 'difference', 'mapplot'];

@Component({
  selector: 'qa-plots',
  templateUrl: './plots.component.html',
  styleUrls: ['./plots.component.scss'],
})
export class PlotsComponent implements OnInit {
<<<<<<< HEAD
=======

  // metrics to show the table/plots for
  comparisonMetrics: MetricsComparisonDto[] = [];
>>>>>>> 96ab7229
  selectedMetric: MetricsComparisonDto;
  // for showing the plots
  plotPrefix = 'data:image/png;base64,';
  // metric-relative plots
  metricPlots$: Observable<string[]>;
  metricsErrorMessage: string;

  constructor(private comparisonService: ComparisonService,
              private domSanitizer: DomSanitizer) {
  }

  ngOnInit(): void {
    this.startComparison();
  }

  startComparison(): void {
<<<<<<< HEAD
=======
    // start comparison on button click; updated recursively
>>>>>>> 96ab7229
    this.comparisonService.currentComparisonModel.subscribe(comparison => {
      if (comparison.selectedValidations.length > 0) {
        this.getComparisonMetrics(comparison);
      }
    });
  }

  getComparisonMetrics(comparisonModel: Validations2CompareModel): void {
<<<<<<< HEAD
    // get all the available metrics in the MetricsComparisonDto format
    const ids = this.comparisonService.getValidationsIds(comparisonModel.selectedValidations);
    let params = new HttpParams();
    params = params.append('get_intersection', String(comparisonModel.getIntersection));
    // let params = new HttpParams().set('get_intersection', String(comparisonModel.getIntersection));
=======
    // get all the available metrics in the MetricsComparisonDto format and initialize plots for a metric
    const ids = this.comparisonService.getValidationsIds(comparisonModel.selectedValidations);
    let params = new HttpParams();
    params = params.append('get_intersection', String(comparisonModel.getIntersection));
    // let params = new HttpParams().set('get_intersection', String(this.comparisonModel.getIntersection));
>>>>>>> 96ab7229
    ids.forEach(id => {
      params = params.append('ids', id);
    });

    this.comparisonService.getMetrics4Comparison(params).subscribe(response => {
      const comparisonMetrics = [];
      if (response && response.length > 1) {
        response.forEach(metric => {
          comparisonMetrics.push(
            new MetricsComparisonDto(metric.metric_query_name, metric.metric_pretty_name));
        });
<<<<<<< HEAD
        this.selectedMetric = comparisonMetrics[0];
        this.getComparisonPlots(this.selectedMetric.metric_query_name, comparisonModel);
=======
        this.selectedMetric = this.comparisonMetrics[0];
        this.getComparisonPlots(
          this.selectedMetric.metric_query_name,
          comparisonModel
        );
>>>>>>> 96ab7229
      } else {
        this.metricsErrorMessage = response[0].message; // this message can be shown somewhere so users know what is wrong
        console.log(response[0].message);
      }
    });
  }

  getComparisonPlots(metric: string, comparisonModel: Validations2CompareModel): void {
    // Get all the plots for a specific comparison and metric
    let parameters = new HttpParams()
      .set('metric', metric)
<<<<<<< HEAD
      .set('get_intersection', String(comparisonModel.getIntersection));
=======
      .set('get_intersection', String(comparisonModel.getIntersection));  // TODO: is this correct?
>>>>>>> 96ab7229

    const ids = this.comparisonService.getValidationsIds(comparisonModel.selectedValidations);
    ids.forEach(id => {
      parameters = parameters.append('ids', id);
    });
    PLOT_TYPES.forEach(plotType => {
      parameters = parameters.append('plot_types', plotType);
    });
    console.log('plots', this.comparisonService.getComparisonPlots(parameters));
    this.metricPlots$ = this.comparisonService.getComparisonPlots(parameters);
  }

  sanitizePlotUrl(plotBase64: string): SafeUrl {
    return this.domSanitizer.bypassSecurityTrustUrl(this.plotPrefix + plotBase64);
  }

  downloadResultFiles(): void {
    // download all the shown images as .png
  }
}<|MERGE_RESOLUTION|>--- conflicted
+++ resolved
@@ -15,12 +15,6 @@
   styleUrls: ['./plots.component.scss'],
 })
 export class PlotsComponent implements OnInit {
-<<<<<<< HEAD
-=======
-
-  // metrics to show the table/plots for
-  comparisonMetrics: MetricsComparisonDto[] = [];
->>>>>>> 96ab7229
   selectedMetric: MetricsComparisonDto;
   // for showing the plots
   plotPrefix = 'data:image/png;base64,';
@@ -33,14 +27,11 @@
   }
 
   ngOnInit(): void {
-    this.startComparison();
+    this. startComparison();
   }
 
   startComparison(): void {
-<<<<<<< HEAD
-=======
     // start comparison on button click; updated recursively
->>>>>>> 96ab7229
     this.comparisonService.currentComparisonModel.subscribe(comparison => {
       if (comparison.selectedValidations.length > 0) {
         this.getComparisonMetrics(comparison);
@@ -49,19 +40,11 @@
   }
 
   getComparisonMetrics(comparisonModel: Validations2CompareModel): void {
-<<<<<<< HEAD
-    // get all the available metrics in the MetricsComparisonDto format
+    // get all the available metrics in the MetricsComparisonDto format and initialize plots for a metric
     const ids = this.comparisonService.getValidationsIds(comparisonModel.selectedValidations);
     let params = new HttpParams();
     params = params.append('get_intersection', String(comparisonModel.getIntersection));
     // let params = new HttpParams().set('get_intersection', String(comparisonModel.getIntersection));
-=======
-    // get all the available metrics in the MetricsComparisonDto format and initialize plots for a metric
-    const ids = this.comparisonService.getValidationsIds(comparisonModel.selectedValidations);
-    let params = new HttpParams();
-    params = params.append('get_intersection', String(comparisonModel.getIntersection));
-    // let params = new HttpParams().set('get_intersection', String(this.comparisonModel.getIntersection));
->>>>>>> 96ab7229
     ids.forEach(id => {
       params = params.append('ids', id);
     });
@@ -73,16 +56,8 @@
           comparisonMetrics.push(
             new MetricsComparisonDto(metric.metric_query_name, metric.metric_pretty_name));
         });
-<<<<<<< HEAD
         this.selectedMetric = comparisonMetrics[0];
         this.getComparisonPlots(this.selectedMetric.metric_query_name, comparisonModel);
-=======
-        this.selectedMetric = this.comparisonMetrics[0];
-        this.getComparisonPlots(
-          this.selectedMetric.metric_query_name,
-          comparisonModel
-        );
->>>>>>> 96ab7229
       } else {
         this.metricsErrorMessage = response[0].message; // this message can be shown somewhere so users know what is wrong
         console.log(response[0].message);
@@ -94,11 +69,7 @@
     // Get all the plots for a specific comparison and metric
     let parameters = new HttpParams()
       .set('metric', metric)
-<<<<<<< HEAD
       .set('get_intersection', String(comparisonModel.getIntersection));
-=======
-      .set('get_intersection', String(comparisonModel.getIntersection));  // TODO: is this correct?
->>>>>>> 96ab7229
 
     const ids = this.comparisonService.getValidationsIds(comparisonModel.selectedValidations);
     ids.forEach(id => {
