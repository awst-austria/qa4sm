import {NgModule} from '@angular/core';
import {CommonModule} from '@angular/common';
import {ValidationrunRowComponent} from './components/validationrun-row/validationrun-row.component';
import {PanelModule} from 'primeng/panel';
import {TooltipModule} from 'primeng/tooltip';
import {FontAwesomeModule} from '@fortawesome/angular-fontawesome';
import {NgxPaginationModule} from 'ngx-pagination';
import {ValidationPagePaginatedComponent} from './components/validation-page-paginated/validation-page-paginated.component';
import {RouterModule} from '@angular/router';
import {SortingFormComponent} from './components/sorting-form/sorting-form.component';
import {DropdownModule} from 'primeng/dropdown';
import {FormsModule} from '@angular/forms';

@NgModule({
    declarations: [ValidationrunRowComponent, ValidationPagePaginatedComponent, SortingFormComponent],
  exports: [
    ValidationrunRowComponent,
    ValidationPagePaginatedComponent,
  ],
<<<<<<< HEAD
    imports: [
        CommonModule,
        PanelModule,
        TooltipModule,
        FontAwesomeModule,
        NgxPaginationModule,
        RouterModule,
        DropdownModule,
        FormsModule
    ]
=======
  imports: [
    CommonModule,
    PanelModule,
    TooltipModule,
    FontAwesomeModule,
    NgxPaginationModule,
    RouterModule
  ]

>>>>>>> 03bb3565
})
export class ValidationResultModule { }<|MERGE_RESOLUTION|>--- conflicted
+++ resolved
@@ -17,7 +17,6 @@
     ValidationrunRowComponent,
     ValidationPagePaginatedComponent,
   ],
-<<<<<<< HEAD
     imports: [
         CommonModule,
         PanelModule,
@@ -28,16 +27,5 @@
         DropdownModule,
         FormsModule
     ]
-=======
-  imports: [
-    CommonModule,
-    PanelModule,
-    TooltipModule,
-    FontAwesomeModule,
-    NgxPaginationModule,
-    RouterModule
-  ]
-
->>>>>>> 03bb3565
 })
 export class ValidationResultModule { }