<div class="flex flex-column w-12 mx-0 sm:text-base text-sm">
  <p-panel>
    <ng-template pTemplate="header">
      <div class="text-center" style="width: 95%">
        <h4 class="my-0 py-0 font-weight-normal">Result files</h4>
      </div>
    </ng-template>
    <ng-template pTemplate="icons">
    </ng-template>
    <div *ngIf="!fileError() && ! dataFetchError() && updatedMetrics$|async as metrics" style="min-height: 400px"
         class="flex flex-column align-content-center justify-content-center">
      <div *ngIf="selectedMetric() && selectedMetric().boxplotFiles|async as boxplots"
           class="flex flex-column w-12 flex-wrap gap-2">
        <div
          class="flex flex-row w-12 align-content-center justify-content-center my-2 py-3 lg:flex-nowrap flex-wrap gap-2">
          <div class="flex flex-column lg:w-6 w-10  flex-wrap justify-content-center align-content-center gap-4">
            <div class="flex flex-column w-10"
                 *ngIf="boxplots.length > 1">
                          <span class="p-float-label">
                              <p-dropdown id="boxplotSelector"
                                          (onChange)="onBoxPlotChange($event)"
                                          [options]="selectedMetric().boxplot_dicts"
                                          [ngModel]="selectedMetric().boxplot_dicts[boxplotIndx]"
                                          optionLabel="name"
                                          [style]="{'width': '100%'}">
                              </p-dropdown>
                              <label for="boxplotSelector">Select boxplot classification</label>
                            </span>
            </div>
            <div class="flex flex-column w-10">
                      <span class="p-float-label">
                        <p-dropdown id="metricSelector"
                                    (onChange)="onMetricChange($event)"
                                    [options]="metrics"
                                    [ngModel]="selectedMetric()"
                                    optionLabel="metric_pretty_name"
                                    [style]="{'width': '100%'}">
                        </p-dropdown>
                        <label for="metricSelector">Select boxplot/map metric</label>
                      </span>
            </div>
          </div>
          <div
            class="flex flex-row lg:w-6 w-10 lg:flex-nowrap flex-wrap justify-content-center align-content-center gap-2">
            <div class="flex flex-column lg:w-5 w-10 justify-content-center">
              <button pButton
                      type="button"
                      icon="pi pi-download"
                      class="btn-action-large download-results"
                      label="Download graphs"
                      pTooltip="Download graphs .zip"
                      [life]="globals.tooltipLifetime"
                      (click)="downloadResultFile(validation.id, 'graphics',validation.id + '_graphs.zip')">
              </button>
            </div>

            <div class="flex flex-column lg:w-5 w-10 justify-content-center">
              <button pButton
                      type="button"
                      label="Download NetCDF"
                      pTooltip="Download all results in NetCDF format"
                      [life]="globals.tooltipLifetime"
                      (click)="downloadResultFile(validation.id, 'netCDF', validation.output_file_name)">
                <span><fa-icon [icon]="faIcons.faFileDownload"></fa-icon></span>
              </button>
            </div>
          </div>
        </div>
        <hr class="flex w-11 pt-0 mt-0 featurette-divider">
        <div class="flex flex-row w-12 justify-content-center align-content-center md:text-4xl text-2xl text-muted">
          Bulk Plots
          <span class="pi pi-question-circle mx-2 text-2xl"
                pTooltip="Plots based on results from the entire selected timespan."
                tooltipPosition="bottom">
          </span>
        </div>
        <div *ngIf="selectedMetric().overviewFiles|async as overviewPlots"
             class="flex flex-row lg:flex-nowrap flex-wrap w-12 align-content-center justify-content-center py-3">
          <div *ngIf="boxplots.length > 0"
               class="flex flex-column lg:w-5 w-10 align-items-center justify-content-center plot-spot">
            <p-galleria [value]="boxplots"
                        [(visible)]="displayBoxplotGallery"
                        [(activeIndex)]="activeBoxplotIndex"
                        [circular]="true"
                        [fullScreen]="true"
                        [showItemNavigators]="boxplots.length > 1"
                        [showThumbnails]="false"
                        [baseZIndex]="100000">
              <ng-template pTemplate="item" let-item>
                <img [src]="sanitizePlotUrl(item.plot)"
                     alt="Boxplot for {{selectedMetric().metric_pretty_name}}"
                     style="width: 100%;
                             display: block;"/>
              </ng-template>
            </p-galleria>
            <img width="85%"
                 height="95%"
                 style="object-fit: contain;"
                 [src]="sanitizePlotUrl(boxplots[boxplotIndx].plot)"
                 (click)="showGallery(boxplotIndx, 'boxplot')"
                 [ngClass]="{'result-plot':true, 'pcol': overviewPlots.length > 4}"
                 alt="Boxplot for {{selectedMetric().metric_pretty_name}}">
          </div>
          <div class="flex flex-row flex-wrap lg:w-7 w-10 align-content-center justify-content-center gap-2 column-gap-0 plot-spot">
            <div *ngFor="let plot of overviewPlots; let ind = index"
                 [ngClass]="{'image-container': true,
                             'w-12': overviewPlots.length === 1,
                             'w-10': overviewPlots.length === 2,
                             'w-5': overviewPlots.length > 2}">
                    <span class="image-label">
                      {{ selectedMetric().datasets[ind] }}
                    </span>
              <p-galleria [value]="overviewPlots"
                          [(visible)]="displayOverviewGallery"
                          [(activeIndex)]="activeOverviewIndex"
                          [circular]="true"
                          [fullScreen]="true"
                          [showItemNavigators]="overviewPlots.length > 1"
                          [showThumbnails]="false"
                          [baseZIndex]="100000">
                <ng-template pTemplate="item" let-item>
                  <img [src]="sanitizePlotUrl(item.plot)"
                       alt="An Overview map for {{selectedMetric().metric_pretty_name}}"
                       style="width: 100%;
                             display: block;"/>
                </ng-template>
              </p-galleria>
              <img width="95%" height="85%"
                   style="object-fit: contain;"
                   [src]="sanitizePlotUrl(plot.plot)"
                   (click)="showGallery(ind, 'overview')"
                   [ngClass]="{'result-plot':true, 'pcol': true}"
                   alt="An Overview map for {{selectedMetric().metric_pretty_name}}">
            </div>
          </div>
        </div>


<<<<<<< HEAD
        <div *ngIf="validation.intra_annual_metrics || validation.stability_metrics" class="flex flex-column w-12 align-items-center">
=======
        <div *ngIf="validation.intra_annual_metrics" class="flex flex-column w-12 align-items-center">
>>>>>>> ee53b23a
          <hr class="flex w-11 pt-0 mt-0 featurette-divider">
          <div class="flex flex-row w-12 flex-wrap justify-content-center align-content-center md:text-4xl text-2xl text-muted">
            Additional Plots
            <span class="pi pi-question-circle mx-2 text-2xl"
                  pTooltip="Additional results based on the assessment of either intra-annual or inter-annual product performance.
                            Note: Only graphs highlighting the key findings are shown here. Further results are available for download below"
                  tooltipPosition="bottom">
          </span>
          </div>
          <div *ngIf="(selectedMetric().comparisonFile|async) as comparisonFile; else noSeasonalPlots"
               class="flex flex-row lg:flex-nowrap flex-wrap w-12 align-content-center justify-content-center mx-2 my-3 plot-spot column-gap-3 gap-3">
            <p-galleria [value]="comparisonFile"
                        [(visible)]="displayAdditionalPlotGallery"
                        [(activeIndex)]="activeAdditionalPlotIndex"
                        [circular]="true"
                        [fullScreen]="true"
                        [showThumbnails]="false"
                        [baseZIndex]="100000">
              <ng-template pTemplate="item" let-item>
                <img [src]="sanitizePlotUrl(item.plot)"
                     alt="Boxplot for {{selectedMetric().metric_pretty_name}}"
                     style="width: 70%;
                             display: block;"/>
              </ng-template>
            </p-galleria>
            <img width="55%"
                 height="55%"
                 style="object-fit: contain;"
                 [src]="sanitizePlotUrl(comparisonFile[activeAdditionalPlotIndex].plot)"
                 (click)="showGallery(0, 'seasonal')"
                 [ngClass]="{'result-plot':true}"
                 alt="Boxplot for {{selectedMetric().metric_pretty_name}}">
            <div class="flex flex-column text-xl px-2 text-muted justify-content-center">
<<<<<<< HEAD
              <em *ngIf="validation.intra_annual_metrics">
=======
              <em>
>>>>>>> ee53b23a
                Intra-Annual Metrics <br>
                Frequency: {{validation.intra_annual_type}} <br>
                Overlap: {{validation.intra_annual_overlap}} day(s)
              </em>
<<<<<<< HEAD
              <em *ngIf="validation.stability_metrics">
                Stability Metrics <br>
              </em>
=======
>>>>>>> ee53b23a
            </div>
          </div>
          <ng-template #noSeasonalPlots>
            <div class="flex flex-row w-12 justify-content-center align-content-center text-muted py-4 md:text-xl">
              <em style="color: darkgrey"> There are no plots for the selected metric </em>
            </div>
          </ng-template>
        </div>
      </div>
    </div>


    <!--    leave it as it is-->
    <div *ngIf="dataFetchError() || fileError()">
      <p class="lead text-muted">
        Result plots are temporarily unavailable.
      </p>
    </div>
  </p-panel>

</div><|MERGE_RESOLUTION|>--- conflicted
+++ resolved
@@ -136,11 +136,7 @@
         </div>
 
 
-<<<<<<< HEAD
-        <div *ngIf="validation.intra_annual_metrics || validation.stability_metrics" class="flex flex-column w-12 align-items-center">
-=======
         <div *ngIf="validation.intra_annual_metrics" class="flex flex-column w-12 align-items-center">
->>>>>>> ee53b23a
           <hr class="flex w-11 pt-0 mt-0 featurette-divider">
           <div class="flex flex-row w-12 flex-wrap justify-content-center align-content-center md:text-4xl text-2xl text-muted">
             Additional Plots
@@ -174,21 +170,55 @@
                  [ngClass]="{'result-plot':true}"
                  alt="Boxplot for {{selectedMetric().metric_pretty_name}}">
             <div class="flex flex-column text-xl px-2 text-muted justify-content-center">
-<<<<<<< HEAD
-              <em *ngIf="validation.intra_annual_metrics">
-=======
               <em>
->>>>>>> ee53b23a
                 Intra-Annual Metrics <br>
                 Frequency: {{validation.intra_annual_type}} <br>
                 Overlap: {{validation.intra_annual_overlap}} day(s)
               </em>
-<<<<<<< HEAD
+
+
+        <div *ngIf="validation.intra_annual_metrics || validation.stability_metrics" class="flex flex-column w-12 align-items-center">
+          <hr class="flex w-11 pt-0 mt-0 featurette-divider">
+          <div class="flex flex-row w-12 flex-wrap justify-content-center align-content-center md:text-4xl text-2xl text-muted">
+            Additional Plots
+            <span class="pi pi-question-circle mx-2 text-2xl"
+                  pTooltip="Additional results based on the assessment of either intra-annual or inter-annual product performance.
+                            Note: Only graphs highlighting the key findings are shown here. Further results are available for download below"
+                  tooltipPosition="bottom">
+          </span>
+          </div>
+          <div *ngIf="(selectedMetric().comparisonFile|async) as comparisonFile; else noSeasonalPlots"
+               class="flex flex-row lg:flex-nowrap flex-wrap w-12 align-content-center justify-content-center mx-2 my-3 plot-spot column-gap-3 gap-3">
+            <p-galleria [value]="comparisonFile"
+                        [(visible)]="displayAdditionalPlotGallery"
+                        [(activeIndex)]="activeAdditionalPlotIndex"
+                        [circular]="true"
+                        [fullScreen]="true"
+                        [showThumbnails]="false"
+                        [baseZIndex]="100000">
+              <ng-template pTemplate="item" let-item>
+                <img [src]="sanitizePlotUrl(item.plot)"
+                     alt="Boxplot for {{selectedMetric().metric_pretty_name}}"
+                     style="width: 70%;
+                             display: block;"/>
+              </ng-template>
+            </p-galleria>
+            <img width="55%"
+                 height="55%"
+                 style="object-fit: contain;"
+                 [src]="sanitizePlotUrl(comparisonFile[activeAdditionalPlotIndex].plot)"
+                 (click)="showGallery(0, 'seasonal')"
+                 [ngClass]="{'result-plot':true}"
+                 alt="Boxplot for {{selectedMetric().metric_pretty_name}}">
+            <div class="flex flex-column text-xl px-2 text-muted justify-content-center">
+              <em *ngIf="validation.intra_annual_metrics">
+                Intra-Annual Metrics <br>
+                Frequency: {{validation.intra_annual_type}} <br>
+                Overlap: {{validation.intra_annual_overlap}} day(s)
+              </em>
               <em *ngIf="validation.stability_metrics">
                 Stability Metrics <br>
               </em>
-=======
->>>>>>> ee53b23a
             </div>
           </div>
           <ng-template #noSeasonalPlots>
