<div *ngIf="updatedMetrics$|async as metrics" class="p-grid p-mx-0">
  <div *ngIf="metrics[indx] && metrics[indx].overviewFiles|async as overviewPlots" class="p-col-12">
    <p-panel>
      <ng-template pTemplate="header">
        <div class="text-center" style="width: 95%">
          <h4 class="p-my-0 p-py-0 font-weight-normal">Result files</h4>
        </div>
      </ng-template>
      <ng-template pTemplate="icons">
      </ng-template>

      <div class="p-grid p-align-center">
        <div [ngClass]="{'p-col-5': overviewPlots.length === 1, 'p-col-6': overviewPlots.length > 1}">
          <img *ngIf="metrics[indx].boxplotFile|async as boxplot"
               width="95%"
               height="95%"
               [src]="sanitizePlotUrl(boxplot[0].plot)"
               (click)="showGallery(0, boxplot)"
               [ngClass]="{'result-plot':true, 'pcol': overviewPlots.length > 4}"
               alt="Boxplot for {{metrics[indx].metric_pretty_name}}">
        </div>
        <div class="p-col">
          <div class="p-grid">
            <div *ngFor="let plot of overviewPlots; let ind = index"
<<<<<<< HEAD
                 [ngClass]="{'p-col': overviewPlots.length === 1, 'p-col-10': overviewPlots.length === 2, 'p-col-6': overviewPlots.length > 2}">
              <img  width="95%" height="95%"
=======
                 [ngClass]="{'image-container': true,
                             'p-col': overviewPlots.length === 1,
                             'p-col-10': overviewPlots.length === 2,
                             'p-col-6': overviewPlots.length > 2}">
              <span class="image-label">
                {{metrics[indx].datasets[ind]}}
              </span>
              <img width="95%" height="95%"
>>>>>>> 68df8ead
                   [src]="sanitizePlotUrl(plot.plot)"
                   (click)="showGallery(ind, overviewPlots)"
                   [ngClass]="{'result-plot':true, 'pcol': true}"
                   alt="An Overview map for {{metrics[indx].metric_pretty_name}}">
            </div>
          </div>
        </div>

      </div>

      <div class="p-grid">
        <div class="p-col-3 px-0 center p-mt-3">
          <button pButton
                  type="button"
                  icon="pi pi-download"
                  class="btn-action-large"
                  label="Download graphs"
                  title="Download graphs .zip"
                  (click)="downloadResultFile(validation.id, 'graphics',validation.id + '_graphs.zip')">
          </button>
        </div>
        <div class="p-col">
          <span class="p-float-label p-mb-4 p-mt-3">
            <p-dropdown id="metricSelector"
                        (onChange)="onMetricChange()"
                        [options]="metrics"
                        [(ngModel)]="selectedMetrics"
                        optionLabel="metric_pretty_name"
                        [style]="{'width': '100%'}">
            </p-dropdown>
          </span>
        </div>
        <div class="p-col-3 px-0 p-mt-3 center">
          <button pButton
                  type="button"
                  class="btn-action-large"
                  icon="faIcons.faFileDownload"
                  label="Download NetCDF"
                  title="Download all results in NetCDF format"
                  (click)="downloadResultFile(validation.id, 'netCDF', validation.output_file_name)">
            <span><fa-icon [icon]="faIcons.faFileDownload"></fa-icon></span>
          </button>
        </div>
      </div>

    </p-panel>
  </div>
</div><|MERGE_RESOLUTION|>--- conflicted
+++ resolved
@@ -22,10 +22,6 @@
         <div class="p-col">
           <div class="p-grid">
             <div *ngFor="let plot of overviewPlots; let ind = index"
-<<<<<<< HEAD
-                 [ngClass]="{'p-col': overviewPlots.length === 1, 'p-col-10': overviewPlots.length === 2, 'p-col-6': overviewPlots.length > 2}">
-              <img  width="95%" height="95%"
-=======
                  [ngClass]="{'image-container': true,
                              'p-col': overviewPlots.length === 1,
                              'p-col-10': overviewPlots.length === 2,
@@ -34,7 +30,6 @@
                 {{metrics[indx].datasets[ind]}}
               </span>
               <img width="95%" height="95%"
->>>>>>> 68df8ead
                    [src]="sanitizePlotUrl(plot.plot)"
                    (click)="showGallery(ind, overviewPlots)"
                    [ngClass]="{'result-plot':true, 'pcol': true}"
