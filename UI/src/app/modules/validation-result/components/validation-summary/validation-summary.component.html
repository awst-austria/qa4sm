--- conflicted
+++ resolved
@@ -164,14 +164,11 @@
           <span *ngIf="!validationRun.bootstrap_tcol_cis">deactivated. </span>
         </li>
 
-<<<<<<< HEAD
-=======
         <li>Stability metrics were
           <span *ngIf="validationRun.stability_metrics">activated. </span>
           <span *ngIf="!validationRun.stability_metrics">deactivated. </span>
         </li>
 
->>>>>>> fa1d39ac
         <li> Intra annual metrics were
           <span *ngIf="validationRun.intra_annual_metrics">activated. Selected type: {{validationRun.intra_annual_type}}. Selected overlap {{validationRun.intra_annual_overlap}}
             {{validationRun.intra_annual_overlap === 1 ? 'day' : 'days'}}.</span>
