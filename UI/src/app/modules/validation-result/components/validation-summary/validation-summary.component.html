<main class="p-grid p-mx-0">
  <p-panel *ngIf="validationRun$ | async as validationRun" class="p-col-12 p-py-0 p-px-1"
           [ngClass]="{'for-comparison-body': forComparison}">
    <ng-template *ngIf="forComparison" pTemplate="header">
      <div class="text-center" style="width:100%">
        <h4 class="p-my-0 comparison-header">Description of validation {{validationRun.id}}</h4>
      </div>
    </ng-template>
    <ng-template *ngIf="!forComparison" pTemplate="header">
      <div class="text-center" style="width:100%">
        <h4 class="p-my-0 font-weight-normal">
          Summary:
          <span *ngIf="validationRun.is_unpublished && validationRun.isOwner">
            <span *ngIf="hideElement" class="my-0 font-weight-normal no_edit_name">{{validationRun.name_tag}} </span>
            <button
              pButton
              type="button"
              [ngClass]="{'btn-action edit_name_btn': true, 'hidden': !hideElement}"
              title="Change Name"
              icon="faIcons.faPencil"
              (click)="toggleEditing()">
              <fa-icon [icon]="faIcons.faPencil"></fa-icon>
            </button>
            <span *ngIf="!hideElement">
              <label for="new-name"></label>
              <input id="new-name"
                     type="text"
                     value="{{validationRun.name_tag}}"
                     #newName
                     [ngClass]="{'edit_name': true}">
              <button
                pButton
                type="button"
                [ngClass]="{'btn-action save_name_btn result_page': true}"
                title="Save Name"
                icon="pi pi-save"
                (click)="saveName(validationRun.id, newName.value)">
              </button>
              <button
                pButton
                type="button"
                [ngClass]="{'btn-action cancel_editing_btn result_page': true}"
                title="Cancel"
                icon="pi pi-ban"
                (click)="toggleEditing()">
              </button>
            </span>
          </span>
          <span *ngIf="!validationRun.is_unpublished"
                class="p-my-0 font-weight-normal no_edit_name">{{validationRun.name_tag}}
            <span class="no_name_change_info pi pi-question-circle help-icon"
                  title="Validation has been published. There is no possibility of changing its name."> </span>
              </span>
          <span *ngIf="!validationRun.isOwner"
                class="p-my-0 font-weight-normal no_edit_name">{{validationRun.name_tag}}
            <span class="no_name_change_info pi pi-question-circle help-icon"
                  title="Validation belongs to another user. There is no possibility of changing its name."> </span>
            </span>
          <span *ngIf="!validationRun.is_unpublished"
                class="my-0 font-weight-normal no_edit_name">{{validationRun.name_tag}}
            <span class="no_name_change_info pi pi-question-circle help-icon"
                  title="Validation has been published. There is no possibility of changing its name."> </span>
              </span>
          <span *ngIf="!validationRun.isOwner"
                class="my-0 font-weight-normal no_edit_name">{{validationRun.name_tag}}
            <span class="no_name_change_info pi pi-question-circle help-icon"
                  title="Validation belongs to another user. There is no possibility of changing its name."> </span>
              </span>
        </h4>
      </div>
    </ng-template>
    <!--    </div>-->
    <div *ngIf="configurations$| async as configurations" class="card-body">
<<<<<<< HEAD
      <ul [ngClass]="{'for-comparison-list': forComparison}">
        <li>Started validation on {{ validationRun.start_time | date: dateFormat :timeZone }} {{timeZone}}, finished
=======
      <ul>
        <li *ngIf="validationRun.is_a_copy">
          Validation copied on {{ validationRun.start_time | date: dateFormat :timeZone }} {{timeZone}},
          original validation run on {{this.originalDate| date: 'mediumDate' :timeZone }}.
        </li>
        <li *ngIf="!validationRun.is_a_copy">Started validation on {{ validationRun.start_time | date: dateFormat :timeZone }} {{timeZone}}, finished
>>>>>>> e52e64e3
          on {{ validationRun.end_time | date: dateFormat :timeZone }} {{timeZone}}.
        </li>
        <li>Compared {{ configurations.length  }} datasets:
          <ul>
            <li *ngFor="let config of configurations; let ind = index">
              <em *ngIf="config.id != validationRun.reference_configuration">Dataset {{ind + 1}}:</em>
              <em *ngIf="config.id == validationRun.reference_configuration">Reference:</em>

              {{config.dataset}} ({{config.version}}, {{config.variable}})
              [Filters:
              <span *ngFor="let filter of config.filters"> {{filter}}; </span>
              <span *ngFor="let paramFilter of config.parametrisedFilters; let indF = index">
                              {{paramFilter}} {{config.parametrisedFiltersValues[indF]}}
              </span>]
            </li>
          </ul>
        <li
          *ngIf="validationRun.min_lat && validationRun.min_lon && validationRun.max_lat && validationRun.max_lon; else elseSpatial">
          Spatial filter bounding box: [{{ validationRun.min_lat }}, {{ validationRun.min_lon }}
          , {{ validationRun.max_lat }}, {{ validationRun.max_lon }}].
        </li>
        <ng-template #elseSpatial>
          <li>
            Validated globally.
          </li>
        </ng-template>


        <li *ngIf="validationRun.interval_from && validationRun.interval_to; else elseTemporal">Validation period /
          temporal
          filter: {{ validationRun.interval_from | date: dateFormat :timeZone }} {{timeZone}}
          to {{ validationRun.interval_to | date: dateFormat :timeZone }} {{timeZone}}.
        </li>
        <ng-template #elseTemporal>
          <li>Validated over entire available timespan.</li>
        </ng-template>


        <li *ngIf="validationRun.anomalies != 'none'; else elseAnomalies">
          Validation metrics calculated from anomalies
          <span *ngIf="validationRun.anomalies == 'climatology'">
                against climatology computed on years {{ validationRun.anomalies_from|date:"Y" }}
            through {{ validationRun.anomalies_to|date:"Y" }}.
              </span>
          <span *ngIf="validationRun.anomalies == 'moving_avg_35_d'">
              against 35 day moving average.
              </span>
        </li>
        <ng-template #elseAnomalies>
          <li>Validation metrics calculated from absolute values.</li>
        </ng-template>


        <li>Triple collocation analysis was
          <span *ngIf="validationRun.tcol">activated. </span>
          <span *ngIf="!validationRun.tcol">deactivated. </span>
        </li>

        <li *ngIf="validationRun.scaling_method != 'none'; else elseScaling">Scaling reference:
          <span *ngFor="let config of configurations">
                <span *ngIf="config.id === validationRun.reference_configuration">
                  {{config.dataset}} ({{ config.version }}, {{ config.variable }})

                  <span *ngIf="config.filters || config.parameterisedFilters; else elseFilters">[Filters:
                  <span *ngFor="let filter of config.filters"> {{filter}}; </span>
                  <span *ngFor="let paramFilter of config.parametrisedFilters; let indF = index">
                              {{paramFilter}} {{config.parametrisedFiltersValues[indF]}}
                            </span>
                    ]</span>
                  <ng-template #elseFilters>
                    none
                  </ng-template>
              </span>
              </span>
        </li>

        <ng-template #elseScaling>
          <li> Scaling reference: {{ scalingMethods[validationRun.scaling_method] }}.</li>
        </ng-template>
        <li> Scaling method: {{ scalingMethods[validationRun.scaling_method] }}.</li>

        <li *ngIf="!forComparison">Processing took {{ validationRun.runTime }} minutes (wall time).</li>

        <li *ngIf="validationRun.progress === -1; else elseProgress">The validation was cancelled.</li>
        <ng-template #elseProgress>
          <li *ngIf="!forComparison" [ngClass]="{'alert-danger': validationRun.errorRate > 0}">
            {{validationRun.errorRate * 100 | number: '.0'}}% ({{ validationRun.error_points }}
            of {{ validationRun.total_points }}) of the processed locations (grid points) produced errors during
            calculation.
          </li>
        </ng-template>
        <li *ngIf="validationRun.expiry_date && getCurrentUser() === validationRun.user && !forComparison">
            <span *ngIf="validationRun.is_near_expiry">
              <span class="p-panel-header-icon pi pi-exclamation-triangle expiry-icons"></span>
              This validation will SOON be automatically removed during cleanup
              on {{ validationRun.expiry_date|date: dateFormat :timeZone}} {{timeZone}}.
            </span>

          <span *ngIf="!validationRun.is_near_expiry">
              <span class="p-panel-header-icon pi pi-calendar expiry-icons"></span>
              This validation will be automatically removed during cleanup
              on {{ validationRun.expiry_date|date: dateFormat :timeZone }} {{timeZone}}.
            </span>

        </li>
        <li *ngIf="validationRun.is_archived && validationRun.is_unpublished && !forComparison">
                <span
                  class="p-panel-header-icon pi pi- expiry-icons">
                  <fa-icon [icon]="faIcons.faArchive"></fa-icon>
                </span>
          This validation has been archived. It will NOT be automatically removed during cleanup.
        </li>
        <li *ngIf="validationRun.doi && !forComparison">
          <span class="pi pi-book"></span> This result was published on zenodo with DOI
          <a target="_blank" href="{{getDoiPrefix()}}{{validationRun.doi }}">{{ validationRun.doi }}</a>.
        </li>
        <!--        </div>-->
      </ul>
      <qa-buttons *ngIf="!forComparison" [validationList]="false" [validationRun]="validationRun"
                  (doRefresh)="refresh($event)"></qa-buttons>
    </div>
  </p-panel>
</main><|MERGE_RESOLUTION|>--- conflicted
+++ resolved
@@ -71,17 +71,13 @@
     </ng-template>
     <!--    </div>-->
     <div *ngIf="configurations$| async as configurations" class="card-body">
-<<<<<<< HEAD
       <ul [ngClass]="{'for-comparison-list': forComparison}">
         <li>Started validation on {{ validationRun.start_time | date: dateFormat :timeZone }} {{timeZone}}, finished
-=======
-      <ul>
         <li *ngIf="validationRun.is_a_copy">
           Validation copied on {{ validationRun.start_time | date: dateFormat :timeZone }} {{timeZone}},
           original validation run on {{this.originalDate| date: 'mediumDate' :timeZone }}.
         </li>
         <li *ngIf="!validationRun.is_a_copy">Started validation on {{ validationRun.start_time | date: dateFormat :timeZone }} {{timeZone}}, finished
->>>>>>> e52e64e3
           on {{ validationRun.end_time | date: dateFormat :timeZone }} {{timeZone}}.
         </li>
         <li>Compared {{ configurations.length  }} datasets:
