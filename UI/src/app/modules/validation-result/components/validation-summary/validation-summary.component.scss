@import "../buttons/buttons.component.scss";
li{
  word-break: break-word;
}
.expiry-icons{
  font-size: 1.1rem;
}

div.card-body{
  padding-top: 0;
}

input{
  font-size: 1.1rem;
}
.alert-danger {
  color: rgb(255, 108, 92);
  background-color: rgba(255, 108, 92, .15);
}
<<<<<<< HEAD
=======

.comparison-header {
  font-size: 1.2rem;
}
.for-comparison-list{
  padding: 0;
}
>>>>>>> 89ad77f4
<|MERGE_RESOLUTION|>--- conflicted
+++ resolved
@@ -17,8 +17,6 @@
   color: rgb(255, 108, 92);
   background-color: rgba(255, 108, 92, .15);
 }
-<<<<<<< HEAD
-=======
 
 .comparison-header {
   font-size: 1.2rem;
@@ -26,4 +24,3 @@
 .for-comparison-list{
   padding: 0;
 }
->>>>>>> 89ad77f4
