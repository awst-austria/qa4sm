import {Component, EventEmitter, Input, OnDestroy, OnInit, Output} from '@angular/core';
import {ValidationrunDto} from '../../../core/services/validation-run/validationrun.dto';
import {DatasetConfigurationService} from '../../services/dataset-configuration.service';
import {GlobalParamsService} from '../../../core/services/global/global-params.service';
import {DatasetService} from 'src/app/modules/core/services/dataset/dataset.service';
import {DatasetVersionService} from 'src/app/modules/core/services/dataset/dataset-version.service';
import {DatasetVariableService} from 'src/app/modules/core/services/dataset/dataset-variable.service';
import {fas} from '@fortawesome/free-solid-svg-icons';
import {ValidationrunService} from '../../../core/services/validation-run/validationrun.service';
import {BehaviorSubject, combineLatest, Observable} from 'rxjs';
import {map} from 'rxjs/operators';


@Component({
  selector: 'qa-validationrun-row',
  templateUrl: './validationrun-row.component.html',
  styleUrls: ['./validationrun-row.component.scss']
})
export class ValidationrunRowComponent implements OnInit, OnDestroy {

  @Input() published = false;
  @Input() validationRun: ValidationrunDto;
  @Output() doRefresh = new EventEmitter();
  configurations$: Observable<any>;
  validationStatus: any;

  dateFormat = 'medium';
  timeZone = 'UTC';
  faIcons = {faArchive: fas.faArchive, faPencil: fas.faPen};
  hideElement = true;
  originalDate: Date;
  valName$: BehaviorSubject<string> = new BehaviorSubject<string>('');

  constructor(private datasetConfigService: DatasetConfigurationService,
              private datasetService: DatasetService,
              private datasetVersionService: DatasetVersionService,
              private datasetVariableService: DatasetVariableService,
              private globalParamsService: GlobalParamsService,
              private validationService: ValidationrunService) {
  }

  ngOnInit(): void {
    if (this.validationRun.is_a_copy) {
      this.getOriginalDate(this.validationRun);
    }
    this.updateConfig();
<<<<<<< HEAD

    if (
      (this.validationRun.progress !== -1) &&
      !(this.validationRun.progress === 100 &&
        this.validationRun.end_time !== null) &&
      !(this.validationRun.progress === 0 &&
        this.validationRun.end_time !== null)){
      this.validationStatus = setInterval(() => {
        this.validationService.refreshComponent(this.validationRun.id);
        this.doRefresh.emit(true);
      }, 2 * 1000);
    }
=======
    this.valName$.next(this.validationRun.name_tag);
>>>>>>> 891370dc
  }

  private updateConfig(): void {
    this.configurations$ = combineLatest(
      this.datasetConfigService.getConfigByValidationrun(this.validationRun.id),
      this.datasetService.getAllDatasets(),
      this.datasetVersionService.getAllVersions(),
      this.datasetVariableService.getAllVariables()
    ).pipe(
      map(([configurations, datasets, versions, variables]) =>
        configurations.map(
          config =>
            ({
              ...config,
              dataset: datasets.find(ds =>
                config.dataset === ds.id)?.pretty_name,

              version: versions.find(dsVersion =>
                config.version === dsVersion.id).pretty_name,

              variable: variables.find(dsVar =>
                config.variable === dsVar.id).pretty_name,
            })
        )
      )
    );
  }

  getDoiPrefix(): string {
    return this.globalParamsService.globalContext.doi_prefix;
  }

  getStatusFromProgress(valrun): string {
    let status: string;
    if (valrun.progress === 0 && valrun.end_time === null) {
      status = 'Scheduled';
    } else if (valrun.progress === 100 && valrun.end_time) {
      status = 'Done';
    } else if (valrun.progress === -1) {
      status = 'Cancelled';
    } else if (valrun.end_time != null) {
      status = 'ERROR';
    } else {
      status = 'Running' + ' ' + `${valrun.progress}%`;
    }
    return status;
  }

  toggleEditing(): void {
    this.hideElement = !this.hideElement;
  }

  saveName(validationId: string, newName: string): void {
    this.validationService.saveResultsName(validationId, newName).subscribe(
      (resp) => {
        if (resp === 'Changed.'){
          this.valName$.next(newName);
          this.toggleEditing();
        }
      });
  }

  getOriginalDate(copiedRun: ValidationrunDto): void {
    this.validationService.getCopiedRunRecord(copiedRun.id).subscribe(data => {
      if (data.original_run_date){
        this.originalDate = data.original_run_date;
      } else{
        this.originalDate = copiedRun.start_time;
      }
    });
  }

  ngOnDestroy(): void {
    clearInterval(this.validationStatus);
  }

}<|MERGE_RESOLUTION|>--- conflicted
+++ resolved
@@ -44,7 +44,7 @@
       this.getOriginalDate(this.validationRun);
     }
     this.updateConfig();
-<<<<<<< HEAD
+    this.valName$.next(this.validationRun.name_tag);
 
     if (
       (this.validationRun.progress !== -1) &&
@@ -57,9 +57,6 @@
         this.doRefresh.emit(true);
       }, 2 * 1000);
     }
-=======
-    this.valName$.next(this.validationRun.name_tag);
->>>>>>> 891370dc
   }
 
   private updateConfig(): void {
@@ -108,7 +105,7 @@
     return status;
   }
 
-  toggleEditing(): void {
+  toggleEditing(): void{
     this.hideElement = !this.hideElement;
   }
 
