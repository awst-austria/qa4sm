--- conflicted
+++ resolved
@@ -25,13 +25,7 @@
       </span>
       <!--      if there is no expiry date property: -->
       <span *ngIf="!validationRun.expiry_date">
-<<<<<<< HEAD
-          <span *ngIf="validationRun.progress === -1" class="p-panel-header-icon pi pi-ban expiry-icons"
-                title="This validation was cancelled."></span>
-          <span *ngIf="!validationRun.end_time && validationRun.progress === 0"
-=======
           <span *ngIf="!validationRun.end_time && validationRun.progress <= 100"
->>>>>>> 450018ef
                 class="p-panel-header-icon pi pi-spin pi-spinner expiry-icons"
                 title="This validation is still running."></span>
 
