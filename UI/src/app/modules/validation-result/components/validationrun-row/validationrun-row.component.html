--- conflicted
+++ resolved
@@ -1,10 +1,6 @@
 <p-panel *ngIf="published">
   <ng-template pTemplate="header">
-<<<<<<< HEAD
     <h5 class="p-my-0"><span class="font-weight-normal">Name:</span> {{ model.validationRun.name_tag }}</h5>
-=======
-    <h5 class="my-0"><span class=" font-weight-normal">Name:</span> {{ model.validationRun.name_tag }}</h5>
->>>>>>> 3784980a
   </ng-template>
   <ng-template pTemplate="icons" class="doilink">
     <h5 class="my-0"> DOI: <a class="doilink" target="_blank"
@@ -41,7 +37,6 @@
 <!-- Custom validations-->
 <p-panel *ngIf="!published">
   <ng-template pTemplate="header">
-<<<<<<< HEAD
     <h5 class="my-0">
       <!--      if there is expiry date property: -->
       <span *ngIf="validationRun.expiry_date">
@@ -72,53 +67,7 @@
       </span>
 
       <span class="font-weight-normal"> Started:
-=======
-    <h5 class="my-0" style="float: left">
-      <!--      if there is expiry date property: -->
-      <span *ngIf="validationRun.expiry_date">
-        <label *ngIf="validationRun.is_near_expiry" class="p-panel-header-icon"
-               pTooltip="This validation will SOON be automatically removed during cleanup on
-                        {{ validationRun.expiry_date|date: dateFormat :timeZone}}."
-               tooltipPosition="bottom">
-          <span class="pi pi-exclamation-triangle expiry-icons"></span>
-        </label>
-        <label *ngIf="!validationRun.is_near_expiry" class="p-panel-header-icon"
-               pTooltip="This validation will be automatically removed during cleanup on {{ validationRun.expiry_date|date: dateFormat :timeZone }}."
-               tooltipPosition="bottom">
-          <span class="pi pi-calendar expiry-icons" title=""></span>
-        </label>
-      </span>
-      <!--      if there is no expiry date property: -->
-      <span *ngIf="!validationRun.expiry_date">
-        <label *ngIf="validationRun.progress === -1" class="p-panel-header-icon"
-               pTooltip="This validation was cancelled."
-               tooltipPosition="bottom">
-          <span class="pi pi-ban expiry-icons" title=""></span>
-        </label>
-        <label *ngIf="!validationRun.end_time && validationRun.progress === 0" class="p-panel-header-icon"
-               pTooltip="This validation is still running."
-               tooltipPosition="bottom">
-          <span class="pi pi-spin pi-spinner expiry-icons" title=""></span>
-        </label>
 
-        <label *ngIf="validationRun.doi" class="p-panel-header-icon"
-               pTooltip="This result has been published with zenodo. It will NOT be automatically removed during cleanup."
-               tooltipPosition="bottom">
-          <a class="doilink" target="_blank" href="{{getDoiPrefix()}}{{ validationRun.doi }}"><span
-            class="pi pi-book expiry-icons"></span></a>
-
-        </label>
-
-        <label *ngIf="validationRun.is_archived" class="p-panel-header-icon"
-               pTooltip="This validation has been archived. It will NOT be automatically removed during cleanup."
-               tooltipPosition="bottom">
-         <fa-icon class="expiry-icons" [icon]="faIcons.faArchive"></fa-icon>
-        </label>
-
-      </span>
-
-      <span class=" font-weight-normal">Started:
->>>>>>> 3784980a
         {{ validationRun.start_time|date: dateFormat :timeZone }}
       </span>
 
