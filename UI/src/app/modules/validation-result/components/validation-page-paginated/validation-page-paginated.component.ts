--- conflicted
+++ resolved
@@ -2,11 +2,9 @@
 import {ValidationrunService} from '../../../core/services/validation-run/validationrun.service';
 import {ValidationrunDto} from '../../../core/services/validation-run/validationrun.dto';
 import {HttpParamsModel} from '../../../core/services/validation-run/http-params.model';
-<<<<<<< HEAD
 import {Observable} from 'rxjs';
 import {ValidationSetDto} from '../../services/validation.set.dto';
-=======
->>>>>>> 062f6115
+
 
 @Component({
   selector: 'qa-validation-page-paginated',
@@ -32,25 +30,9 @@
   getValidationsAndItsNumber(published: boolean): void{
     const params = new HttpParamsModel(this.offset, this.limit, this.order);
     if (!published){
-<<<<<<< HEAD
     this.validationsSet$ = this.validationrunService.getMyValidationruns(params);
     } else {
       this.validationsSet$ = this.validationrunService.getPublishedValidationruns(params);
-=======
-    this.validationrunService.getMyValidationruns(params).subscribe(
-      response => {
-        const {validations, length} = response;
-        this.validations = validations;
-        this.numberOfValidations = length;
-      });
-    } else {
-      this.validationrunService.getPublishedValidationruns(params).subscribe(
-        response => {
-          const {validations, length} = response;
-          this.validations = validations;
-          this.numberOfValidations = length;
-        });
->>>>>>> 062f6115
     }
   }
 
