--- conflicted
+++ resolved
@@ -16,15 +16,8 @@
       <qa-intra-annual-metrics [(selectedMetric)]="validationModel().intraAnnualMetrics"
                                [disabled]="intraAnnulMetricDisabled()"/>
     </div>
-    <div class="col-12">
-      <qa-intra-annual-metrics [(selectedMetric)]="validationModel.intraAnnualMetrics"/>
-    </div>
   </div>
 
-<<<<<<< HEAD
-<!--  <qa-seasonal-metrics></qa-seasonal-metrics>-->
-=======
   <!--  <qa-seasonal-metrics></qa-seasonal-metrics>-->
->>>>>>> fa1d39ac
 
 </p-panel>