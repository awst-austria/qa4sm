--- conflicted
+++ resolved
@@ -20,11 +20,4 @@
       <qa-intra-annual-metrics [(selectedMetric)]="validationModel.intraAnnualMetrics"/>
     </div>
   </div>
-
-<<<<<<< HEAD
-<!--  <qa-seasonal-metrics></qa-seasonal-metrics>-->
-=======
-  <!--  <qa-seasonal-metrics></qa-seasonal-metrics>-->
->>>>>>> b5c154e4
-
 </p-panel>