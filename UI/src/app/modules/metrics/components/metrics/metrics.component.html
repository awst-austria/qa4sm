--- conflicted
+++ resolved
@@ -13,18 +13,14 @@
     </div>
 
     <div class="col-12">
-      <qa-intra-annual-metrics [(selectedMetric)]="validationModel().intraAnnualMetrics"
-                               [disabled]="intraAnnulMetricDisabled()"/>
+      <qa-metric [metricModel]="bootstrapTripleCollocationMetrics"
+                 [disabled]="checkIfDisabled('btcol')"/>
     </div>
     <div class="col-12">
       <qa-intra-annual-metrics [(selectedMetric)]="validationModel.intraAnnualMetrics"/>
     </div>
   </div>
 
-<<<<<<< HEAD
   <!--  <qa-seasonal-metrics></qa-seasonal-metrics>-->
-=======
-<!--  <qa-seasonal-metrics></qa-seasonal-metrics>-->
->>>>>>> ee53b23a
 
 </p-panel>