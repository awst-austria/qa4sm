import {Component, model, signal} from '@angular/core';
import {DropdownModule} from "primeng/dropdown";
import {InputNumberModule} from "primeng/inputnumber";
import {NgIf} from "@angular/common";
import {TooltipModule} from "primeng/tooltip";
import {FormsModule} from "@angular/forms";
import {IntraAnnualMetricsDto} from "../../../../pages/validate/service/validation-run-config-dto";
import {CheckboxModule} from "primeng/checkbox";

@Component({
  selector: 'qa-intra-annual-metrics',
  standalone: true,
  imports: [
    DropdownModule,
    InputNumberModule,
    NgIf,
    TooltipModule,
    FormsModule,
    CheckboxModule
  ],
  templateUrl: './intra-annual-metrics.component.html',
  styleUrl: './intra-annual-metrics.component.scss'
})
export class IntraAnnualMetricsComponent {

  intraAnnualMetricTypes: string[] = ['Seasonal', 'Monthly'];
<<<<<<< HEAD
  defaultOverlaps: number[] = [30, 1];
  maxOverlaps: number[] = [185, 15];
=======
  defaultIntraAnnualOverlap: number = 0;  //NOTE: could this be imported from the backend globals.py? and the same for the maximum allowed value?
  selectedMetric = model<IntraAnnualMetricsDto>()
>>>>>>> a500fb96

  defaultIntraAnnualOverlap = signal(30);
  maxIntraAnnualOverlap = signal(185);
  selectedMetric = model<IntraAnnualMetricsDto | null>(null)


  updateType(value: string) {
    this.selectedMetric.update((metric) => {
      metric.intra_annual_type = value;

      const ind = this.intraAnnualMetricTypes.indexOf(value);
      this.defaultIntraAnnualOverlap.set(this.defaultOverlaps[ind]);
      this.maxIntraAnnualOverlap.set(this.maxOverlaps[ind]);

      this.setOverlap(this.defaultOverlaps[ind]);

      return metric;
    });
  }

  setOverlap(value: number) {
    this.selectedMetric.update((metric) => {
      metric.intra_annual_overlap = value;
      return metric;
    });
  }

  toggleMetricSelection(value: boolean) {
    this.selectedMetric.update((metric) => {
      metric.intra_annual_metrics = value;


      if (value) {
        metric.intra_annual_type = this.intraAnnualMetricTypes[0];
        metric.intra_annual_overlap = this.defaultIntraAnnualOverlap();
      } else {
        metric.intra_annual_overlap = null;
        metric.intra_annual_type = null;
      }

      return metric;
    });
  }


}<|MERGE_RESOLUTION|>--- conflicted
+++ resolved
@@ -24,13 +24,10 @@
 export class IntraAnnualMetricsComponent {
 
   intraAnnualMetricTypes: string[] = ['Seasonal', 'Monthly'];
-<<<<<<< HEAD
+
   defaultOverlaps: number[] = [30, 1];
   maxOverlaps: number[] = [185, 15];
-=======
-  defaultIntraAnnualOverlap: number = 0;  //NOTE: could this be imported from the backend globals.py? and the same for the maximum allowed value?
-  selectedMetric = model<IntraAnnualMetricsDto>()
->>>>>>> a500fb96
+
 
   defaultIntraAnnualOverlap = signal(30);
   maxIntraAnnualOverlap = signal(185);
