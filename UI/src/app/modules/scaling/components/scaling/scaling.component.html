<p-panel header="Scaling" [toggleable]="true" class="validation-row">
  <ng-template pTemplate="icons">
    <label class="p-panel-header-icon"
           pTooltip="Optionally calculates metrics from anomalies instead of absolute values. First, a climatology is computed using the chosen method and time period (only whole years are used), then the anomalies are calculated based on this. &quot;35 day moving average&quot; means that the climatology is calculated as a moving average of the data; &quot;climatology&quot; means that the average for each day of the year is calculated."
           tooltipPosition="bottom">
      <span class="pi pi-question-circle"></span>
    </label>
  </ng-template>
  <div class="p-grid p-pt-4">
    <div class="p-col-12 p-sm-5">
      <div class="p-grid" id="scalingMethod">
        <div class="small-label p-col-4">
          <div class="p-fluid">
            <div>Method</div>
          </div>
        </div>
        <div class="p-col-8 p-px-0">
          <div class="p-float-label">
            <p-dropdown id="scalingMethodSelector" (onChange)="updateScalingModel()"
                        [options]="scalingModels"
                        [ngModel]="selectedScalingModel|async"
                        (ngModelChange)="selectedScalingModel.next($event)"
<<<<<<< HEAD
                        optionLabel="description" [style]="{'min-width':'250px'}"></p-dropdown>
=======
                        optionLabel="description" [style]="{'min-width':'250px', 'max-width':'300px'}"></p-dropdown>
>>>>>>> 69eddafc
            <label for="scalingMethodSelector">Select</label>
          </div>
        </div>
      </div>
    </div>
    <div class="p-col-12 p-sm-7">
      <div class="p-grid" id="scalingTo" *ngIf="(selectedScalingModel|async).id!=noScalingId">
        <div class="small-label p-col-4">
          <div class="p-fluid">
            <div>Scale to</div>
          </div>
        </div>
        <div class="p-col-8 p-px-0">
          <div class="p-float-label">
            <p-dropdown id="scalingReferenceSelector" (onChange)="updateScalingModel()"
                        [options]="scaleToModels"
                        [ngModel]="selectedScaleToModel$|async"
                        (ngModelChange)="selectedScaleToModel$.next($event)"
                        [disabled]="isScalingSelectorDisabled()"
                        optionLabel="description" [style]="{'min-width':'250px'}"></p-dropdown>
            <label for="scalingReferenceSelector">Select</label>
          </div>
        </div>
      </div>
    </div>
  </div>
</p-panel><|MERGE_RESOLUTION|>--- conflicted
+++ resolved
@@ -20,11 +20,7 @@
                         [options]="scalingModels"
                         [ngModel]="selectedScalingModel|async"
                         (ngModelChange)="selectedScalingModel.next($event)"
-<<<<<<< HEAD
-                        optionLabel="description" [style]="{'min-width':'250px'}"></p-dropdown>
-=======
                         optionLabel="description" [style]="{'min-width':'250px', 'max-width':'300px'}"></p-dropdown>
->>>>>>> 69eddafc
             <label for="scalingMethodSelector">Select</label>
           </div>
         </div>
