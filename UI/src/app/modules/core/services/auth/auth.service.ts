--- conflicted
+++ resolved
@@ -38,10 +38,6 @@
   public currentUser: UserDto = this.emptyUser;
   private passwordResetToken: BehaviorSubject<string> = new BehaviorSubject<string>('');
   private previousUrl: BehaviorSubject<string> = new BehaviorSubject<string>('');
-<<<<<<< HEAD
-=======
-
->>>>>>> e42b57d3
 
   constructor(private httpClient: HttpClient) {
     this.init();
@@ -139,10 +135,6 @@
     this.passwordResetToken.next(newToken);
   }
 
-<<<<<<< HEAD
-=======
-
->>>>>>> e42b57d3
   checkPreviousUrl(): Observable<string>{
     return this.previousUrl.asObservable();
   }
@@ -150,8 +142,5 @@
   setPreviousUrl(prevUrl: string): void{
     this.previousUrl.next(prevUrl);
   }
-<<<<<<< HEAD
-=======
 
->>>>>>> e42b57d3
 }