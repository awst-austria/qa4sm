import {Injectable} from '@angular/core';
import {HttpClient} from '@angular/common/http';
import {environment} from '../../../../../environments/environment';
import {BehaviorSubject, Observable, of, Subject} from 'rxjs';
import {LoginDto} from './login.dto';
import {UserDto} from './user.dto';
import {catchError, map} from 'rxjs/operators';

// const csrfToken = '{{csrf_token}}';
// const headers = new HttpHeaders({'X-CSRFToken': csrfToken});
@Injectable({
  providedIn: 'root'
})
export class AuthService {
  private API_URL = environment.API_URL;

  private loginUrl = this.API_URL + 'api/auth/login';
  private logoutUrl = this.API_URL + 'api/auth/logout';
  private signUpUrl = this.API_URL + 'api/sign-up';
  private userUpdateUrl = this.API_URL + 'api/user-update';
  private userDeleteUrl = this.API_URL + 'api/user-delete';
  private passwordResetUrl = this.API_URL + 'api/password-reset';
  private setPasswordUrl = this.API_URL + 'api/password-resetconfirm';
  private validateTokenUrl = this.API_URL + 'api/password-resetvalidate_token/';

  emptyUser = {
    username: '',
    first_name: '',
    id: null,
    copied_runs: [],
    email: '',
    last_name: '',
    organisation: '',
    country: '',
    orcid: ''
  };
  public authenticated: BehaviorSubject<boolean> = new BehaviorSubject<boolean>(false);
  public currentUser: UserDto = this.emptyUser;
  private passwordResetToken: BehaviorSubject<string> = new BehaviorSubject<string>('');
<<<<<<< HEAD
  private previousUrl: BehaviorSubject<string> = new BehaviorSubject<string>('');
=======
>>>>>>> 55efb20d

  constructor(private httpClient: HttpClient) {
    this.init();
  }

  public init() {
    this.httpClient
      .get<UserDto>(this.loginUrl)
      .subscribe(
        data => {
          this.currentUser = data;
          this.authenticated.next(true);
        },
        error => {
        }
      );
  }

  public isAuthenticated(): Observable<boolean> {
    return this.httpClient
      .get<UserDto>(this.loginUrl).pipe(map(user => {
        if (user != null) {
          return true;
        }
        return false;
      }), catchError(error => of(false)));
  }

  login(credentials: LoginDto): Subject<boolean> {
    let authResult = new Subject<boolean>();
    this.httpClient
      .post<UserDto>(this.loginUrl, credentials)
      .subscribe(
        data => {
          this.currentUser = data;
          this.authenticated.next(true);
          authResult.next(true);
        },
        error => {
          this.authenticated.next(false);
          authResult.next(false);
        }
      );

    return authResult;
  }

  logout(): Subject<boolean> {
    let logoutResult = new Subject<boolean>();
    this.httpClient
      .post(this.logoutUrl, null)
      .subscribe(
        data => {
          this.currentUser = this.emptyUser;
          this.authenticated.next(false);
          logoutResult.next(true);
        },
        error => {
          logoutResult.next(false);
        }
      );
    return logoutResult;
  }

  signUp(userForm: any): Observable<any> {
    return this.httpClient.post(this.signUpUrl, userForm, {observe: 'body', responseType: 'json'});
  }

  updateUser(userForm: any): Observable<any> {
    return this.httpClient.patch(this.userUpdateUrl, userForm);
  }

  deactivateUser(username: any): Observable<any> {
    return this.httpClient.delete<UserDto>(this.userDeleteUrl, username);
  }

  resetPassword(resetPasswordForm: any): Observable<any> {
    return this.httpClient.post(this.passwordResetUrl, resetPasswordForm);
  }

  setPassword(setPasswordForm: any, token: string): Observable<any> {
    const setPasswordUrlWithToken = this.setPasswordUrl + '/?token=' + token;
    return this.httpClient.post(setPasswordUrlWithToken, setPasswordForm);
  }

  validateResetPasswordToken(tkn: string): Observable<any> {
    return this.httpClient.post(this.validateTokenUrl, {token: tkn});
  }

  checkPasswordResetToken(): Observable<string> {
    return this.passwordResetToken.asObservable();
  }

  setPasswordResetToken(newToken: string): void {
    this.passwordResetToken.next(newToken);
  }
<<<<<<< HEAD

  checkPreviousUrl(): Observable<string>{
    return this.previousUrl.asObservable();
  }

  setPreviousUrl(prevUrl: string): void{
    this.previousUrl.next(prevUrl);
  }
=======
>>>>>>> 55efb20d
}<|MERGE_RESOLUTION|>--- conflicted
+++ resolved
@@ -37,10 +37,8 @@
   public authenticated: BehaviorSubject<boolean> = new BehaviorSubject<boolean>(false);
   public currentUser: UserDto = this.emptyUser;
   private passwordResetToken: BehaviorSubject<string> = new BehaviorSubject<string>('');
-<<<<<<< HEAD
   private previousUrl: BehaviorSubject<string> = new BehaviorSubject<string>('');
-=======
->>>>>>> 55efb20d
+
 
   constructor(private httpClient: HttpClient) {
     this.init();
@@ -137,7 +135,7 @@
   setPasswordResetToken(newToken: string): void {
     this.passwordResetToken.next(newToken);
   }
-<<<<<<< HEAD
+
 
   checkPreviousUrl(): Observable<string>{
     return this.previousUrl.asObservable();
@@ -146,6 +144,5 @@
   setPreviousUrl(prevUrl: string): void{
     this.previousUrl.next(prevUrl);
   }
-=======
->>>>>>> 55efb20d
+
 }