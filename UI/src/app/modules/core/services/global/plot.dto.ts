--- conflicted
+++ resolved
@@ -1,9 +1,5 @@
 export class PlotDto{
-<<<<<<< HEAD
-  constructor(public plot: string) {
-=======
   constructor(public plot: string
   ) {
->>>>>>> 68df8ead
   }
 }
