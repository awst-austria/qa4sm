--- conflicted
+++ resolved
@@ -28,11 +28,8 @@
   providedIn: 'root'
 })
 export class ValidationrunService {
-<<<<<<< HEAD
   private refresh: BehaviorSubject<string> = new BehaviorSubject('');
-=======
-  private refresh: BehaviorSubject<boolean> = new BehaviorSubject(false);
->>>>>>> 0f3e98bb
+
   doRefresh = this.refresh.asObservable();
   customValidationrun$: Observable<ValidationSetDto>;
   publishedValidationrun$: Observable<ValidationSetDto>;
@@ -74,14 +71,7 @@
 
   archiveResults(validationId: string, archive: boolean): Observable<any> {
     const archiveUrl = resultUrl.replace('00000000-0000-0000-0000-000000000000', validationId);
-<<<<<<< HEAD
     return this.httpClient.patch(archiveUrl + '/', {archive}, {headers, observe: 'response', responseType: 'text'});
-=======
-    this.httpClient.patch(archiveUrl + '/', {archive}, {headers, observe: 'response', responseType: 'text'}).subscribe(
-      () => {
-        location.reload();
-      });
->>>>>>> 0f3e98bb
   }
 
   extendResults(validationId: string): Observable<any> {
@@ -137,17 +127,8 @@
     return this.httpClient.get<PublishingFormDto>(publishingFormURL, {params});
   }
 
-<<<<<<< HEAD
   refreshComponent(validationId: string): void{
     this.refresh.next(validationId);
-=======
-  // waitForRefreshing(): Observable<boolean> {
-  //   return
-  // }
-
-  refreshComponent(): void{
-    this.refresh.next(true);
->>>>>>> 0f3e98bb
   }
 
 }