--- conflicted
+++ resolved
@@ -22,13 +22,8 @@
     this.messageService.add({key: 'global-toast', severity: 'error', detail: message});
   }
 
-<<<<<<< HEAD
-  showErrorWithHeader(header: string, message: string): void {
-    this.messageService.add({key: 'global-toast', severity: 'error', summary: header, detail: message});
-=======
   showErrorWithHeader(header: string, message: string, life = 5000): void {
     this.messageService.add({key: 'global-toast', severity: 'error', summary: header, detail: message, life});
->>>>>>> f65262dd
   }
   showAlert(message: string): void{
     this.messageService.add({key: 'global-toast', severity: 'warn', detail: message});
