export class FilterDto {
  constructor(public id: number,
              public name: string,
              public description: string,
              public help_text: string,
              public parameterised: boolean,
              public dialog_name: string,
              public default_parameter: string,
              public to_include: string,
<<<<<<< HEAD
              public disable_filter: number,) {
=======
              public disable_filter: number,
              public default_set_active: boolean
              ) {
>>>>>>> c4edf8d2
  }
}<|MERGE_RESOLUTION|>--- conflicted
+++ resolved
@@ -7,12 +7,8 @@
               public dialog_name: string,
               public default_parameter: string,
               public to_include: string,
-<<<<<<< HEAD
-              public disable_filter: number,) {
-=======
               public disable_filter: number,
               public default_set_active: boolean
               ) {
->>>>>>> c4edf8d2
   }
 }