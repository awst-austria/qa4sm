import {NgModule} from '@angular/core';
import {CommonModule} from '@angular/common';
import {AuthService} from './services/auth/auth.service';
import {HTTP_INTERCEPTORS, HttpClientModule} from '@angular/common/http';
import {HttpTokenInterceptor} from './interceptors/http-token.interceptor';
import {BrowserModule} from '@angular/platform-browser';
import {ScrollToTopComponent} from './tools/scroll-to-top/scroll-to-top.component';
<<<<<<< HEAD


@NgModule({
    declarations: [ScrollToTopComponent],
=======
import {LoadingSpinnerComponent} from './tools/loading-spinner/loading-spinner.component';


@NgModule({
    declarations: [ScrollToTopComponent, LoadingSpinnerComponent],
>>>>>>> 89ad77f4
    imports: [
        BrowserModule,
        CommonModule,
        HttpClientModule
    ],
<<<<<<< HEAD
    exports: [
        ScrollToTopComponent
    ],
=======
  exports: [
    ScrollToTopComponent,
    LoadingSpinnerComponent
  ],
>>>>>>> 89ad77f4
    providers: [
        AuthService,
        {
            provide: HTTP_INTERCEPTORS,
            useClass: HttpTokenInterceptor,
            multi: true
        },
    ]
})
export class CoreModule {
}<|MERGE_RESOLUTION|>--- conflicted
+++ resolved
@@ -5,33 +5,20 @@
 import {HttpTokenInterceptor} from './interceptors/http-token.interceptor';
 import {BrowserModule} from '@angular/platform-browser';
 import {ScrollToTopComponent} from './tools/scroll-to-top/scroll-to-top.component';
-<<<<<<< HEAD
-
-
-@NgModule({
-    declarations: [ScrollToTopComponent],
-=======
 import {LoadingSpinnerComponent} from './tools/loading-spinner/loading-spinner.component';
 
 
 @NgModule({
     declarations: [ScrollToTopComponent, LoadingSpinnerComponent],
->>>>>>> 89ad77f4
     imports: [
         BrowserModule,
         CommonModule,
         HttpClientModule
     ],
-<<<<<<< HEAD
-    exports: [
-        ScrollToTopComponent
-    ],
-=======
   exports: [
     ScrollToTopComponent,
     LoadingSpinnerComponent
   ],
->>>>>>> 89ad77f4
     providers: [
         AuthService,
         {
