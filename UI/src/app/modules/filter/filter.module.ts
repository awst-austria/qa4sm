--- conflicted
+++ resolved
@@ -3,14 +3,11 @@
 import {CheckboxModule} from 'primeng/checkbox';
 import {BasicFilterComponent} from './components/basic-filter/basic-filter.component';
 import {FormsModule} from '@angular/forms';
-<<<<<<< HEAD
 import {IsmnNetworkFilterComponent} from './components/ismn-network-filter/ismn-network-filter.component';
 import {ButtonModule} from 'primeng/button';
 import {DialogModule} from 'primeng/dialog';
 import {TreeModule} from 'primeng/tree';
-=======
 import {TooltipModule} from 'primeng/tooltip';
->>>>>>> bd68af8a
 
 
 @NgModule({
@@ -19,21 +16,14 @@
     BasicFilterComponent,
     IsmnNetworkFilterComponent
   ],
-<<<<<<< HEAD
   imports: [
     CommonModule,
     CheckboxModule,
     FormsModule,
     ButtonModule,
     DialogModule,
-    TreeModule
-=======
-    imports: [
-        CommonModule,
-        CheckboxModule,
-        FormsModule,
-        TooltipModule
->>>>>>> bd68af8a
+    TreeModule,
+    TooltipModule
 
     ]
 })
