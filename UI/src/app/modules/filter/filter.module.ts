import {NgModule} from '@angular/core';
import {CommonModule} from '@angular/common';
import {CheckboxModule} from 'primeng/checkbox';
import {BasicFilterComponent} from './components/basic-filter/basic-filter.component';
import {FormsModule} from '@angular/forms';
import {IsmnNetworkFilterComponent} from './components/ismn-network-filter/ismn-network-filter.component';
import {ButtonModule} from 'primeng/button';
import {DialogModule} from 'primeng/dialog';
import {TreeModule} from 'primeng/tree';
import {TooltipModule} from 'primeng/tooltip';
<<<<<<< HEAD


@NgModule({
  declarations: [BasicFilterComponent, IsmnNetworkFilterComponent],
  exports: [
    BasicFilterComponent,
    IsmnNetworkFilterComponent
  ],
  imports: [
    CommonModule,
    CheckboxModule,
    FormsModule,
    ButtonModule,
    DialogModule,
    TreeModule,
    TooltipModule
=======
import {IsmnDepthFilterComponent} from './components/ismn-depth-filter/ismn-depth-filter.component';
import {InputNumberModule} from 'primeng/inputnumber';


@NgModule({
  declarations: [BasicFilterComponent, IsmnNetworkFilterComponent, IsmnDepthFilterComponent],
  exports: [
    BasicFilterComponent,
    IsmnNetworkFilterComponent,
    IsmnDepthFilterComponent
  ],
    imports: [
        CommonModule,
        CheckboxModule,
        FormsModule,
        ButtonModule,
        DialogModule,
        TreeModule,
        TooltipModule,
        InputNumberModule
>>>>>>> 69eddafc

    ]
})
export class FilterModule {
}<|MERGE_RESOLUTION|>--- conflicted
+++ resolved
@@ -8,24 +8,6 @@
 import {DialogModule} from 'primeng/dialog';
 import {TreeModule} from 'primeng/tree';
 import {TooltipModule} from 'primeng/tooltip';
-<<<<<<< HEAD
-
-
-@NgModule({
-  declarations: [BasicFilterComponent, IsmnNetworkFilterComponent],
-  exports: [
-    BasicFilterComponent,
-    IsmnNetworkFilterComponent
-  ],
-  imports: [
-    CommonModule,
-    CheckboxModule,
-    FormsModule,
-    ButtonModule,
-    DialogModule,
-    TreeModule,
-    TooltipModule
-=======
 import {IsmnDepthFilterComponent} from './components/ismn-depth-filter/ismn-depth-filter.component';
 import {InputNumberModule} from 'primeng/inputnumber';
 
@@ -46,9 +28,8 @@
         TreeModule,
         TooltipModule,
         InputNumberModule
->>>>>>> 69eddafc
 
-    ]
+  ]
 })
 export class FilterModule {
 }