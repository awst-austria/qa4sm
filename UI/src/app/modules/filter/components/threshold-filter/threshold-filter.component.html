--- conflicted
+++ resolved
@@ -9,11 +9,7 @@
       <div class="col-4 mx-0 px-0 p-fluid">
         <p-inputNumber id="threshold_filter"
                        [minFractionDigits]="0"
-<<<<<<< HEAD
-                       [maxFractionDigits]="2"
-=======
                        [maxFractionDigits]=maxFractionDigits
->>>>>>> 84027ed2
                        [suffix]="units"
                        [(ngModel)]="editThreshold"
                        [showButtons]="true"
