<<<<<<< HEAD
import {Component, Input, OnInit, Output, EventEmitter} from '@angular/core';
=======
import {Component, Input, OnInit, Output, EventEmitter } from '@angular/core';
>>>>>>> a41a3ed1
import {FilterModel} from './filter-model';

@Component({
  selector: 'qa-basic-filter',
  templateUrl: './basic-filter.component.html',
  styleUrls: ['./basic-filter.component.scss']
})
export class BasicFilterComponent implements OnInit {

  @Input() filterModel: FilterModel;
<<<<<<< HEAD
  @Output() onIncludeMutual = new EventEmitter<string>();
  @Output() onMutuallyIncluded = new EventEmitter<string>();
=======
  @Output() onExcludeMutual = new EventEmitter<number>();
>>>>>>> a41a3ed1

  constructor() {
  }

  ngOnInit(): void {
  }

<<<<<<< HEAD
  include_filters(event: Event): void {
    // Tell the parent to check the other inclusive filters, if any
    const to_include = this.filterModel.filterDto.to_include;
    if (to_include !== null) {
      this.onIncludeMutual.emit(to_include)
=======
  exclude_filters(event: Event): void {
    // should tell the parent to uncheck the mutually exclusive filter(s), if any
    const toDisable = this.filterModel.filterDto.disable_filter;
    if (toDisable !== null && this.filterModel.enabled) {
      this.onExcludeMutual.emit(toDisable)
>>>>>>> a41a3ed1
    }
  }
}<|MERGE_RESOLUTION|>--- conflicted
+++ resolved
@@ -1,8 +1,4 @@
-<<<<<<< HEAD
 import {Component, Input, OnInit, Output, EventEmitter} from '@angular/core';
-=======
-import {Component, Input, OnInit, Output, EventEmitter } from '@angular/core';
->>>>>>> a41a3ed1
 import {FilterModel} from './filter-model';
 
 @Component({
@@ -13,12 +9,9 @@
 export class BasicFilterComponent implements OnInit {
 
   @Input() filterModel: FilterModel;
-<<<<<<< HEAD
   @Output() onIncludeMutual = new EventEmitter<string>();
   @Output() onMutuallyIncluded = new EventEmitter<string>();
-=======
   @Output() onExcludeMutual = new EventEmitter<number>();
->>>>>>> a41a3ed1
 
   constructor() {
   }
@@ -26,19 +19,19 @@
   ngOnInit(): void {
   }
 
-<<<<<<< HEAD
   include_filters(event: Event): void {
     // Tell the parent to check the other inclusive filters, if any
     const to_include = this.filterModel.filterDto.to_include;
     if (to_include !== null) {
       this.onIncludeMutual.emit(to_include)
-=======
+    }
+  }
+
   exclude_filters(event: Event): void {
     // should tell the parent to uncheck the mutually exclusive filter(s), if any
     const toDisable = this.filterModel.filterDto.disable_filter;
     if (toDisable !== null && this.filterModel.enabled) {
       this.onExcludeMutual.emit(toDisable)
->>>>>>> a41a3ed1
     }
   }
 }