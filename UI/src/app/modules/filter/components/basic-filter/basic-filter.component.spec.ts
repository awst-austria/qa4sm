--- conflicted
+++ resolved
@@ -28,14 +28,7 @@
         default_parameter: null,
         to_include: null,
         disable_filter: null,
-<<<<<<< HEAD
-        threshold: false,
-        default_threshold: null,
-        min_threshold: null,
-        max_threshold: null
-=======
         default_set_active: true,
->>>>>>> c4edf8d2
       },
       enabled: true,
       readonly: false,
