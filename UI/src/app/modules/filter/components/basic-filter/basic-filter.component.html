--- conflicted
+++ resolved
@@ -1,12 +1,9 @@
 <div class="p-grid no-gutters">
   <div class="p-col-12">
     <p-checkbox [label]="filterModel.filterDto.description" [(ngModel)]="filterModel.enabled"
-<<<<<<< HEAD
                 [disabled]="filterModel.readonly"
-                [binary]="true" (onChange)="include_filters($event)"></p-checkbox>
-=======
-                (onChange)="exclude_filters($event)"
-                [binary]="true"></p-checkbox>
->>>>>>> a41a3ed1
+                [binary]="true"
+                (onChange)="include_filters($event); exclude_filters($event)"
+    ></p-checkbox>
   </div>
 </div>