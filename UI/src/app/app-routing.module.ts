--- conflicted
+++ resolved
@@ -33,13 +33,10 @@
   {path: 'help', component: HelpComponent},
   {path: 'terms', component: TermsComponent},
   {path: 'datasets', component: DatasetInfoComponent},
-<<<<<<< HEAD
   {path: 'comparison', component: ComparisonComponent},
-=======
   {path: 'signup', component: SignupComponent},
   {path: 'signup-complete', component: SignupCompleteComponent},
   {path: 'deactivate-user-complete', component: DeactivateUserCompleteComponent},
->>>>>>> 68df8ead
   {path: '**', component: ErrorComponent}
 ];
 
