import {NgModule} from '@angular/core';
import {BrowserModule} from '@angular/platform-browser';

import {AppRoutingModule} from './app-routing.module';
import {AppComponent} from './app.component';
import {HomeComponent} from './pages/home/home.component';
import {ValidateComponent} from './pages/validate/validate.component';
import {FormsModule, ReactiveFormsModule} from '@angular/forms';
import {NavigationBarModule} from './modules/navigation-bar/navigation-bar.module';

import {BrowserAnimationsModule} from '@angular/platform-browser/animations';

import {ErrorComponent} from './pages/error/error.component';

import {ValidationsComponent} from './pages/validations/validations.component';
import {ValidationResultComponent} from './pages/validation-result/validation-result.component';
import {LoginComponent} from './pages/login/login.component';
import {HTTP_INTERCEPTORS, HttpClientModule} from '@angular/common/http';
import {HttpTokenInterceptor} from './modules/core/interceptors/http-token.interceptor';
import {LoggerModule, NgxLoggerLevel} from 'ngx-logger';

import {UserProfileComponent} from './pages/user-profile/user-profile.component';

import {DatasetModule} from './modules/dataset/dataset.module';
import {NgbModule} from '@ng-bootstrap/ng-bootstrap';
import {FontAwesomeModule} from '@fortawesome/angular-fontawesome';
import {DropdownModule} from 'primeng/dropdown';
import {PanelModule} from 'primeng/panel';
import {AccordionModule} from 'primeng/accordion';
import {TooltipModule} from 'primeng/tooltip';
import {ButtonModule} from 'primeng/button';
import {PasswordModule} from 'primeng/password';
import {InputTextModule} from 'primeng/inputtext';
import {FilterModule} from './modules/filter/filter.module';
import {ToastModule} from 'primeng/toast';
import {MessageService} from 'primeng/api';
import {PublishedValidationsComponent} from './pages/published-validations/published-validations.component';
import {ValidationResultModule} from './modules/validation-result/validation-result.module';
import {SpatialSubsetModule} from './modules/spatial-subset/spatial-subset.module';
import {CarouselModule} from 'primeng/carousel';
import {ValidationPeriodModule} from './modules/validation-period/validation-period.module';
import {MetricsModule} from './modules/metrics/metrics.module';
import {AnomaliesModule} from './modules/anomalies/anomalies.module';
import {ScalingModule} from './modules/scaling/scaling.module';
import {NgxPaginationModule} from 'ngx-pagination';
import {MapModule} from './modules/map/map.module';
import {AboutComponent} from './pages/about/about.component';


@NgModule({
  declarations: [
    AppComponent,
    HomeComponent,
    ValidateComponent,
    ErrorComponent,
    ValidationsComponent,
    ValidationResultComponent,
    LoginComponent,
    UserProfileComponent,
    PublishedValidationsComponent,
<<<<<<< HEAD
=======
    AboutComponent,
>>>>>>> b0309e83
  ],
  imports: [
    LoggerModule.forRoot({level: NgxLoggerLevel.DEBUG, serverLogLevel: NgxLoggerLevel.ERROR}),
    NavigationBarModule,
    FormsModule,
    ReactiveFormsModule,
    BrowserModule,
    HttpClientModule,
    BrowserAnimationsModule,
    AppRoutingModule,
    DatasetModule,
    NgbModule,
    FontAwesomeModule,
    ToastModule,
    DropdownModule,
    AccordionModule,
    PanelModule,
    TooltipModule,
    ButtonModule,
    PasswordModule,
    InputTextModule,
    FilterModule,
    ToastModule,
    ValidationResultModule,
    SpatialSubsetModule,
    CarouselModule,
    ValidationPeriodModule,
    MetricsModule,
    AnomaliesModule,
    ScalingModule,
    NgxPaginationModule,
    MapModule

  ],
  providers: [
    {
      provide: HTTP_INTERCEPTORS,
      useClass: HttpTokenInterceptor,
      multi: true
    },
    MessageService
  ],
  bootstrap: [AppComponent]
})
export class AppModule {
}<|MERGE_RESOLUTION|>--- conflicted
+++ resolved
@@ -58,10 +58,7 @@
     LoginComponent,
     UserProfileComponent,
     PublishedValidationsComponent,
-<<<<<<< HEAD
-=======
     AboutComponent,
->>>>>>> b0309e83
   ],
   imports: [
     LoggerModule.forRoot({level: NgxLoggerLevel.DEBUG, serverLogLevel: NgxLoggerLevel.ERROR}),
