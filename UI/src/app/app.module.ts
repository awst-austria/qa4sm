--- conflicted
+++ resolved
@@ -45,11 +45,8 @@
 import {NgxPaginationModule} from 'ngx-pagination';
 import {MapModule} from './modules/map/map.module';
 import {AboutComponent} from './pages/about/about.component';
-<<<<<<< HEAD
 import {TermsComponent} from './pages/terms/terms.component';
-=======
 import {DatasetInfoComponent} from './pages/dataset-info/dataset-info.component';
->>>>>>> af7a0de6
 
 
 @NgModule({
@@ -64,11 +61,8 @@
     UserProfileComponent,
     PublishedValidationsComponent,
     AboutComponent,
-<<<<<<< HEAD
     TermsComponent,
-=======
     DatasetInfoComponent,
->>>>>>> af7a0de6
   ],
   imports: [
     LoggerModule.forRoot({level: NgxLoggerLevel.DEBUG, serverLogLevel: NgxLoggerLevel.ERROR}),
