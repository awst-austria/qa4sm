--- conflicted
+++ resolved
@@ -47,12 +47,9 @@
 import {AboutComponent} from './pages/about/about.component';
 import {TermsComponent} from './pages/terms/terms.component';
 import {DatasetInfoComponent} from './pages/dataset-info/dataset-info.component';
-<<<<<<< HEAD
 import {IvyGalleryModule} from 'angular-gallery';
-=======
 import {NgxPageScrollModule} from 'ngx-page-scroll';
 import {CoreModule} from './modules/core/core.module';
->>>>>>> e2cb82df
 
 
 @NgModule({
@@ -101,12 +98,9 @@
     ScalingModule,
     NgxPaginationModule,
     MapModule,
-<<<<<<< HEAD
     IvyGalleryModule
-=======
     NgxPageScrollModule,
     CoreModule
->>>>>>> e2cb82df
 
   ],
   providers: [
