import {NgModule} from '@angular/core';
import {BrowserModule} from '@angular/platform-browser';

import {AppRoutingModule} from './app-routing.module';
import {AppComponent} from './app.component';
import {HomeComponent} from './pages/home/home.component';
import {ValidateComponent} from './pages/validate/validate.component';
import {FormsModule, ReactiveFormsModule} from '@angular/forms';
import {NavigationBarModule} from './modules/navigation-bar/navigation-bar.module';

import {BrowserAnimationsModule} from '@angular/platform-browser/animations';

import {ErrorComponent} from './pages/error/error.component';

import {ValidationsComponent} from './pages/validations/validations.component';
import {ValidationResultComponent} from './pages/validation-result/validation-result.component';
import {LoginComponent} from './pages/login/login.component';
import {HTTP_INTERCEPTORS, HttpClientModule} from '@angular/common/http';
import {HttpTokenInterceptor} from './modules/core/interceptors/http-token.interceptor';
import {LoggerModule, NgxLoggerLevel} from 'ngx-logger';

import {UserProfileComponent} from './pages/user-profile/user-profile.component';

import {DatasetModule} from './modules/dataset/dataset.module';
import {NgbModule} from '@ng-bootstrap/ng-bootstrap';
import {FontAwesomeModule} from '@fortawesome/angular-fontawesome';
import {DropdownModule} from 'primeng/dropdown';
import {PanelModule} from 'primeng/panel';
import {AccordionModule} from 'primeng/accordion';
import {TooltipModule} from 'primeng/tooltip';
import {ButtonModule} from 'primeng/button';
import {PasswordModule} from 'primeng/password';
import {InputTextModule} from 'primeng/inputtext';
import {FilterModule} from './modules/filter/filter.module';
import {ToastModule} from 'primeng/toast';
import {MessageService} from 'primeng/api';
import {PublishedValidationsComponent} from './pages/published-validations/published-validations.component';
import {ValidationResultModule} from './modules/validation-result/validation-result.module';
import {SpatialSubsetModule} from './modules/spatial-subset/spatial-subset.module';
import {CarouselModule} from 'primeng/carousel';
import {ValidationPeriodModule} from './modules/validation-period/validation-period.module';
import {MetricsModule} from './modules/metrics/metrics.module';
import {AnomaliesModule} from './modules/anomalies/anomalies.module';
import {ScalingModule} from './modules/scaling/scaling.module';
import {NgxPaginationModule} from 'ngx-pagination';
import {MapModule} from './modules/map/map.module';
import {AboutComponent} from './pages/about/about.component';
import {TermsComponent} from './pages/terms/terms.component';
import {DatasetInfoComponent} from './pages/dataset-info/dataset-info.component';
<<<<<<< HEAD
import {NgxPageScrollModule} from 'ngx-page-scroll';
import { HelpComponent } from './pages/help/help.component';
=======
import {IvyGalleryModule} from 'angular-gallery';
import {NgxPageScrollModule} from 'ngx-page-scroll';
import {CoreModule} from './modules/core/core.module';
>>>>>>> 86a7e99c


@NgModule({
  declarations: [
    AppComponent,
    HomeComponent,
    ValidateComponent,
    ErrorComponent,
    ValidationsComponent,
    ValidationResultComponent,
    LoginComponent,
    UserProfileComponent,
    PublishedValidationsComponent,
    AboutComponent,
    TermsComponent,
    DatasetInfoComponent,
    HelpComponent,
  ],
  imports: [
    LoggerModule.forRoot({level: NgxLoggerLevel.DEBUG, serverLogLevel: NgxLoggerLevel.ERROR}),
    NavigationBarModule,
    FormsModule,
    ReactiveFormsModule,
    BrowserModule,
    HttpClientModule,
    BrowserAnimationsModule,
    AppRoutingModule,
    DatasetModule,
    NgbModule,
    FontAwesomeModule,
    ToastModule,
    DropdownModule,
    AccordionModule,
    PanelModule,
    TooltipModule,
    ButtonModule,
    PasswordModule,
    InputTextModule,
    FilterModule,
    ToastModule,
    ValidationResultModule,
    SpatialSubsetModule,
    CarouselModule,
    ValidationPeriodModule,
    MetricsModule,
    AnomaliesModule,
    ScalingModule,
    NgxPaginationModule,
    MapModule,
<<<<<<< HEAD
    NgxPageScrollModule,
=======
    IvyGalleryModule,
    NgxPageScrollModule,
    CoreModule
>>>>>>> 86a7e99c

  ],
  providers: [
    {
      provide: HTTP_INTERCEPTORS,
      useClass: HttpTokenInterceptor,
      multi: true
    },
    MessageService
  ],
  bootstrap: [AppComponent]
})
export class AppModule {
}<|MERGE_RESOLUTION|>--- conflicted
+++ resolved
@@ -47,14 +47,10 @@
 import {AboutComponent} from './pages/about/about.component';
 import {TermsComponent} from './pages/terms/terms.component';
 import {DatasetInfoComponent} from './pages/dataset-info/dataset-info.component';
-<<<<<<< HEAD
-import {NgxPageScrollModule} from 'ngx-page-scroll';
 import { HelpComponent } from './pages/help/help.component';
-=======
 import {IvyGalleryModule} from 'angular-gallery';
 import {NgxPageScrollModule} from 'ngx-page-scroll';
 import {CoreModule} from './modules/core/core.module';
->>>>>>> 86a7e99c
 
 
 @NgModule({
@@ -104,13 +100,9 @@
     ScalingModule,
     NgxPaginationModule,
     MapModule,
-<<<<<<< HEAD
-    NgxPageScrollModule,
-=======
     IvyGalleryModule,
     NgxPageScrollModule,
     CoreModule
->>>>>>> 86a7e99c
 
   ],
   providers: [
