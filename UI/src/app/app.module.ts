import {NgModule} from '@angular/core';
import {BrowserModule} from '@angular/platform-browser';

import {AppRoutingModule} from './app-routing.module';
import {AppComponent} from './app.component';
import {HomeComponent} from './pages/home/home.component';
import {ValidateComponent} from './pages/validate/validate.component';
import {FormsModule, ReactiveFormsModule} from '@angular/forms';
import {NavigationBarModule} from './modules/navigation-bar/navigation-bar.module';

import {BrowserAnimationsModule} from '@angular/platform-browser/animations';

import {ErrorComponent} from './pages/error/error.component';

import {ValidationsComponent} from './pages/validations/validations.component';
import {ValidationComponent} from './pages/validation/validation.component';
import {LoginComponent} from './pages/login/login.component';
import {HTTP_INTERCEPTORS, HttpClientModule} from '@angular/common/http';
import {HttpTokenInterceptor} from './modules/core/interceptors/http-token.interceptor';
import {LoggerModule, NgxLoggerLevel} from 'ngx-logger';

import {UserProfileComponent} from './pages/user-profile/user-profile.component';

import {DatasetModule} from './modules/dataset/dataset.module';
import {NgbModule} from '@ng-bootstrap/ng-bootstrap';
import {FontAwesomeModule} from '@fortawesome/angular-fontawesome';
import {DropdownModule} from 'primeng/dropdown';
import {PanelModule} from 'primeng/panel';
import {AccordionModule} from 'primeng/accordion';
import {TooltipModule} from 'primeng/tooltip';
import {ButtonModule} from 'primeng/button';
import {PasswordModule} from 'primeng/password';
import {InputTextModule} from 'primeng/inputtext';
import {FilterModule} from './modules/filter/filter.module';
import {ToastModule} from 'primeng/toast';
import {MessageService} from 'primeng/api';
<<<<<<< HEAD
import {PublishedValidationsComponent} from './pages/published-validations/published-validations.component';
=======
import { PublishedValidationsComponent } from './pages/published-validations/published-validations.component';
>>>>>>> 74e7712d
import {ValidationResultModule} from './modules/validation-result/validation-result.module';
import {SpatialSubsetModule} from './modules/spatial-subset/spatial-subset.module';
import {CarouselModule} from 'primeng/carousel';
import {ValidationPeriodModule} from './modules/validation-period/validation-period.module';
import {MetricsModule} from './modules/metrics/metrics.module';
import {AnomaliesModule} from './modules/anomalies/anomalies.module';
import {ScalingModule} from './modules/scaling/scaling.module';



@NgModule({
  declarations: [
    AppComponent,
    HomeComponent,
    ValidateComponent,
    ErrorComponent,
    ValidationsComponent,
    ValidationComponent,
    LoginComponent,
    UserProfileComponent,
    PublishedValidationsComponent
  ],
  imports: [
    LoggerModule.forRoot({level: NgxLoggerLevel.DEBUG, serverLogLevel: NgxLoggerLevel.ERROR}),
    NavigationBarModule,
    FormsModule,
    ReactiveFormsModule,
    BrowserModule,
    HttpClientModule,
    BrowserAnimationsModule,
    AppRoutingModule,
    DatasetModule,
    NgbModule,
    FontAwesomeModule,
    ToastModule,
    DropdownModule,
    AccordionModule,
    TooltipModule,
    ButtonModule,
    PasswordModule,
    InputTextModule,
    FilterModule,
    ToastModule,
    ValidationResultModule,
    SpatialSubsetModule,
    CarouselModule,
    ValidationPeriodModule,
    MetricsModule,
    AnomaliesModule,
    ScalingModule,
    PanelModule,


  ],
  providers: [
    {
      provide: HTTP_INTERCEPTORS,
      useClass: HttpTokenInterceptor,
      multi: true
    },
    MessageService
  ],
  bootstrap: [AppComponent]
})
export class AppModule {
}<|MERGE_RESOLUTION|>--- conflicted
+++ resolved
@@ -34,11 +34,7 @@
 import {FilterModule} from './modules/filter/filter.module';
 import {ToastModule} from 'primeng/toast';
 import {MessageService} from 'primeng/api';
-<<<<<<< HEAD
 import {PublishedValidationsComponent} from './pages/published-validations/published-validations.component';
-=======
-import { PublishedValidationsComponent } from './pages/published-validations/published-validations.component';
->>>>>>> 74e7712d
 import {ValidationResultModule} from './modules/validation-result/validation-result.module';
 import {SpatialSubsetModule} from './modules/spatial-subset/spatial-subset.module';
 import {CarouselModule} from 'primeng/carousel';
@@ -46,7 +42,6 @@
 import {MetricsModule} from './modules/metrics/metrics.module';
 import {AnomaliesModule} from './modules/anomalies/anomalies.module';
 import {ScalingModule} from './modules/scaling/scaling.module';
-
 
 
 @NgModule({
@@ -76,6 +71,7 @@
     ToastModule,
     DropdownModule,
     AccordionModule,
+    PanelModule,
     TooltipModule,
     ButtonModule,
     PasswordModule,
@@ -89,7 +85,6 @@
     MetricsModule,
     AnomaliesModule,
     ScalingModule,
-    PanelModule,
 
 
   ],
