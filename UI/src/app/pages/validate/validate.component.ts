import {AfterViewInit, Component, OnInit, ViewChild} from '@angular/core';
import {DatasetService} from '../../modules/core/services/dataset/dataset.service';
import {
  DatasetComponentSelectionModel
} from '../../modules/dataset/components/dataset/dataset-component-selection-model';
import {DatasetVersionService} from '../../modules/core/services/dataset/dataset-version.service';
import {DatasetVariableService} from '../../modules/core/services/dataset/dataset-variable.service';
import {
  DatasetConfigModel,
  ISMN_DEPTH_FILTER_ID,
  ISMN_NETWORK_FILTER_ID,
  SMOS_RFI_FILTER_ID
} from './dataset-config-model';
import {FilterService} from '../../modules/core/services/filter/filter.service';
import {FilterModel} from '../../modules/filter/components/basic-filter/filter-model';
import {ValidationModel} from './validation-model';
import {SpatialSubsetModel} from '../../modules/spatial-subset/components/spatial-subset/spatial-subset-model';
import {
  ValidationPeriodModel
} from '../../modules/validation-period/components/validation-period/validation-period-model';
import {AnomaliesModel} from '../../modules/anomalies/components/anomalies/anomalies-model';
import {
  ANOMALIES_NONE,
  ANOMALIES_NONE_DESC,
  AnomaliesComponent
} from '../../modules/anomalies/components/anomalies/anomalies.component';
import {SCALING_METHOD_DEFAULT, ScalingComponent} from '../../modules/scaling/components/scaling/scaling.component';
import {
  ConfigurationChanges,
  ValidationRunConfigDto,
  ValidationRunDatasetConfigDto,
  ValidationRunMetricConfigDto
} from './service/validation-run-config-dto';
import {ValidationRunConfigService} from './service/validation-run-config.service';

import {ToastService} from '../../modules/core/services/toast/toast.service';
import {ActivatedRoute, Router} from '@angular/router';
import {BehaviorSubject, of, ReplaySubject} from 'rxjs';
import {MapComponent} from '../../modules/map/components/map/map.component';
import {ModalWindowService} from '../../modules/core/services/global/modal-window.service';
import {ExistingValidationDto} from '../../modules/core/services/validation-run/existing-validation.dto';
import {delay} from 'rxjs/operators';
import {SettingsService} from '../../modules/core/services/global/settings.service';


const MAX_DATASETS_FOR_VALIDATION = 5;  // TODO: this should come from either config file or the database

@Component({
  selector: 'app-validate',
  templateUrl: './validate.component.html',
  styleUrls: ['./validate.component.scss'],
  // changeDetection: ChangeDetectionStrategy.OnPush
})
export class ValidateComponent implements OnInit, AfterViewInit {
  @ViewChild(MapComponent) child: MapComponent;
  @ViewChild(AnomaliesComponent) anomaliesChild: AnomaliesComponent;
  @ViewChild(ScalingComponent) scalingChild: ScalingComponent;

  mapVisible: BehaviorSubject<boolean> = new BehaviorSubject<boolean>(false);
  validationModel: ValidationModel = new ValidationModel(
    [],
    [],
    new SpatialSubsetModel(
      new BehaviorSubject<number>(null),
      new BehaviorSubject<number>(null),
      new BehaviorSubject<number>(null),
      new BehaviorSubject<number>(null),
      new BehaviorSubject<boolean>(false),
      new BehaviorSubject<number>(null),
      new BehaviorSubject<number>(null),
      new BehaviorSubject<number>(null),
      new BehaviorSubject<number>(null)),
    new ValidationPeriodModel(new BehaviorSubject<Date>(null), new BehaviorSubject<Date>(null)),
    [],
    new AnomaliesModel(
      new BehaviorSubject<string>(ANOMALIES_NONE),
      ANOMALIES_NONE_DESC,
      new BehaviorSubject<Date>(null),
      new BehaviorSubject<Date>(null)),
    SCALING_METHOD_DEFAULT,
    new BehaviorSubject<string>(''));

  validationStart: Date = new Date('1978-01-01');
  validationEnd: Date = new Date();
  isThereValidation: ExistingValidationDto;
  public isExistingValidationWindowOpen: boolean;
  maintenanceMode = false;

  smosThresholdFilter = SMOS_RFI_FILTER_ID;

  constructor(private datasetService: DatasetService,
              private versionService: DatasetVersionService,
              private variableService: DatasetVariableService,
              private filterService: FilterService,
              private validationConfigService: ValidationRunConfigService,
              private toastService: ToastService,
              private router: Router,
              private route: ActivatedRoute,
              private modalWindowService: ModalWindowService,
              private settingsService: SettingsService) {
  }

  ngAfterViewInit(): void {
    // child init could be done here
  }

  ngOnInit(): void {
    this.settingsService.getAllSettings().subscribe(setting => {
      this.maintenanceMode = setting[0].maintenance_mode;
    });
    this.modalWindowService.watch().subscribe(state => {
      this.isExistingValidationWindowOpen = state === 'open';
    });

    this.route.queryParams.subscribe(params => {
      if (params.validation_id) {
        this.validationConfigService.getValidationConfig(params.validation_id).subscribe(
          valrun => {
            this.modelFromValidationConfig(valrun);
            if (valrun.changes){
              this.toastService.showAlertWithHeader('Not all settings could be reloaded.',
                this.messageAboutConfigurationChanges(valrun.changes));
            }
<<<<<<< HEAD
=======
          },
          (response) => {
            if (response.message){
              this.toastService.showErrorWithHeader('Reloading impossible', response.error.message);
            }
            of({}).pipe(delay(0)).subscribe(() => {
              this.setDefaultGeographicalRange();
            });
            this.addDatasetToValidate();
            this.addReferenceDataset();
>>>>>>> 47f52743
          }
        );
      } else {
        of({}).pipe(delay(0)).subscribe(() => {
          this.setDefaultGeographicalRange();
        });
        this.addDatasetToValidate();
        this.addReferenceDataset();
      }

    });
  }

  private messageAboutConfigurationChanges(changes: ConfigurationChanges): string{
    let message = '';
    if (changes.scaling) {
      message += 'Chosen scaling method is not available anymore. "No scaling" set instead.\n';
    }
    if (changes.anomalies) {
      message += '\nChosen anomalies method is not available anymore. "Do not calculate" set instead.\n';
    }
    if (changes.filters.length !== 0){
      changes.filters.forEach(filter => {
        message += `\nFilters:${filter.filter_desc.map(desc => ' ' + desc)} for dataset ${filter.dataset} not available.`;
      });
    }

    return message.toString();
  }

  private modelFromValidationConfig(validationRunConfig: ValidationRunConfigDto): void {
    // TODO: parameterized filter setup seems to be missing
    // Prepare dataset config
    validationRunConfig.dataset_configs.forEach(datasetConfig => {
      const newDatasetConfigModel = new DatasetConfigModel(
          new DatasetComponentSelectionModel(null, null, null),
          null,
          new BehaviorSubject(null),
          new BehaviorSubject(null),
          new BehaviorSubject(null),
      );
      this.validationModel.datasetConfigurations.push(newDatasetConfigModel);
      this.datasetService.getDatasetById(datasetConfig.dataset_id).subscribe(dataset => {
        newDatasetConfigModel.datasetModel.selectedDataset = dataset;
        this.loadFiltersForModel(newDatasetConfigModel, true) // Load the available filters for the dataset, set default parameters
          .subscribe(datasetConfigModel => { // when it is loaded, set the parameter values from the config
            datasetConfig.basic_filters.forEach(basicFilterConfig => {
              datasetConfigModel.basicFilters.forEach(filter => {
                if (basicFilterConfig === filter.filterDto.id) {
                  filter.enabled = true;
                }
              });
            });
            datasetConfig.parametrised_filters.forEach(paramFilter => {
              if (paramFilter.id === SMOS_RFI_FILTER_ID) {
                datasetConfigModel.smosRfiFilter$.value.parameters$.next(paramFilter.parameters);
              }
              if (paramFilter.id === ISMN_NETWORK_FILTER_ID) {
                datasetConfigModel.ismnNetworkFilter$.value.parameters$.next(paramFilter.parameters);
              }
              if (paramFilter.id === ISMN_DEPTH_FILTER_ID) {
                datasetConfigModel.ismnDepthFilter$.value.parameters$.next(paramFilter.parameters);
              }
            });
          });
      });

      this.versionService.getVersionById(datasetConfig.version_id).subscribe(versionDto => {
        newDatasetConfigModel.datasetModel.selectedVersion = versionDto;
      });

      this.variableService.getVariableById(datasetConfig.variable_id).subscribe(variableDto => {
        newDatasetConfigModel.datasetModel.selectedVariable = variableDto;
      });
    });

    // Prepare reference
    const newReferenceModel = new DatasetConfigModel(
      new DatasetComponentSelectionModel(null, null, null),
      null,
        new BehaviorSubject(null),
        new BehaviorSubject<FilterModel>(null),
        new BehaviorSubject<FilterModel>(null));
    this.validationModel.referenceConfigurations.push(newReferenceModel);
    this.datasetService.getDatasetById(validationRunConfig.reference_config.dataset_id).subscribe(dataset => {
      newReferenceModel.datasetModel.selectedDataset = dataset;
      this.loadFiltersForModel(newReferenceModel, true)
        .subscribe(referenceConfigModel => { // when it is loaded, set the values from the config
          validationRunConfig.reference_config.basic_filters.forEach(basicFilterConfig => {
            referenceConfigModel.basicFilters.forEach(filter => {
              if (basicFilterConfig === filter.filterDto.id) {
                filter.enabled = true;
              }
            });
          });
          validationRunConfig.reference_config.parametrised_filters.forEach(paramFilter => {
            if (paramFilter.id === ISMN_NETWORK_FILTER_ID) {
              referenceConfigModel.ismnNetworkFilter$.value.parameters$.next(paramFilter.parameters);
            }
            if (paramFilter.id === ISMN_DEPTH_FILTER_ID) {
              referenceConfigModel.ismnDepthFilter$.value.parameters$.next(paramFilter.parameters);
            }
            if (paramFilter.id === SMOS_RFI_FILTER_ID) {
              referenceConfigModel.smosRfiFilter$.value.parameters$.next(paramFilter.parameters);
            }
          });
        });
    });

    this.versionService.getVersionById(validationRunConfig.reference_config.version_id).subscribe(versionDto => {
      newReferenceModel.datasetModel.selectedVersion = versionDto;
    });

    this.variableService.getVariableById(validationRunConfig.reference_config.variable_id).subscribe(variableDto => {
      newReferenceModel.datasetModel.selectedVariable = variableDto;
    });

    // Spatial subset
    this.validationModel.spatialSubsetModel.maxLon$.next(validationRunConfig.max_lon);
    this.validationModel.spatialSubsetModel.maxLat$.next(validationRunConfig.max_lat);
    this.validationModel.spatialSubsetModel.minLon$.next(validationRunConfig.min_lon);
    this.validationModel.spatialSubsetModel.minLat$.next(validationRunConfig.min_lat);

    // Temporal subset
    if (validationRunConfig.interval_from != null) {
      this.validationModel.validationPeriodModel.intervalFrom$.next(new Date(validationRunConfig.interval_from));
    }

    if (validationRunConfig.interval_to != null) {
      this.validationModel.validationPeriodModel.intervalTo$.next(new Date(validationRunConfig.interval_to));
    }

    // Metrics
    if (validationRunConfig.metrics) {
      validationRunConfig.metrics.forEach(metricDto => {
        this.validationModel.metrics.forEach(metricModel => {
          if (metricModel.id === metricDto.id) {
            metricModel.value$.next(metricDto.value);
          }
        });
      });
    }


    // Anomalies
    if (validationRunConfig.anomalies_method != null) {
      this.anomaliesChild.setSelection(validationRunConfig.anomalies_method);
      if (validationRunConfig.anomalies_from != null) {
        this.validationModel.anomalies.anomaliesFrom$.next(new Date(validationRunConfig.anomalies_from));
      }
      if (validationRunConfig.anomalies_to != null) {
        this.validationModel.anomalies.anomaliesTo$.next(new Date(validationRunConfig.anomalies_from));
      }
    }

    // Scaling
    this.scalingChild.setSelection(validationRunConfig.scaling_method, validationRunConfig.scale_to);

    // Name
    this.validationModel.nameTag$.next(validationRunConfig.name_tag);
  }

  includeFilter(toInclude: string, basicFilters: any, enabled: boolean): void {
    // Simultaneously include/exclude all filters that are mutually inclusive (e.g. flag==0 and flag!=1, flag!=2)
    const toIncludeIds = [];
    toInclude.split(',').forEach(
      id => toIncludeIds.push(Number(id))
    );
    basicFilters.forEach(filter => {
      if (toIncludeIds.includes(filter.filterDto.id)) {
        filter.enabled = enabled;
        filter.readonly = enabled;
      }
    });
  }

  isIncluded(id: number, basicFilters: any): boolean {
    let itDoes = false;
    basicFilters.forEach(filter => {
      const toIncludeIds = [];
      const toInclude = filter.filterDto.to_include;
      if (toInclude !== null) {
        toInclude.split(',').forEach(
          filterId => toIncludeIds.push(Number(filterId))
        );
      }
      if (toIncludeIds.includes(id)) {
        itDoes = true;
      }
    });
    return itDoes;
  }

  addDatasetToValidate(): void {
    this.addDataset(this.validationModel.datasetConfigurations, 'C3S_combined', 'v202012');
  }

  addReferenceDataset(): void {
    this.addDataset(this.validationModel.referenceConfigurations, 'ISMN', '20210131 global');
  }

  private addDataset(targetArray: DatasetConfigModel[], defaultDatasetName: string, defaultVersionName: string): void {
    const model = new DatasetConfigModel(
        new DatasetComponentSelectionModel(null, null, null),
      null,
        new BehaviorSubject(null),
        new BehaviorSubject(null),
        new BehaviorSubject(null)
  );
    targetArray.push(model);
    // get all datasets
    this.datasetService.getAllDatasets().subscribe(datasets => {
      model.datasetModel.selectedDataset = datasets.find(dataset => dataset.short_name === defaultDatasetName);

      // then get all versions for the first dataset in the result list
      this.versionService.getVersionsByDataset(model.datasetModel.selectedDataset.id).subscribe(versions => {
          model.datasetModel.selectedVersion = versions.find((version => version.pretty_name === defaultVersionName));
        },
        () => {
        },
        () => {
          this.setDefaultValidationPeriod();
          this.setLimitationsOnGeographicalRange();
        }
      );

      // at the same time get the variables too
      this.variableService.getVariablesByDataset(model.datasetModel.selectedDataset.id).subscribe(variables => {
        model.datasetModel.selectedVariable = variables[0];
      });

      // and the filters
      this.loadFiltersForModel(model);
    });
  }


  private loadFiltersForModel(model: DatasetConfigModel, reloadingSettings = false): ReplaySubject<DatasetConfigModel> {
    const updatedModel$ = new ReplaySubject<DatasetConfigModel>();
    this.filterService.getFiltersByDatasetId(model.datasetModel.selectedDataset.id).subscribe(filters => {
        model.basicFilters = [];
        model.smosRfiFilter$.next(null);
        model.ismnNetworkFilter$.next(null);
        model.ismnDepthFilter$.next(null);
        filters.forEach(filter => {
          if (filter.parameterised) {
            if (filter.id === ISMN_NETWORK_FILTER_ID) {
              model.ismnNetworkFilter$.next(new FilterModel(
                filter,
                false,
                  false,
                  new BehaviorSubject<string>(filter.default_parameter)));
            } else if (filter.id === SMOS_RFI_FILTER_ID) {
              if (model.smosRfiFilter$) {
                model.smosRfiFilter$.next(new FilterModel(
                  filter,
                  false,
                  false,
                  new BehaviorSubject<string>(filter.default_parameter)));
              } else {
                model.smosRfiFilter$ = new BehaviorSubject<FilterModel>(new FilterModel(
                  filter,
                  false,
                  false,
                  new BehaviorSubject<string>(filter.default_parameter))
                );
              }
            } else if (filter.id === ISMN_DEPTH_FILTER_ID) {
              if (model.ismnDepthFilter$) {
                model.ismnDepthFilter$.next(new FilterModel(
                  filter,
                  false,
                  false,
                  new BehaviorSubject<string>(filter.default_parameter)));
              } else {
                model.ismnDepthFilter$ = new BehaviorSubject<FilterModel>(new FilterModel(
                  filter,
                  false,
                  false,
                  new BehaviorSubject<string>(filter.default_parameter))
                );
              }
            }
          } else {
            const newFilter = (new FilterModel(
              filter,
              false,
              false,
              new BehaviorSubject<string>(null)));
            if (!reloadingSettings && newFilter.filterDto.default_set_active) {
              newFilter.enabled = true;
            }
            model.basicFilters.push(newFilter);
          }
        });
        updatedModel$.next(model);
      },
      error => {
        updatedModel$.error(error);
      });
    return updatedModel$;
  }

  removeDataset(configModel: DatasetConfigModel): void {
    const toBeRemoved = this.validationModel.datasetConfigurations.indexOf(configModel);
    if (toBeRemoved > -1) {
      this.validationModel.datasetConfigurations.splice(toBeRemoved, 1);
    }
    this.setDefaultValidationPeriod();
    this.setLimitationsOnGeographicalRange();
  }

  onDatasetChange(datasetConfig: DatasetComponentSelectionModel): void {
    this.validationModel.datasetConfigurations.forEach(config => {
      if (config.datasetModel === datasetConfig) {
        this.loadFiltersForModel(config);
      }
    });
    this.setDefaultValidationPeriod();
    this.setLimitationsOnGeographicalRange();
  }

  onReferenceChange(): void {
    this.loadFiltersForModel(this.validationModel.referenceConfigurations[0]);
    this.setDefaultValidationPeriod();
    this.setLimitationsOnGeographicalRange();
  }

  excludeFilter(toExclude: number, basicFilters: any): void {
    // Exclude the filter if mutual is selected
    basicFilters.forEach(filter => {
      if (filter.filterDto.id === toExclude) {
        filter.enabled = false;
      }
    });
  }

  addDatasetButtonDisabled(): boolean {
    return this.validationModel.datasetConfigurations.length >= MAX_DATASETS_FOR_VALIDATION;
  }

  public startValidation(checkForExistingValidation: boolean): void {
    // prepare the dataset dtos (dataset, version, variable and filter settings)
    const datasets: ValidationRunDatasetConfigDto[] = [];
    this.validationModel.datasetConfigurations.forEach(datasetConfig => {
      datasets.push(datasetConfig.toValRunDatasetConfigDto());
    });

    // prepare metrics
    const metricDtos: ValidationRunMetricConfigDto[] = [];
    this.validationModel.metrics.forEach(metric => {
      metricDtos.push(metric.toValidationRunMetricDto());
    });

    const newValidation: ValidationRunConfigDto = {
      dataset_configs: datasets,
      reference_config: this.validationModel.referenceConfigurations[0].toValRunDatasetConfigDto(),
      interval_from: this.validationModel.validationPeriodModel.intervalFrom$.getValue(),
      interval_to: this.validationModel.validationPeriodModel.intervalTo$.getValue(),
      min_lat: this.validationModel.spatialSubsetModel.minLat$.getValue(),
      min_lon: this.validationModel.spatialSubsetModel.minLon$.getValue(),
      max_lat: this.validationModel.spatialSubsetModel.maxLat$.getValue(),
      max_lon: this.validationModel.spatialSubsetModel.maxLon$.getValue(),
      metrics: metricDtos,
      anomalies_method: this.validationModel.anomalies.method$.getValue(),
      anomalies_from: this.validationModel.anomalies.anomaliesFrom$.getValue(),
      anomalies_to: this.validationModel.anomalies.anomaliesTo$.getValue(),
      scaling_method: this.validationModel.scalingModel.id,
      scale_to: this.validationModel.scalingModel.scaleTo$.getValue().id,
      name_tag: this.validationModel.nameTag$.getValue()
    };

    this.validationConfigService.startValidation(newValidation, checkForExistingValidation).subscribe(
      data => {
        if (data.id) {
          this.router.navigate([`validation-result/${data.id}`]).then(value => this.toastService.showSuccessWithHeader('Validation started', 'Your validation has been started'));
        } else if (data.is_there_validation) {
          this.isThereValidation = data;
          this.modalWindowService.open();
        }

      },
      error => {
        this.toastService.showErrorWithHeader('Error', 'Your validation could not be started');
      });
  }

  setDefaultGeographicalRange(): void {
    this.validationModel.spatialSubsetModel.maxLon$.next(48.3);
    this.validationModel.spatialSubsetModel.minLon$.next(-11.2);
    this.validationModel.spatialSubsetModel.maxLat$.next(71.6);
    this.validationModel.spatialSubsetModel.minLat$.next(34.0);
  }

  setLimitationsOnGeographicalRange(): void {
    const maxLons = [];
    const minLons = [];
    const maxLats = [];
    const minLats = [];

    // check if there are geographical limits in both reference and non-reference datasets
    if (this.validationModel.datasetConfigurations.length > 0) {
      this.validationModel.datasetConfigurations.forEach(config => {
        if (config.datasetModel.selectedVersion && config.datasetModel.selectedVersion.geographical_range) {
          maxLons.push(config.datasetModel.selectedVersion.geographical_range.max_lon);
          minLons.push(config.datasetModel.selectedVersion.geographical_range.min_lon);
          maxLats.push(config.datasetModel.selectedVersion.geographical_range.max_lat);
          minLats.push(config.datasetModel.selectedVersion.geographical_range.min_lat);
        }
      });
    }

    if (this.validationModel.referenceConfigurations.length > 0) {
      this.validationModel.referenceConfigurations.forEach(config => {
        if (config.datasetModel.selectedVersion && config.datasetModel.selectedVersion.geographical_range) {
          maxLons.push(config.datasetModel.selectedVersion.geographical_range.max_lon);
          minLons.push(config.datasetModel.selectedVersion.geographical_range.min_lon);
          maxLats.push(config.datasetModel.selectedVersion.geographical_range.max_lat);
          minLats.push(config.datasetModel.selectedVersion.geographical_range.min_lat);
        }
      });
    }

    // get current values of the spatial subsetting
    const lonMaxCurrent = this.validationModel.spatialSubsetModel.maxLon$.value;
    const lonMinCurrent = this.validationModel.spatialSubsetModel.minLon$.value;
    const latMaxCurrent = this.validationModel.spatialSubsetModel.maxLat$.value;
    const latMinCurrent = this.validationModel.spatialSubsetModel.minLat$.value;
    // new limits
<<<<<<< HEAD
    const lonMaxLimit = Math.max(...maxLons);
    const lonMinLimit = Math.max(...minLons);
    const latMaxLimit = Math.max(...maxLats);
=======
    const lonMaxLimit = Math.min(...maxLons);
    const lonMinLimit = Math.max(...minLons);
    const latMaxLimit = Math.min(...maxLats);
>>>>>>> 47f52743
    const latMinLimit = Math.max(...minLats);

    // conditions to verify
    const isGeographicallyLimited = minLats.length !== 0 || minLons.length !== 0 || maxLats.length !== 0 || minLats.length !== 0;
<<<<<<< HEAD
    const hasTheSameRange = lonMaxLimit === lonMaxCurrent && lonMinLimit === lonMinCurrent &&
      latMaxLimit === latMaxCurrent && latMinLimit === latMinCurrent;

    // push the condition and the new value if conditions are met
    this.validationModel.spatialSubsetModel.limited$.next(isGeographicallyLimited);

    if (maxLons.length !== 0 && lonMaxCurrent !== lonMaxLimit) {
=======
    const hasTheSameOrSmallerRange = lonMaxLimit >= lonMaxCurrent && lonMinLimit <= lonMinCurrent &&
      latMaxLimit >= latMaxCurrent && latMinLimit <= latMinCurrent;

    // push the condition and the new value if conditions are met
    if (maxLons.length !== 0 && lonMaxLimit < lonMaxCurrent) {
>>>>>>> 47f52743
      this.validationModel.spatialSubsetModel.maxLon$.next(lonMaxLimit);
      this.validationModel.spatialSubsetModel.maxLonLimit$.next(lonMaxLimit);
    }

<<<<<<< HEAD
    if (minLons.length !== 0 && lonMinCurrent !== lonMinLimit) {
=======
    if (minLons.length !== 0 && lonMinLimit > lonMinCurrent) {
>>>>>>> 47f52743
      this.validationModel.spatialSubsetModel.minLon$.next(lonMinLimit);
      this.validationModel.spatialSubsetModel.minLonLimit$.next(lonMinLimit);
    }

<<<<<<< HEAD
    if (maxLats.length !== 0 && latMaxCurrent !== latMaxLimit) {
=======
    if (maxLats.length !== 0 && latMaxLimit < latMaxCurrent) {
>>>>>>> 47f52743
      this.validationModel.spatialSubsetModel.maxLat$.next(latMaxLimit);
      this.validationModel.spatialSubsetModel.maxLatLimit$.next(latMaxLimit);
    }

<<<<<<< HEAD
    if (minLats.length !== 0 && latMinCurrent !== latMinLimit) {
=======
    if (minLats.length !== 0 && latMinLimit > latMinCurrent) {
>>>>>>> 47f52743
      this.validationModel.spatialSubsetModel.minLat$.next(latMinLimit);
      this.validationModel.spatialSubsetModel.minLatLimit$.next(latMinLimit);
    }

    // inform a user about the automatic change
<<<<<<< HEAD
    if (isGeographicallyLimited && !hasTheSameRange) {
=======
    if (isGeographicallyLimited && !hasTheSameOrSmallerRange) {
>>>>>>> 47f52743
      this.toastService.showAlert('The chosen spatial subsetting is bigger than the one covered by chosen datasets. ' +
        'Bounds corrected to fit available subsetting');
    }

  }

  setDefaultValidationPeriod(): void {
    const datesFrom = [];
    const datesTo = [];

    if (this.validationModel.datasetConfigurations.length > 0) {
      this.validationModel.datasetConfigurations.forEach(config => {
        if (config.datasetModel.selectedVersion && config.datasetModel.selectedVersion.time_range_start) {
          datesFrom.push(new Date(config.datasetModel.selectedVersion.time_range_start));
        }
        if (config.datasetModel.selectedVersion && config.datasetModel.selectedVersion.time_range_end) {
          datesTo.push(new Date(config.datasetModel.selectedVersion.time_range_end));
        }
      });
    }

    if (this.validationModel.referenceConfigurations.length > 0) {
      this.validationModel.referenceConfigurations.forEach(config => {
        if (config.datasetModel.selectedVersion && config.datasetModel.selectedVersion.time_range_start) {
          datesFrom.push(new Date(config.datasetModel.selectedVersion.time_range_start));
        }
        if (config.datasetModel.selectedVersion && config.datasetModel.selectedVersion.time_range_end) {
          datesTo.push(new Date(config.datasetModel.selectedVersion.time_range_end));
        }
      });
    }

    if (datesFrom.length !== 0) {
      this.validationStart = new Date(Math.max.apply(null, datesFrom));
    }
    if (datesTo.length !== 0) {
      this.validationEnd = new Date(Math.min.apply(null, datesTo));
    }

    this.validationModel.validationPeriodModel.intervalFrom$.next(this.validationStart);
    this.validationModel.validationPeriodModel.intervalTo$.next(this.validationEnd);
  }

}<|MERGE_RESOLUTION|>--- conflicted
+++ resolved
@@ -121,8 +121,6 @@
               this.toastService.showAlertWithHeader('Not all settings could be reloaded.',
                 this.messageAboutConfigurationChanges(valrun.changes));
             }
-<<<<<<< HEAD
-=======
           },
           (response) => {
             if (response.message){
@@ -133,7 +131,6 @@
             });
             this.addDatasetToValidate();
             this.addReferenceDataset();
->>>>>>> 47f52743
           }
         );
       } else {
@@ -563,71 +560,39 @@
     const latMaxCurrent = this.validationModel.spatialSubsetModel.maxLat$.value;
     const latMinCurrent = this.validationModel.spatialSubsetModel.minLat$.value;
     // new limits
-<<<<<<< HEAD
-    const lonMaxLimit = Math.max(...maxLons);
-    const lonMinLimit = Math.max(...minLons);
-    const latMaxLimit = Math.max(...maxLats);
-=======
     const lonMaxLimit = Math.min(...maxLons);
     const lonMinLimit = Math.max(...minLons);
     const latMaxLimit = Math.min(...maxLats);
->>>>>>> 47f52743
     const latMinLimit = Math.max(...minLats);
 
     // conditions to verify
     const isGeographicallyLimited = minLats.length !== 0 || minLons.length !== 0 || maxLats.length !== 0 || minLats.length !== 0;
-<<<<<<< HEAD
-    const hasTheSameRange = lonMaxLimit === lonMaxCurrent && lonMinLimit === lonMinCurrent &&
-      latMaxLimit === latMaxCurrent && latMinLimit === latMinCurrent;
-
-    // push the condition and the new value if conditions are met
-    this.validationModel.spatialSubsetModel.limited$.next(isGeographicallyLimited);
-
-    if (maxLons.length !== 0 && lonMaxCurrent !== lonMaxLimit) {
-=======
     const hasTheSameOrSmallerRange = lonMaxLimit >= lonMaxCurrent && lonMinLimit <= lonMinCurrent &&
       latMaxLimit >= latMaxCurrent && latMinLimit <= latMinCurrent;
 
     // push the condition and the new value if conditions are met
     if (maxLons.length !== 0 && lonMaxLimit < lonMaxCurrent) {
->>>>>>> 47f52743
       this.validationModel.spatialSubsetModel.maxLon$.next(lonMaxLimit);
       this.validationModel.spatialSubsetModel.maxLonLimit$.next(lonMaxLimit);
     }
 
-<<<<<<< HEAD
-    if (minLons.length !== 0 && lonMinCurrent !== lonMinLimit) {
-=======
     if (minLons.length !== 0 && lonMinLimit > lonMinCurrent) {
->>>>>>> 47f52743
       this.validationModel.spatialSubsetModel.minLon$.next(lonMinLimit);
       this.validationModel.spatialSubsetModel.minLonLimit$.next(lonMinLimit);
     }
 
-<<<<<<< HEAD
-    if (maxLats.length !== 0 && latMaxCurrent !== latMaxLimit) {
-=======
     if (maxLats.length !== 0 && latMaxLimit < latMaxCurrent) {
->>>>>>> 47f52743
       this.validationModel.spatialSubsetModel.maxLat$.next(latMaxLimit);
       this.validationModel.spatialSubsetModel.maxLatLimit$.next(latMaxLimit);
     }
 
-<<<<<<< HEAD
-    if (minLats.length !== 0 && latMinCurrent !== latMinLimit) {
-=======
     if (minLats.length !== 0 && latMinLimit > latMinCurrent) {
->>>>>>> 47f52743
       this.validationModel.spatialSubsetModel.minLat$.next(latMinLimit);
       this.validationModel.spatialSubsetModel.minLatLimit$.next(latMinLimit);
     }
 
     // inform a user about the automatic change
-<<<<<<< HEAD
-    if (isGeographicallyLimited && !hasTheSameRange) {
-=======
     if (isGeographicallyLimited && !hasTheSameOrSmallerRange) {
->>>>>>> 47f52743
       this.toastService.showAlert('The chosen spatial subsetting is bigger than the one covered by chosen datasets. ' +
         'Bounds corrected to fit available subsetting');
     }
