--- conflicted
+++ resolved
@@ -1,6 +1,8 @@
 import {AfterViewInit, Component, OnInit, ViewChild} from '@angular/core';
 import {DatasetService} from '../../modules/core/services/dataset/dataset.service';
-import {DatasetComponentSelectionModel} from '../../modules/dataset/components/dataset/dataset-component-selection-model';
+import {
+  DatasetComponentSelectionModel
+} from '../../modules/dataset/components/dataset/dataset-component-selection-model';
 import {DatasetVersionService} from '../../modules/core/services/dataset/dataset-version.service';
 import {DatasetVariableService} from '../../modules/core/services/dataset/dataset-variable.service';
 import {DatasetConfigModel, ISMN_DEPTH_FILTER_ID, ISMN_NETWORK_FILTER_ID} from './dataset-config-model';
@@ -8,11 +10,21 @@
 import {FilterModel} from '../../modules/filter/components/basic-filter/filter-model';
 import {ValidationModel} from './validation-model';
 import {SpatialSubsetModel} from '../../modules/spatial-subset/components/spatial-subset/spatial-subset-model';
-import {ValidationPeriodModel} from '../../modules/validation-period/components/validation-period/validation-period-model';
+import {
+  ValidationPeriodModel
+} from '../../modules/validation-period/components/validation-period/validation-period-model';
 import {AnomaliesModel} from '../../modules/anomalies/components/anomalies/anomalies-model';
-import {ANOMALIES_NONE, ANOMALIES_NONE_DESC, AnomaliesComponent} from '../../modules/anomalies/components/anomalies/anomalies.component';
+import {
+  ANOMALIES_NONE,
+  ANOMALIES_NONE_DESC,
+  AnomaliesComponent
+} from '../../modules/anomalies/components/anomalies/anomalies.component';
 import {SCALING_METHOD_DEFAULT, ScalingComponent} from '../../modules/scaling/components/scaling/scaling.component';
-import {ValidationRunConfigDto, ValidationRunDatasetConfigDto, ValidationRunMetricConfigDto} from './service/validation-run-config-dto';
+import {
+  ValidationRunConfigDto,
+  ValidationRunDatasetConfigDto,
+  ValidationRunMetricConfigDto
+} from './service/validation-run-config-dto';
 import {ValidationRunConfigService} from './service/validation-run-config.service';
 
 import {ToastService} from '../../modules/core/services/toast/toast.service';
@@ -104,21 +116,6 @@
     });
   }
 
-<<<<<<< HEAD
-  private modelFromValidationConfig(config: ValidationRunConfigDto): void {
-
-    // Prepare dataset config
-    config.dataset_configs.forEach(datasetConfig => {
-      const model = new DatasetConfigModel(new DatasetComponentSelectionModel(null, null, null),
-        null, new BehaviorSubject(null), new BehaviorSubject(null));
-      this.validationModel.datasetConfigurations.push(model);
-      this.datasetService.getDatasetById(datasetConfig.dataset_id).subscribe(dataset => {
-        model.datasetModel.selectedDataset = dataset;
-        this.loadFiltersForModel(model, true) // Load the available filters for the dataset
-          .subscribe(data => { // when it is loaded, set the values from the config
-            datasetConfig.basic_filters.forEach(basicFilterConfig => {
-              data.basicFilters.forEach(filter => {
-=======
   private modelFromValidationConfig(validationRunConfig: ValidationRunConfigDto): void {
     // TODO: parameterized filter setup seems to be missing
     // Prepare dataset config
@@ -132,14 +129,11 @@
           .subscribe(datasetConfigModel => { // when it is loaded, set the parameter values from the config
             datasetConfig.basic_filters.forEach(basicFilterConfig => {
               datasetConfigModel.basicFilters.forEach(filter => {
->>>>>>> 69eddafc
                 if (basicFilterConfig === filter.filterDto.id) {
                   filter.enabled = true;
                 }
               });
             });
-<<<<<<< HEAD
-=======
             datasetConfig.parametrised_filters.forEach(paramFilter => {
               if (paramFilter.id === ISMN_NETWORK_FILTER_ID) {
                 datasetConfigModel.ismnNetworkFilter$.value.parameters$.next(paramFilter.parameters);
@@ -149,7 +143,6 @@
                 datasetConfigModel.ismnDepthFilter$.value.parameters$.next(paramFilter.parameters);
               }
             });
->>>>>>> 69eddafc
           });
       });
 
@@ -163,18 +156,6 @@
     });
 
     // Prepare reference
-<<<<<<< HEAD
-    const referenceModel = new DatasetConfigModel(
-      new DatasetComponentSelectionModel(null, null, null), null,
-      new BehaviorSubject<FilterModel>(null), new BehaviorSubject<FilterModel>(null));
-    this.validationModel.referenceConfigurations.push(referenceModel);
-    this.datasetService.getDatasetById(config.reference_config.dataset_id).subscribe(dataset => {
-      referenceModel.datasetModel.selectedDataset = dataset;
-      this.loadFiltersForModel(referenceModel, true)
-        .subscribe(model => { // when it is loaded, set the values from the config
-          config.reference_config.basic_filters.forEach(basicFilterConfig => {
-            model.basicFilters.forEach(filter => {
-=======
     const newReferenceModel = new DatasetConfigModel(
       new DatasetComponentSelectionModel(null, null, null), null,
       new BehaviorSubject<FilterModel>(null), new BehaviorSubject<FilterModel>(null));
@@ -185,7 +166,6 @@
         .subscribe(referenceConfigModel => { // when it is loaded, set the values from the config
           validationRunConfig.reference_config.basic_filters.forEach(basicFilterConfig => {
             referenceConfigModel.basicFilters.forEach(filter => {
->>>>>>> 69eddafc
               if (basicFilterConfig === filter.filterDto.id) {
                 filter.enabled = true;
               }
@@ -211,16 +191,6 @@
     });
 
     // Spatial subset
-<<<<<<< HEAD
-    this.validationModel.spatialSubsetModel.maxLon$.next(config.max_lon);
-    this.validationModel.spatialSubsetModel.maxLat$.next(config.max_lat);
-    this.validationModel.spatialSubsetModel.minLon$.next(config.min_lon);
-    this.validationModel.spatialSubsetModel.minLat$.next(config.min_lat);
-
-    // Temporal subset
-    if (config.interval_from != null) {
-      this.validationModel.validationPeriodModel.intervalFrom$.next(new Date(config.interval_from));
-=======
     this.validationModel.spatialSubsetModel.maxLon$.next(validationRunConfig.max_lon);
     this.validationModel.spatialSubsetModel.maxLat$.next(validationRunConfig.max_lat);
     this.validationModel.spatialSubsetModel.minLon$.next(validationRunConfig.min_lon);
@@ -229,7 +199,6 @@
     // Temporal subset
     if (validationRunConfig.interval_from != null) {
       this.validationModel.validationPeriodModel.intervalFrom$.next(new Date(validationRunConfig.interval_from));
->>>>>>> 69eddafc
     }
 
     if (validationRunConfig.interval_to != null) {
@@ -237,13 +206,8 @@
     }
 
     // Metrics
-<<<<<<< HEAD
-    if (config.metrics) {
-      config.metrics.forEach(metricDto => {
-=======
     if (validationRunConfig.metrics) {
       validationRunConfig.metrics.forEach(metricDto => {
->>>>>>> 69eddafc
         this.validationModel.metrics.forEach(metricModel => {
           if (metricModel.id === metricDto.id) {
             metricModel.value$.next(metricDto.value);
@@ -254,17 +218,10 @@
 
 
     // Anomalies
-<<<<<<< HEAD
-    if (config.anomalies_method != null) {
-      this.anomaliesChild.setSelection(config.anomalies_method);
-      if (config.anomalies_from != null) {
-        this.validationModel.anomalies.anomaliesFrom$.next(new Date(config.anomalies_from));
-=======
     if (validationRunConfig.anomalies_method != null) {
       this.anomaliesChild.setSelection(validationRunConfig.anomalies_method);
       if (validationRunConfig.anomalies_from != null) {
         this.validationModel.anomalies.anomaliesFrom$.next(new Date(validationRunConfig.anomalies_from));
->>>>>>> 69eddafc
       }
       if (validationRunConfig.anomalies_to != null) {
         this.validationModel.anomalies.anomaliesTo$.next(new Date(validationRunConfig.anomalies_from));
@@ -272,11 +229,7 @@
     }
 
     // Scaling
-<<<<<<< HEAD
-    this.scalingChild.setSelection(config.scaling_method, config.scale_to);
-=======
     this.scalingChild.setSelection(validationRunConfig.scaling_method, validationRunConfig.scale_to);
->>>>>>> 69eddafc
 
     // Name
     this.validationModel.nameTag$.next(validationRunConfig.name_tag);
@@ -348,10 +301,6 @@
 
       // and the filters
       this.loadFiltersForModel(model);
-      // .pipe(
-      // map((basicFilter) => {
-      //   basicFilter.basicFilters.forEach(bf => bf.enabled = bf.filterDto.name === 'FIL_ALL_VALID_RANGE');
-      // })).subscribe();
     });
   }
 
@@ -365,19 +314,6 @@
         filters.forEach(filter => {
           if (filter.parameterised) {
             if (filter.id === ISMN_NETWORK_FILTER_ID) {
-<<<<<<< HEAD
-              console.log('Adding ISMN filter at init');
-              model.ismnNetworkFilter$.next(new FilterModel(filter, false, false, filter.default_parameter));
-            } else if (filter.id === ISMN_DEPTH_FILTER_ID) {
-              if (model.ismnDepthFilter$) {
-                model.ismnDepthFilter$.next(new FilterModel(filter, false, false, filter.default_parameter));
-              } else {
-                model.ismnDepthFilter$ = new BehaviorSubject<FilterModel>(new FilterModel(filter, false, false, filter.default_parameter));
-              }
-            }
-          } else {
-            const newFilter = new FilterModel(filter, false, false, null);
-=======
               model.ismnNetworkFilter$.next(new FilterModel(
                 filter,
                 false,
@@ -405,7 +341,6 @@
               false,
               false,
               new BehaviorSubject<string>(null)));
->>>>>>> 69eddafc
             if (!reloadingSettings && newFilter.filterDto.name === 'FIL_ALL_VALID_RANGE') {
               newFilter.enabled = true;
             }
@@ -413,14 +348,6 @@
           }
         });
 
-<<<<<<< HEAD
-        if (model.ismnNetworkFilter$.value == null) {
-          console.log('ISMN net filter is null after loading filters');
-        } else {
-          console.log('ISMN net filter is present after loading filters');
-        }
-=======
->>>>>>> 69eddafc
         updatedModel$.next(model);
       },
       error => {
