import {AfterViewInit, Component, OnInit, ViewChild} from '@angular/core';
import {DatasetService} from '../../modules/core/services/dataset/dataset.service';
import {DatasetComponentSelectionModel} from '../../modules/dataset/components/dataset/dataset-component-selection-model';
import {DatasetVersionService} from '../../modules/core/services/dataset/dataset-version.service';
import {DatasetVariableService} from '../../modules/core/services/dataset/dataset-variable.service';
import {DatasetConfigModel} from './dataset-config-model';
import {FilterService} from '../../modules/core/services/filter/filter.service';
import {FilterModel} from '../../modules/filter/components/basic-filter/filter-model';
import {ValidationModel} from './validation-model';
import {SpatialSubsetModel} from '../../modules/spatial-subset/components/spatial-subset/spatial-subset-model';
import {ValidationPeriodModel} from '../../modules/validation-period/components/validation-period/validation-period-model';
import {AnomaliesModel} from '../../modules/anomalies/components/anomalies/anomalies-model';
import {ANOMALIES_NONE, ANOMALIES_NONE_DESC} from '../../modules/anomalies/components/anomalies/anomalies.component';
import {SCALING_METHOD_DEFAULT} from '../../modules/scaling/components/scaling/scaling.component';
import {NewValidationRunDto} from './service/new-validation-run-dto';
import {NewValRunDatasetConfigDto} from './service/new-val-run-dataset-config-dto';
import {NewValidationRunService} from './service/new-validation-run.service';
import {NewValidationRunMetricDto} from './service/new-validation-run-metric-dto';
import {ToastService} from '../../modules/core/services/toast/toast.service';
import {ActivatedRoute, Router} from '@angular/router';
import {BehaviorSubject} from 'rxjs';
import {MapComponent} from '../../modules/map/components/map/map.component';
import {ValidationrunService} from '../../modules/core/services/validation-run/validationrun.service';

const MAX_DATASETS_FOR_VALIDATION = 5;  //TODO: this should come from either config file or the database

@Component({
  selector: 'app-validate',
  templateUrl: './validate.component.html',
  styleUrls: ['./validate.component.scss'],
  // changeDetection: ChangeDetectionStrategy.OnPush
})
export class ValidateComponent implements OnInit, AfterViewInit {
  @ViewChild(MapComponent) child: MapComponent;
  validationrunId: string;

  mapVisible: BehaviorSubject<Boolean> = new BehaviorSubject<Boolean>(false);
  validationModel: ValidationModel = new ValidationModel(
    [],
    [],
    new SpatialSubsetModel(
      new BehaviorSubject<number>(null),
      new BehaviorSubject<number>(null),
      new BehaviorSubject<number>(null),
      new BehaviorSubject<number>(null)),
    new ValidationPeriodModel(),
    [],
    new AnomaliesModel(ANOMALIES_NONE, ANOMALIES_NONE_DESC),
    SCALING_METHOD_DEFAULT);
  validationStart: Date = new Date('1978-01-01');
  validationEnd: Date = new Date();

  constructor(private datasetService: DatasetService,
              private versionService: DatasetVersionService,
              private variableService: DatasetVariableService,
              private filterService: FilterService,
              private newValidationService: NewValidationRunService,
              private toastService: ToastService,
              private router: Router,
              private route: ActivatedRoute,
              private validationrunService: ValidationrunService) {

  }

  ngAfterViewInit(): void {
    // child init could be done here
  }

  ngOnInit(): void {
    // console.log('Monika', this.route.snapshot.paramMap.get('validationId'));
    this.validationrunId = this.route.snapshot.paramMap.get('validationId');
    console.log(this.validationrunId);
    this.readValidationSettings(this.validationrunId, this.validationModel);

    // this.addDatasetToValidate();
    // this.addReferenceDataset();
  }

  addDatasetToValidate() {
    this.addDataset(this.validationModel.datasetConfigurations);
  }

  addReferenceDataset() {
    this.addDataset(this.validationModel.referenceConfigurations);
  }

  private addDataset(targetArray: DatasetConfigModel[]) {

    let model = new DatasetConfigModel(new DatasetComponentSelectionModel(null, null, null), null, null);
    targetArray.push(model);
    //get all datasets
    this.datasetService.getAllDatasets().subscribe(datasets => {
        model.datasetModel.selectedDataset = datasets[0];

        //then get all versions for the first dataset in the result list
        this.versionService.getVersionsByDataset(model.datasetModel.selectedDataset.id).subscribe(versions => {
          model.datasetModel.selectedVersion = versions[0];
        },
          () => {},
          () => this.setDefaultValidationPeriod()
        );

        // in the same time get the variables too
        this.variableService.getVariablesByDataset(model.datasetModel.selectedDataset.id).subscribe(variables => {
          model.datasetModel.selectedVariable = variables[0];
        });

        //and the filters
        this.updateDatasetConfigFilters(model);
      });
  }

  private updateDatasetConfigFilters(model: DatasetConfigModel) {
    this.filterService.getFiltersByDatasetId(model.datasetModel.selectedDataset.id).subscribe(filters => {
      model.basicFilters = [];
      model.parameterisedFilters = [];
      filters.forEach(filter => {
        if (filter.parameterised) {
          model.parameterisedFilters.push(new FilterModel(filter, false, filter.default_parameter));
        } else {
          model.basicFilters.push(new FilterModel(filter, false, null));
        }
      });
    });
  }

  removeDataset(configModel: DatasetConfigModel) {
    let toBeRemoved = this.validationModel.datasetConfigurations.indexOf(configModel);
    if (toBeRemoved > -1) {
      this.validationModel.datasetConfigurations.splice(toBeRemoved, 1);
    }
    this.setDefaultValidationPeriod();
  }

  onDatasetChange(datasetConfig: DatasetComponentSelectionModel) {
    this.validationModel.datasetConfigurations.forEach(config => {
      if (config.datasetModel == datasetConfig) {
        this.updateDatasetConfigFilters(config);
      }
    });
    this.setDefaultValidationPeriod();
  }

  onReferenceChange() {
    this.updateDatasetConfigFilters(this.validationModel.referenceConfigurations[0]);
    this.setDefaultValidationPeriod();
  }


  addDatasetButtonDisabled(): boolean {
    return this.validationModel.datasetConfigurations.length >= MAX_DATASETS_FOR_VALIDATION;
  }

  public startValidation() {
    //debug

    //prepare the dataset dtos (dataset, version, variable and filter settings)
    let datasets: NewValRunDatasetConfigDto[] = [];
    this.validationModel.datasetConfigurations.forEach(datasetConfig => {
      datasets.push(datasetConfig.toNewValRunDatasetConfigDto());
    });

    //prepare metrics
    let metricDtos: NewValidationRunMetricDto[] = [];
    this.validationModel.metrics.forEach(metric => {
      metricDtos.push(metric.toNewValidationRunMetricDto());
    });

    let newValidationDto = new NewValidationRunDto(
      datasets,
      this.validationModel.referenceConfigurations[0].toNewValRunDatasetConfigDto(),
      this.validationModel.spatialSubsetModel.toNewValSpatialSubsettingDto(),
      this.validationModel.validationPeriodModel.toNewValidationRunValidationPeriodDto(),
      metricDtos,
      this.validationModel.anomalies.toNewValidationRunAnomaliesDto(),
      this.validationModel.scalingModel.toNewValidationRunScalingDto());

    this.newValidationService.startValidation(newValidationDto).subscribe(
      data => {
        this.router.navigate([`validation-result/${data.id}`]).then(value => this.toastService.showSuccessWithHeader('Validation started', 'Your validation has been started'));
      },
      error => {
        this.toastService.showErrorWithHeader('Error', 'Your validation could not be started');
        console.error(error);
      });
  }

<<<<<<< HEAD
  readValidationSettings(validationId: string, validationModel: ValidationModel): void {
    console.log(this.validationModel);
    // let validationrun: ValidationrunDto;
    this.validationrunService.getValidationRunById(validationId).subscribe(validation => {
        // validationModel.anomalies.method = validation.anomalies;
        // validationModel.anomalies.anomaliesFrom = new Date(validation.anomalies_from);
        // validationModel.anomalies.anomaliesTo = new Date(validation.anomalies_to);
        // validationModel.anomalies.setAnomalies(validation.anomalies, new Date(validation.anomalies_from),
        //   new Date(validation.anomalies_to));
        console.log(validation.anomalies, new Date(validation.anomalies_from));
        validationModel.anomalies.selected = true;
        validationModel.anomalies.method = validation.anomalies;
        validationModel.validationPeriodModel.intervalFrom = new Date(validation.interval_from);
        validationModel.validationPeriodModel.intervalTo = new Date(validation.interval_to);
        validationModel.spatialSubsetModel.setValues(validation.max_lat, validation.max_lon, validation.min_lat, validation.min_lon);
        // validationModel.metrics
      },
      () => {
      },
      () => {

      });
  }
=======
  setDefaultValidationPeriod(): void {
    const datesFrom = [];
    const datesTo = [];
    this.validationModel.datasetConfigurations.forEach(config => {
      if (config.datasetModel.selectedVersion.time_range_start && config.datasetModel.selectedVersion.time_range_end){
        datesFrom.push(new Date(config.datasetModel.selectedVersion.time_range_start));
        datesTo.push(new Date(config.datasetModel.selectedVersion.time_range_end));
      }
    });

    this.validationModel.referenceConfigurations.forEach(config => {
      if (config.datasetModel.selectedVersion.time_range_start && config.datasetModel.selectedVersion.time_range_end){
        datesFrom.push(new Date(config.datasetModel.selectedVersion.time_range_start));
        datesTo.push(new Date(config.datasetModel.selectedVersion.time_range_end));
      }
    });
    if (datesFrom.length !== 0){
      this.validationStart = new Date(Math.max.apply(null, datesFrom));
    }
    if (datesTo.length !== 0){
      this.validationEnd = new Date(Math.min.apply(null, datesTo));
    }

    this.validationModel.validationPeriodModel.intervalFrom = this.validationStart;
    this.validationModel.validationPeriodModel.intervalTo = this.validationEnd;
  }

>>>>>>> 4b7ca518
}<|MERGE_RESOLUTION|>--- conflicted
+++ resolved
@@ -185,7 +185,34 @@
       });
   }
 
-<<<<<<< HEAD
+  setDefaultValidationPeriod(): void {
+    const datesFrom = [];
+    const datesTo = [];
+    this.validationModel.datasetConfigurations.forEach(config => {
+      if (config.datasetModel.selectedVersion.time_range_start && config.datasetModel.selectedVersion.time_range_end){
+        datesFrom.push(new Date(config.datasetModel.selectedVersion.time_range_start));
+        datesTo.push(new Date(config.datasetModel.selectedVersion.time_range_end));
+      }
+    });
+
+    this.validationModel.referenceConfigurations.forEach(config => {
+      if (config.datasetModel.selectedVersion.time_range_start && config.datasetModel.selectedVersion.time_range_end){
+        datesFrom.push(new Date(config.datasetModel.selectedVersion.time_range_start));
+        datesTo.push(new Date(config.datasetModel.selectedVersion.time_range_end));
+      }
+    });
+    if (datesFrom.length !== 0){
+      this.validationStart = new Date(Math.max.apply(null, datesFrom));
+    }
+    if (datesTo.length !== 0){
+      this.validationEnd = new Date(Math.min.apply(null, datesTo));
+    }
+
+    this.validationModel.validationPeriodModel.intervalFrom = this.validationStart;
+    this.validationModel.validationPeriodModel.intervalTo = this.validationEnd;
+  }
+
+
   readValidationSettings(validationId: string, validationModel: ValidationModel): void {
     console.log(this.validationModel);
     // let validationrun: ValidationrunDto;
@@ -209,33 +236,4 @@
 
       });
   }
-=======
-  setDefaultValidationPeriod(): void {
-    const datesFrom = [];
-    const datesTo = [];
-    this.validationModel.datasetConfigurations.forEach(config => {
-      if (config.datasetModel.selectedVersion.time_range_start && config.datasetModel.selectedVersion.time_range_end){
-        datesFrom.push(new Date(config.datasetModel.selectedVersion.time_range_start));
-        datesTo.push(new Date(config.datasetModel.selectedVersion.time_range_end));
-      }
-    });
-
-    this.validationModel.referenceConfigurations.forEach(config => {
-      if (config.datasetModel.selectedVersion.time_range_start && config.datasetModel.selectedVersion.time_range_end){
-        datesFrom.push(new Date(config.datasetModel.selectedVersion.time_range_start));
-        datesTo.push(new Date(config.datasetModel.selectedVersion.time_range_end));
-      }
-    });
-    if (datesFrom.length !== 0){
-      this.validationStart = new Date(Math.max.apply(null, datesFrom));
-    }
-    if (datesTo.length !== 0){
-      this.validationEnd = new Date(Math.min.apply(null, datesTo));
-    }
-
-    this.validationModel.validationPeriodModel.intervalFrom = this.validationStart;
-    this.validationModel.validationPeriodModel.intervalTo = this.validationEnd;
-  }
-
->>>>>>> 4b7ca518
 }