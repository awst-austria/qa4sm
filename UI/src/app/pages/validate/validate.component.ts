--- conflicted
+++ resolved
@@ -72,37 +72,7 @@
   @ViewChild('spatialReference') spatialReferenceChild: ValidationReferenceComponent;
   @ViewChild('temporalReference') temporalReferenceChild: ValidationReferenceComponent;
 
-<<<<<<< HEAD
-  validationModel: ValidationModel = new ValidationModel(
-    [],
-    new ReferenceModel(null, null, null),
-    new SpatialSubsetModel(
-      new BehaviorSubject<number>(null),
-      new BehaviorSubject<number>(null),
-      new BehaviorSubject<number>(null),
-      new BehaviorSubject<number>(null),
-      new BehaviorSubject<boolean>(false),
-      new BehaviorSubject<number>(null),
-      new BehaviorSubject<number>(null),
-      new BehaviorSubject<number>(null),
-      new BehaviorSubject<number>(null)),
-    new ValidationPeriodModel(new BehaviorSubject<Date>(null), new BehaviorSubject<Date>(null)),
-    [],
-    {intra_annual_metrics: false, intra_annual_type: null, intra_annual_overlap: null},
-    new AnomaliesModel(
-      new BehaviorSubject<string>(ANOMALIES_NONE),
-      ANOMALIES_NONE_DESC,
-      new BehaviorSubject<Date>(null),
-      new BehaviorSubject<Date>(null)),
-    new TemporalMatchingModel(
-      new BehaviorSubject<number>(null),
-      'hours',
-    ),
-    new ScalingModel('', ''),
-    new BehaviorSubject<string>(''));
-=======
   validationModel: ValidationModel;
->>>>>>> fa1d39ac
 
   validationStart: Date = new Date('1978-01-01');
   validationEnd: Date = new Date();
