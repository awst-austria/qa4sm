--- conflicted
+++ resolved
@@ -37,10 +37,7 @@
   @ViewChild(AnomaliesComponent) anomaliesChild: AnomaliesComponent;
   @ViewChild(ScalingComponent) scalingChild: ScalingComponent;
 
-<<<<<<< HEAD
   mapVisible: BehaviorSubject<boolean> = new BehaviorSubject<boolean>(false);
-=======
->>>>>>> bd68af8a
   validationModel: ValidationModel = new ValidationModel(
     [],
     [],
@@ -111,17 +108,7 @@
 
     // Prepare dataset config
     config.dataset_configs.forEach(datasetConfig => {
-<<<<<<< HEAD
       const model = new DatasetConfigModel(new DatasetComponentSelectionModel(null, null, null), null, new BehaviorSubject(null), null);
-      this.validationModel.datasetConfigurations.push(model);
-      this.datasetService.getDatasetById(datasetConfig.dataset_id).subscribe(dataset => {
-        model.datasetModel.selectedDataset = dataset;
-        this.loadFiltersForModel(model)// Load the available filters for the dataset
-          .subscribe(model => { // when it is loaded, set the values from the config
-            datasetConfig.basic_filters.forEach(basicFilterConfig => {
-              model.basicFilters.forEach(filter => {
-=======
-      const model = new DatasetConfigModel(new DatasetComponentSelectionModel(null, null, null), null, null);
       this.validationModel.datasetConfigurations.push(model);
       this.datasetService.getDatasetById(datasetConfig.dataset_id).subscribe(dataset => {
         model.datasetModel.selectedDataset = dataset;
@@ -129,7 +116,6 @@
           .subscribe(data => { // when it is loaded, set the values from the config
             datasetConfig.basic_filters.forEach(basicFilterConfig => {
               data.basicFilters.forEach(filter => {
->>>>>>> bd68af8a
                 if (basicFilterConfig === filter.filterDto.id) {
                   filter.enabled = true;
                 }
@@ -148,21 +134,13 @@
     });
 
     // Prepare reference
-<<<<<<< HEAD
     const referenceModel = new DatasetConfigModel(
       new DatasetComponentSelectionModel(null, null, null), null,
         new BehaviorSubject<FilterModel>(null), null);
     this.validationModel.referenceConfigurations.push(referenceModel);
     this.datasetService.getDatasetById(config.reference_config.dataset_id).subscribe(dataset => {
       referenceModel.datasetModel.selectedDataset = dataset;
-      this.loadFiltersForModel(referenceModel)
-=======
-    const referenceModel = new DatasetConfigModel(new DatasetComponentSelectionModel(null, null, null), null, null);
-    this.validationModel.referenceConfigurations.push(referenceModel);
-    this.datasetService.getDatasetById(config.reference_config.dataset_id).subscribe(dataset => {
-      referenceModel.datasetModel.selectedDataset = dataset;
       this.loadFiltersForModel(referenceModel, true)
->>>>>>> bd68af8a
         .subscribe(model => { // when it is loaded, set the values from the config
           config.reference_config.basic_filters.forEach(basicFilterConfig => {
             model.basicFilters.forEach(filter => {
@@ -234,11 +212,7 @@
       id => toIncludeIds.push(Number(id))
     );
     basicFilters.forEach(filter => {
-<<<<<<< HEAD
-      if (to_include_ids.includes(filter.filterDto.id)) {
-=======
       if (toIncludeIds.includes(filter.filterDto.id)) {
->>>>>>> bd68af8a
         filter.enabled = enabled;
         filter.readonly = enabled;
       }
@@ -255,11 +229,7 @@
           filterId => toIncludeIds.push(Number(filterId))
         );
       }
-<<<<<<< HEAD
-      if (to_include_ids.includes(id)) {
-=======
       if (toIncludeIds.includes(id)) {
->>>>>>> bd68af8a
         itDoes = true;
       }
     });
@@ -274,13 +244,8 @@
     this.addDataset(this.validationModel.referenceConfigurations, 'ISMN', '20210131 global');
   }
 
-<<<<<<< HEAD
-  private addDataset(targetArray: DatasetConfigModel[], defaultDatasetName: string) {
+  private addDataset(targetArray: DatasetConfigModel[], defaultDatasetName: string, defaultVersionName: string): void{
     const model = new DatasetConfigModel(new DatasetComponentSelectionModel(null, null, null), null, new BehaviorSubject(null), null);
-=======
-  private addDataset(targetArray: DatasetConfigModel[], defaultDatasetName: string, defaultVersionName: string): void{
-    const model = new DatasetConfigModel(new DatasetComponentSelectionModel(null, null, null), null, null);
->>>>>>> bd68af8a
     targetArray.push(model);
     // get all datasets
     this.datasetService.getAllDatasets().subscribe(datasets => {
@@ -312,12 +277,8 @@
     });
   }
 
-<<<<<<< HEAD
-
-  private loadFiltersForModel(model: DatasetConfigModel): ReplaySubject<DatasetConfigModel> {
-=======
+
   private loadFiltersForModel(model: DatasetConfigModel, reloadingSettings= false): ReplaySubject<DatasetConfigModel> {
->>>>>>> bd68af8a
     const updatedModel$ = new ReplaySubject<DatasetConfigModel>();
     this.filterService.getFiltersByDatasetId(model.datasetModel.selectedDataset.id).subscribe(filters => {
         model.basicFilters = [];
@@ -351,11 +312,7 @@
     return updatedModel$;
   }
 
-<<<<<<< HEAD
-  removeDataset(configModel: DatasetConfigModel) {
-=======
   removeDataset(configModel: DatasetConfigModel): void{
->>>>>>> bd68af8a
     const toBeRemoved = this.validationModel.datasetConfigurations.indexOf(configModel);
     if (toBeRemoved > -1) {
       this.validationModel.datasetConfigurations.splice(toBeRemoved, 1);
@@ -393,11 +350,7 @@
     return this.validationModel.datasetConfigurations.length >= MAX_DATASETS_FOR_VALIDATION;
   }
 
-<<<<<<< HEAD
-  public startValidation(checkForExistingValidation: boolean) {
-=======
   public startValidation(checkForExistingValidation: boolean): void{
->>>>>>> bd68af8a
     // debug
 
     // prepare the dataset dtos (dataset, version, variable and filter settings)
