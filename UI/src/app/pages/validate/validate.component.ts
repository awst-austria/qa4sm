import {AfterViewInit, Component, OnInit, signal, ViewChild} from '@angular/core';
import {DatasetService} from '../../modules/core/services/dataset/dataset.service';
import {
  DatasetComponentSelectionModel
} from '../../modules/dataset/components/dataset/dataset-component-selection-model';
import {DatasetVersionService} from '../../modules/core/services/dataset/dataset-version.service';
import {DatasetVariableService} from '../../modules/core/services/dataset/dataset-variable.service';
import {
  DatasetConfigModel,
  ISMN_DEPTH_FILTER_ID,
  ISMN_NETWORK_FILTER_ID,
  SMOS_CHI2_FILTER_ID,
  SMOS_RFI_FILTER_ID
} from './dataset-config-model';
import {FilterService} from '../../modules/core/services/filter/filter.service';
import {FilterModel} from '../../modules/filter/components/basic-filter/filter-model';
import {ValidationModel} from './validation-model';
import {SpatialSubsetModel} from '../../modules/spatial-subset/components/spatial-subset/spatial-subset-model';
import {
  ValidationPeriodModel
} from '../../modules/validation-period/components/validation-period/validation-period-model';
import {AnomaliesModel} from '../../modules/anomalies/components/anomalies/anomalies-model';
import {
  ANOMALIES_NONE,
  ANOMALIES_NONE_DESC,
  AnomaliesComponent
} from '../../modules/anomalies/components/anomalies/anomalies.component';
import {ScalingComponent} from '../../modules/scaling/components/scaling/scaling.component';
import {
  ConfigurationChanges,
  ValidationRunConfigDto,
  ValidationRunDatasetConfigDto,
  ValidationRunMetricConfigDto,
} from './service/validation-run-config-dto';
import {ValidationRunConfigService} from './service/validation-run-config.service';

import {ToastService} from '../../modules/core/services/toast/toast.service';
import {ActivatedRoute, Router} from '@angular/router';
import {BehaviorSubject, EMPTY, forkJoin, Observable, of, ReplaySubject} from 'rxjs';
import {MapComponent} from '../../modules/map/components/map/map.component';
import {ModalWindowService} from '../../modules/core/services/global/modal-window.service';
import {ExistingValidationDto} from '../../modules/core/services/validation-run/existing-validation.dto';
import {catchError, delay, map} from 'rxjs/operators';
import {SettingsService} from '../../modules/core/services/global/settings.service';
import {
  TemporalMatchingModel
} from '../../modules/temporal-matching/components/temporal-matching/temporal-matching-model';
import {ReferenceModel} from '../../modules/validation-reference/components/validation-reference/reference-model';
import {ScalingModel} from '../../modules/scaling/components/scaling/scaling-model';
import {
  ValidationReferenceComponent
} from '../../modules/validation-reference/components/validation-reference/validation-reference.component';
import {AuthService} from '../../modules/core/services/auth/auth.service';
import {CustomHttpError} from '../../modules/core/services/global/http-error.service';


const MAX_DATASETS_FOR_VALIDATION = 6;  // TODO: this should come from either config file or the database

@Component({
  selector: 'qa-validate',
  templateUrl: './validate.component.html',
  styleUrls: ['./validate.component.scss'],
})
export class ValidateComponent implements OnInit, AfterViewInit {
  @ViewChild(MapComponent) mapComponent: MapComponent;
  @ViewChild(AnomaliesComponent) anomaliesChild: AnomaliesComponent;
  @ViewChild(ScalingComponent) scalingChild: ScalingComponent;
  @ViewChild('spatialReference') spatialReferenceChild: ValidationReferenceComponent;
  @ViewChild('temporalReference') temporalReferenceChild: ValidationReferenceComponent;

  validationModel: ValidationModel = new ValidationModel(
    [],
    new ReferenceModel(null, null, null),
    new SpatialSubsetModel(
      new BehaviorSubject<number>(null),
      new BehaviorSubject<number>(null),
      new BehaviorSubject<number>(null),
      new BehaviorSubject<number>(null),
      new BehaviorSubject<boolean>(false),
      new BehaviorSubject<number>(null),
      new BehaviorSubject<number>(null),
      new BehaviorSubject<number>(null),
      new BehaviorSubject<number>(null)),
    new ValidationPeriodModel(new BehaviorSubject<Date>(null), new BehaviorSubject<Date>(null)),
    [],
<<<<<<< HEAD
    {intra_annual_metrics: false, intra_annual_type: "", intra_annual_overlap: null},
=======
    {intra_annual_metrics: false, intra_annual_type: null, intra_annual_overlap: null},
>>>>>>> 31044807
    new AnomaliesModel(
      new BehaviorSubject<string>(ANOMALIES_NONE),
      ANOMALIES_NONE_DESC,
      new BehaviorSubject<Date>(null),
      new BehaviorSubject<Date>(null)),
    new TemporalMatchingModel(
      new BehaviorSubject<number>(null),
      'hours',
    ),
    new ScalingModel('', ''),
    new BehaviorSubject<string>(''));

  validationStart: Date = new Date('1978-01-01');
  validationEnd: Date = new Date();
  isThereValidation: ExistingValidationDto;
  public isExistingValidationWindowOpen: boolean;
  maintenanceMode = false;
  noIsmnPoints = signal(false);
  noVariable = signal(false);
  noVersion = signal(false);
  noFilters = signal(false);
  validationDisabledMessage = new BehaviorSubject(''); // can not be signal, because it is used in html

  defMaxLon = 48.3;
  defMinLon = -11.2;
  defMaxLat = 71.6;
  defMinLat = 34.0;

  highlightedDataset: DatasetConfigModel;
  logInToValidate = false;

  getValidationConfigObserver = {
    next: valrun => this.onGetValidationConfigNext(valrun),
    error: error => this.onGetValidationConfigError(error),
  }

  startValidationObserver = {
    next: data => this.onStartValidationNext(data),
    error: error => this.onStartValidationError(error)
  }

  constructor(private datasetService: DatasetService,
              private versionService: DatasetVersionService,
              private variableService: DatasetVariableService,
              private filterService: FilterService,
              public validationConfigService: ValidationRunConfigService,
              private toastService: ToastService,
              private router: Router,
              private route: ActivatedRoute,
              private modalWindowService: ModalWindowService,
              private settingsService: SettingsService,
              public authService: AuthService) {
  }

  ngAfterViewInit(): void {
    this.updateMap();
  }


  ngOnInit(): void {
    this.settingsService.getAllSettings().subscribe(setting => {
      this.maintenanceMode = setting[0].maintenance_mode;
    });
    this.modalWindowService.watch().subscribe(state => {
      this.isExistingValidationWindowOpen = state === 'open';
    });

    this.route.queryParams.subscribe(params => {
      if (params.validation_id) {
        this.validationConfigService.getValidationConfig(params.validation_id).subscribe(
          this.getValidationConfigObserver
        );
      } else {
        this.setDefaultDatasetSettings();
      }
    });
    this.validationConfigService.listOfSelectedConfigs.next(this.validationModel.datasetConfigurations);
  }

  private onGetValidationConfigNext(valrun): void {
    this.modelFromValidationConfig(valrun);
    if (valrun.changes) {
      this.toastService.showAlertWithHeader('Not all settings could be reloaded.',
        this.messageAboutConfigurationChanges(valrun.changes));
    }
  }

  private onGetValidationConfigError(response): void {
    if (response.message) {
      this.toastService.showErrorWithHeader('Reloading impossible', response.error.message);
    }
    this.setDefaultDatasetSettings();
  }

  private setDefaultDatasetSettings(): void {
    of({}).pipe(delay(0)).subscribe(() => {
      this.setDefaultGeographicalRange();
    });
    this.addDatasetToValidate('ISMN',
      undefined, true, true, false, true);
    this.addDatasetToValidate(undefined,
      undefined, undefined, undefined, true);
  }

  private messageAboutConfigurationChanges(changes: ConfigurationChanges): string {
    let message = '';
    if (changes.scaling) {
      message += 'Chosen scaling method is not available anymore. "No scaling" set instead.\n';
    }
    if (changes.anomalies) {
      message += '\nChosen anomalies method is not available anymore. "Do not calculate" set instead.\n';
    }
    if (changes.filters.length !== 0) {
      changes.filters.forEach(filter => {
        message += `\nFilters:${filter.filter_desc.map(desc => ' ' + desc)} for dataset ${filter.dataset} not available.`;
      });
    }

    return message.toString();
  }

  private modelFromValidationConfig(validationRunConfig: ValidationRunConfigDto): void {
    // Prepare dataset config
    validationRunConfig.dataset_configs.forEach(datasetConfig => {
      const newDatasetConfigModel = new DatasetConfigModel(
        new DatasetComponentSelectionModel(null, null, null),
        null,
        new BehaviorSubject(null),
        new BehaviorSubject(null),
        new BehaviorSubject(null),
        new BehaviorSubject(null),
        new BehaviorSubject(false),
        new BehaviorSubject(false),
        new BehaviorSubject(false),
        new BehaviorSubject(false)
      );
      this.validationModel.datasetConfigurations.push(newDatasetConfigModel);
      this.versionService.getVersionById(datasetConfig.version_id).subscribe( {
        next: versionDto => {
          newDatasetConfigModel.datasetModel.selectedVersion = versionDto;

          this.loadFiltersForModel(newDatasetConfigModel, true) // Load the available filters for the dataset, set default parameters
            .subscribe(datasetConfigModel => { // when it is loaded, set the parameter values from the config
              datasetConfig.basic_filters.forEach(basicFilterConfig => {
                datasetConfigModel.basicFilters.forEach(filter => {
                  if (basicFilterConfig === filter.filterDto.id) {
                    filter.enabled = true;
                  }
                });
              });
              datasetConfig.parametrised_filters.forEach(paramFilter => {
                if (paramFilter.id === SMOS_RFI_FILTER_ID) {
                  datasetConfigModel.smosRfiFilter$.value.parameters$.next(paramFilter.parameters);
                }
                if (paramFilter.id === ISMN_NETWORK_FILTER_ID) {
                  datasetConfigModel.ismnNetworkFilter$.value.parameters$.next(paramFilter.parameters);
                }
                if (paramFilter.id === ISMN_DEPTH_FILTER_ID) {
                  datasetConfigModel.ismnDepthFilter$.value.parameters$.next(paramFilter.parameters);
                }
              });
            });
        },
        error: (error: CustomHttpError) => this.onGetVersionError(error)

      });

      this.variableService.getVariableById(datasetConfig.variable_id)
        .subscribe({
          next: variableDto => newDatasetConfigModel.datasetModel.selectedVariable = variableDto,
          error: (error: CustomHttpError) => this.onGetVariableError(error)
        });

      newDatasetConfigModel.spatialReference$.next(datasetConfig.is_spatial_reference);
      newDatasetConfigModel.temporalReference$.next(datasetConfig.is_temporal_reference);
      newDatasetConfigModel.scalingReference$.next(datasetConfig.is_scaling_reference);

      this.datasetService.getDatasetById(datasetConfig.dataset_id)
        .pipe(
          catchError(() => EMPTY)
        )
        .subscribe(dataset => {
          newDatasetConfigModel.datasetModel.selectedDataset = dataset;

          if (datasetConfig.is_spatial_reference) {
            this.spatialReferenceChild.setReference(newDatasetConfigModel);
          }
          if (datasetConfig.is_temporal_reference) {
            this.temporalReferenceChild.setReference(newDatasetConfigModel);
          }
          if (datasetConfig.is_scaling_reference) {
            this.scalingChild.setSelection(validationRunConfig.scaling_method, newDatasetConfigModel);
          }
        });


    });

    // Spatial subset
    this.validationModel.spatialSubsetModel.maxLon$.next(validationRunConfig.max_lon);
    this.validationModel.spatialSubsetModel.maxLat$.next(validationRunConfig.max_lat);
    this.validationModel.spatialSubsetModel.minLon$.next(validationRunConfig.min_lon);
    this.validationModel.spatialSubsetModel.minLat$.next(validationRunConfig.min_lat);

    // Temporal subset
    if (validationRunConfig.interval_from != null) {
      this.validationModel.validationPeriodModel.intervalFrom$.next(new Date(validationRunConfig.interval_from));
    }

    if (validationRunConfig.interval_to != null) {
      this.validationModel.validationPeriodModel.intervalTo$.next(new Date(validationRunConfig.interval_to));
    }
    // Temporal matching window size
    this.validationModel.temporalMatchingModel.size$.next(validationRunConfig.temporal_matching);

    // Metrics
    if (validationRunConfig.metrics) {
      validationRunConfig.metrics.forEach(metricDto => {
        this.validationModel.metrics.forEach(metricModel => {
          if (metricModel.id === metricDto.id) {
            metricModel.value$.next(metricDto.value);
          }
        });
      });
    }

    // Intra-Annual Metrics
    this.validationModel.intraAnnualMetrics = validationRunConfig.intra_annual_metrics;

    // Anomalies
    if (validationRunConfig.anomalies_method != null) {
      this.anomaliesChild.setSelection(validationRunConfig.anomalies_method);
      if (validationRunConfig.anomalies_from != null) {
        this.validationModel.anomalies.anomaliesFrom$.next(new Date(validationRunConfig.anomalies_from));
      }
      if (validationRunConfig.anomalies_to != null) {
        this.validationModel.anomalies.anomaliesTo$.next(new Date(validationRunConfig.anomalies_to));
      }
    }


    // Scaling
    // this.scalingChild.setSelection(validationRunConfig.scaling_method, scaleTo);
    // this.spatialReferenceChild.setReference(spatialReference);
    // this.temporalReferenceChild.setReference(temporalReference);

    // Name
    this.validationModel.nameTag$.next(validationRunConfig.name_tag);
  }

  includeFilter(toInclude: string, basicFilters: any, enabled: boolean): void {
    // Simultaneously include/exclude all filters that are mutually inclusive (e.g. flag==0 and flag!=1, flag!=2)
    const toIncludeIds = [];
    toInclude.split(',').forEach(
      id => toIncludeIds.push(Number(id))
    );
    basicFilters.forEach(filter => {
      if (toIncludeIds.includes(filter.filterDto.id)) {
        filter.enabled = enabled;
        filter.readonly = enabled;
      }
    });
  }

  isIncluded(id: number, basicFilters: any): boolean {
    let itDoes = false;
    basicFilters.forEach(filter => {
      const toIncludeIds = [];
      const toInclude = filter.filterDto.to_include;
      if (toInclude !== null) {
        toInclude.split(',').forEach(
          filterId => toIncludeIds.push(Number(filterId))
        );
      }
      if (toIncludeIds.includes(id)) {
        itDoes = true;
      }
    });
    return itDoes;
  }

  addDatasetToValidate(defaultDatasetName = 'C3S_combined', defaultVersionName = undefined, userData = true,
                       spatialReference = false, temporalReference = false, scalingReference = false): void {
    this.addDataset(this.validationModel.datasetConfigurations, defaultDatasetName, defaultVersionName, userData,
      spatialReference, temporalReference);
  }

  private addDataset(targetArray: DatasetConfigModel[], defaultDatasetName: string, defaultVersionName: string,
                     userData: boolean, spatialReference: boolean, temporalReference: boolean): void {
    const model = new DatasetConfigModel(
      new DatasetComponentSelectionModel(null, null, null),
      null,
      new BehaviorSubject(null),
      new BehaviorSubject(null),
      new BehaviorSubject(null),
      new BehaviorSubject(null),
      new BehaviorSubject(spatialReference),
      new BehaviorSubject(temporalReference),
      new BehaviorSubject(false),
      new BehaviorSubject(false)
    );
    targetArray.push(model);
    // get all datasets
    this.datasetService.getAllDatasets(userData)
      .pipe(
        catchError(() => EMPTY)
      )
      .subscribe(datasets => {
        model.datasetModel.selectedDataset = datasets.find(dataset => dataset.short_name === defaultDatasetName);


        const getVersionsByDatasetObserver = {
          next: versions => this.onGetVersionNext(versions, model, defaultVersionName),
          error: (error: CustomHttpError) => this.onGetVersionError(error),
          complete: () => this.onGetVersionComplete(),
        }

        const getVariablesByDatasetObserver = {
          next: variables => model.datasetModel.selectedVariable = variables[variables.length - 1],
          error: (error: CustomHttpError) => this.onGetVariableError(error),
        }

        // then get all versions for the first dataset in the result list
        this.versionService.getVersionsByDataset(model.datasetModel.selectedDataset.id).subscribe(
          getVersionsByDatasetObserver
        );

        // at the same time get the variables too
        this.variableService.getVariablesByDataset(model.datasetModel.selectedDataset.id)
          .subscribe(getVariablesByDatasetObserver);

        // and the filters
        // this.loadFiltersForModel(model);
      });
  }

  private onGetVariableError(error: CustomHttpError): void {
    this.noVariable.set(true);
    this.toastService.showErrorWithHeader(error.errorMessage.header, error.errorMessage.message)
  }


  private onGetVersionNext(versions, model, defaultVersionName): void {
    model.datasetModel.selectedVersion = defaultVersionName ? versions.find((version => version.pretty_name === defaultVersionName)) : versions[versions.length - 1];
    this.loadFiltersForModel(model)
  }

  private onGetVersionError(error: CustomHttpError): void {
    this.noVersion.set(true);
    this.toastService.showErrorWithHeader(error.errorMessage.header, error.errorMessage.message)
  }

  private onGetVersionComplete(): void {
    this.setDefaultValidationPeriod();
    this.setLimitationsOnGeographicalRange();
  }


  private loadFiltersForModel(model: DatasetConfigModel, reloadingSettings = false): ReplaySubject<DatasetConfigModel> {
    const updatedModel$ = new ReplaySubject<DatasetConfigModel>();

    const getFiltersObserver = {
      next: filters => this.onGetFiltersNext(filters, model, reloadingSettings, updatedModel$),
      error: error => this.onGetFiltersError(error, updatedModel$)
    }
    this.filterService.getFiltersByVersionId(model.datasetModel.selectedVersion.id).subscribe(getFiltersObserver);
    return updatedModel$;
  }


  private onGetFiltersNext(filters, model, reloadingSettings, updatedModel$): void {
    model.basicFilters = [];
    model.smosRfiFilter$.next(null);
    model.ismnNetworkFilter$.next(null);
    model.ismnDepthFilter$.next(null);
    model.smosChi2Filter$.next(null);
    filters.forEach(filter => {
      if (filter.parameterised) {
        if (filter.id === ISMN_NETWORK_FILTER_ID) {
          model.ismnNetworkFilter$.next(new FilterModel(
            filter,
            false,
            false,
            new BehaviorSubject<string>(filter.default_parameter)));
        } else if (filter.id === SMOS_RFI_FILTER_ID) {
          if (model.smosRfiFilter$) {
            model.smosRfiFilter$.next(new FilterModel(
              filter,
              false,
              false,
              new BehaviorSubject<string>(filter.default_parameter)));
          } else {
            model.smosRfiFilter$ = new BehaviorSubject<FilterModel>(new FilterModel(
              filter,
              false,
              false,
              new BehaviorSubject<string>(filter.default_parameter))
            );
          }
        } else if (filter.id === SMOS_CHI2_FILTER_ID) {
          if (model.smosChi2Filter$) {
            model.smosChi2Filter$.next(new FilterModel(
              filter,
              false,
              false,
              new BehaviorSubject<string>(filter.default_parameter)));
          } else {
            model.smosChi2Filter$ = new BehaviorSubject<FilterModel>(new FilterModel(
              filter,
              false,
              false,
              new BehaviorSubject<string>(filter.default_parameter))
            );
          }
        } else if (filter.id === ISMN_DEPTH_FILTER_ID) {
          if (model.ismnDepthFilter$) {
            model.ismnDepthFilter$.next(new FilterModel(
              filter,
              false,
              false,
              new BehaviorSubject<string>(filter.default_parameter)));
          } else {
            model.ismnDepthFilter$ = new BehaviorSubject<FilterModel>(new FilterModel(
              filter,
              false,
              false,
              new BehaviorSubject<string>(filter.default_parameter))
            );
          }
        }
      } else {
        const newFilter = (new FilterModel(
          filter,
          false,
          false,
          new BehaviorSubject<string>(null)));
        if (!reloadingSettings && newFilter.filterDto.default_set_active) {
          newFilter.enabled = true;
        }
        model.basicFilters.push(newFilter);
      }
    });
    updatedModel$.next(model);
  }

  private onGetFiltersError(error, updatedModel$): void {
    this.noFilters.set(true);
    updatedModel$.error(error);
  }

  removeDataset(configModel: DatasetConfigModel): void {
    const toBeRemoved = this.validationModel.datasetConfigurations.indexOf(configModel);
    if (toBeRemoved > -1) {
      this.validationModel.datasetConfigurations.splice(toBeRemoved, 1);
    }
    this.setDefaultValidationPeriod();
    this.setLimitationsOnGeographicalRange();

    this.checkIfReferenceRemoved('spatialReference$');
    this.checkIfReferenceRemoved('temporalReference$');
    this.checkIfReferenceRemoved('scalingReference$');

    this.validationConfigService.listOfSelectedConfigs.next(this.validationModel.datasetConfigurations);
    this.updateMap();
  }

  checkIfReferenceRemoved(referenceType: string): void {
    if (!this.validationModel.datasetConfigurations.find(datasetConfig => datasetConfig[referenceType].getValue())) {
      let newReference = this.validationModel.datasetConfigurations[0];
      if (referenceType === 'spatialReference$') {
        const ISMNList = this.getISMN(this.validationModel.datasetConfigurations);
        if (ISMNList.length !== 0) {
          newReference = ISMNList[0];
        }
      }
      if (referenceType === 'temporalReference$') {
        const nonISMNList = this.validationModel.datasetConfigurations
          .filter(config => config.datasetModel.selectedDataset.short_name !== 'ISMN');
        newReference = nonISMNList[0];
      }
      if (referenceType === 'scalingReference$' && this.validationModel.scalingMethod.methodName === 'none') {
        newReference[referenceType].next(false);
      } else {
        newReference[referenceType].next(true);
      }
    }
  }

  onDatasetChange(datasetConfig: DatasetComponentSelectionModel): void {
    const isThereISMN = this.getISMN(this.validationModel.datasetConfigurations).length !== 0;
    this.validationModel.datasetConfigurations.forEach(config => {
      if (config.datasetModel === datasetConfig) {
        this.loadFiltersForModel(config);
        if (datasetConfig.selectedDataset.pretty_name === 'ISMN' && config.temporalReference$.getValue()) {
          config.temporalReference$.next(false);
        }
      }
      if (isThereISMN) {
        config.datasetModel.selectedDataset.pretty_name === 'ISMN' ? config.spatialReference$.next(true) :
          config.spatialReference$.next(false);
      }
    });
    this.checkIfReferenceRemoved('temporalReference$');
    this.setDefaultValidationPeriod();
    this.setLimitationsOnGeographicalRange();
    this.validationConfigService.listOfSelectedConfigs.next(this.validationModel.datasetConfigurations);


    //map update
    this.updateMap();
  }

  onIsmnNetworkSelectionChange(selectedNetworks: string): void {
    this.updateMap();
  }

  onIsmnDepthSelectionChange(selectedNetworks: string): void {
    this.updateMap();
  }

  onBasicFilterMapUpdate($event): void {
    if ($event) {
      this.updateMap()
    }
  }

  updateMap() {
    let geojsons: Observable<any>[] = [];
    this.validationModel.datasetConfigurations.forEach(config => {
      if (config.datasetModel.selectedVersion) {
        geojsons.push(this.versionService.getGeoJSONById(config.datasetModel.selectedVersion.id).pipe(map(value => {
            let filteredGeoJson: any = JSON.parse(value);

            if (config.ismnDepthFilter$.value != null) {
              filteredGeoJson = this.ismnDepthFilter(config.ismnDepthFilter$.value.parameters$.value, filteredGeoJson);
            }
            if (config.ismnNetworkFilter$.value != null) {
              filteredGeoJson = this.ismnNetworkFilter(config.ismnNetworkFilter$.value.parameters$.value, filteredGeoJson);
            }


            config.basicFilters.forEach(filter => {
              if (filter.filterDto.name === 'FIL_ISMN_FRM_representative' && filter.enabled) {
                filteredGeoJson = this.ismnFrmFilter(filteredGeoJson)
              }
            })

            return filteredGeoJson;
          }),
          catchError(error => of(undefined))
        ));
      }
    });

    forkJoin(geojsons).subscribe(data => {
      this.mapComponent.clearSelection();
      data.forEach(mapData => {
        if (mapData != undefined) {
          this.mapComponent.addGeoJson(JSON.stringify(mapData));
        }
      });
    });

  }

  private ismnDepthFilter(filter: string, geoJson: any): any {
    const numbers: string[] = filter.split(',');
    const geoJsonObj = geoJson;
    if (numbers.length === 2) {
      const minVal: number = parseFloat(numbers[0]);
      const maxVal: number = parseFloat(numbers[1]);
      if (!isNaN(minVal) && !isNaN(maxVal)) {

        const filteredFeatures: any[] = geoJsonObj.features.filter((feature: any) => {
          const minDepthValue = parseFloat(
            feature.properties.datasetProperties.find((prop: any) => prop.propertyName === "depth_from")?.propertyValue || "0"
          );
          const maxDepthValue = parseFloat(
            feature.properties.datasetProperties.find((prop: any) => prop.propertyName === "depth_to")?.propertyValue || "0"
          );
          // If min_depth or max_depth property is missing or not a valid number, include the feature in the result
          if (isNaN(minDepthValue) || isNaN(maxDepthValue)) {
            return true;
          }
          return minDepthValue >= minVal && maxDepthValue <= maxVal;
        });

        return {
          type: geoJsonObj.type,
          features: filteredFeatures,
        };
      } else {
        console.error("Invalid ISMN depth filter param. value:", filter);
      }
    } else {
      console.error("Invalid ISMN depth filter param. value:", filter);
    }

  }

  private ismnNetworkFilter(filter: string, geoJsonObj: any): any {
    const filteredFeatures: any[] = geoJsonObj.features.filter((feature: any) => {
      const actualNetwork = feature.properties.datasetProperties.find((prop: any) => prop.propertyName === "network")?.propertyValue || "Unknown"
      return filter.includes(actualNetwork);
    });

    return {
      type: geoJsonObj.type,
      features: filteredFeatures,
    };
  }

  private ismnFrmFilter(geoJsonObj: any): any {
    const representativeClasses = ['representative', 'very representative'];
    const filteredFeatures: any[] = geoJsonObj.features.filter((feature: any) =>
      representativeClasses.includes(feature.properties.datasetProperties.find((prop: any) => prop.propertyName === "frm_class")?.propertyValue)
    )
    return {
      type: geoJsonObj.type,
      features: filteredFeatures,
    };
  }


  private getISMN(configs: DatasetConfigModel[]): DatasetConfigModel[] {
    return configs.filter(config => config.datasetModel.selectedDataset.short_name === 'ISMN');
  }


  addDatasetButtonDisabled(): boolean {
    return this.validationModel.datasetConfigurations.length >= MAX_DATASETS_FOR_VALIDATION;
  }

  public startValidation(checkForExistingValidation: boolean): void {
    // prepare the dataset dtos (dataset, version, variable and filter settings)
    const datasets: ValidationRunDatasetConfigDto[] = [];
    this.validationModel.datasetConfigurations.forEach(datasetConfig => {
      datasets.push(datasetConfig.toValRunDatasetConfigDto());
    });

    // prepare metrics
    const metricDtos: ValidationRunMetricConfigDto[] = [];

    this.validationModel.metrics.forEach(metric => {
      metricDtos.push(metric.toValidationRunMetricDto());
    });

    this.validationModel.referenceConfigurations.spatial =
      this.validationModel.datasetConfigurations.find(datasetConfig => datasetConfig.spatialReference$);
    this.validationModel.referenceConfigurations.temporal =
      this.validationModel.datasetConfigurations.find(datasetConfig => datasetConfig.temporalReference$);
    this.validationModel.referenceConfigurations.scaling =
      this.validationModel.datasetConfigurations.find(datasetConfig => datasetConfig.scalingReference$);

    const newValidation: ValidationRunConfigDto = {
      dataset_configs: datasets,
      interval_from: this.validationModel.validationPeriodModel.intervalFrom$.getValue(),
      interval_to: this.validationModel.validationPeriodModel.intervalTo$.getValue(),
      min_lat: this.validationModel.spatialSubsetModel.minLat$.getValue(),
      min_lon: this.validationModel.spatialSubsetModel.minLon$.getValue(),
      max_lat: this.validationModel.spatialSubsetModel.maxLat$.getValue(),
      max_lon: this.validationModel.spatialSubsetModel.maxLon$.getValue(),
      metrics: metricDtos,
      intra_annual_metrics: this.validationModel.intraAnnualMetrics,
      anomalies_method: this.validationModel.anomalies.method$.getValue(),
      anomalies_from: this.validationModel.anomalies.anomaliesFrom$.getValue(),
      anomalies_to: this.validationModel.anomalies.anomaliesTo$.getValue(),
      scaling_method: this.validationModel.scalingMethod.methodName,
      scale_to: '0',
      name_tag: this.validationModel.nameTag$.getValue(),
      temporal_matching: this.validationModel.temporalMatchingModel.size$.getValue()
    };

    this.validationConfigService.startValidation(newValidation, checkForExistingValidation)
      .subscribe(this.startValidationObserver);
  }

  private onStartValidationNext(data): void {
    if (data.id) {
      this.router.navigate([`validation-result/${data.id}`]).then(() =>
        this.toastService.showSuccessWithHeader('Validation started',
          'Your validation has been started'));
    } else if (data.is_there_validation) {
      this.isThereValidation = data;
      this.modalWindowService.open();
    }
  }

  private onStartValidationError(error) {
    if (this.authService.authenticated.getValue()) {
      const validationErrorMessage = this.messageAboutValidationErrors(error);
      this.toastService.showErrorWithHeader('Error', 'Your validation could not be started. \n\n' + validationErrorMessage);
    } else {
      this.logInToValidate = !this.authService.authenticated.getValue();
    }
  }

  setLoggedIn(): void {
    this.authService.authenticated.subscribe(authenticated => {
      this.logInToValidate = !authenticated;
    });
  }

  setDefaultGeographicalRange(): void {
    this.validationModel.spatialSubsetModel.maxLon$.next(this.defMaxLon);
    this.validationModel.spatialSubsetModel.minLon$.next(this.defMinLon);
    this.validationModel.spatialSubsetModel.maxLat$.next(this.defMaxLat);
    this.validationModel.spatialSubsetModel.minLat$.next(this.defMinLat);
  }

  getCurrentSpatialSubseting(): { lonMax: number, lonMin: number, latMax: number, latMin: number } {
    return {
      lonMax: this.validationModel.spatialSubsetModel.maxLon$.value,
      lonMin: this.validationModel.spatialSubsetModel.minLon$.value,
      latMax: this.validationModel.spatialSubsetModel.maxLat$.value,
      latMin: this.validationModel.spatialSubsetModel.minLat$.value
    };
  }

  setLimitationsOnGeographicalRange(): void {
    const maxLons = [];
    const minLons = [];
    const maxLats = [];
    const minLats = [];

    // check if there are geographical limits in both reference and non-reference datasets
    if (this.validationModel.datasetConfigurations.length > 0) {
      this.validationModel.datasetConfigurations.forEach(config => {
        if (config.datasetModel.selectedVersion && config.datasetModel.selectedVersion.geographical_range) {
          maxLons.push(config.datasetModel.selectedVersion.geographical_range.max_lon);
          minLons.push(config.datasetModel.selectedVersion.geographical_range.min_lon);
          maxLats.push(config.datasetModel.selectedVersion.geographical_range.max_lat);
          minLats.push(config.datasetModel.selectedVersion.geographical_range.min_lat);
        }
      });
    }

    // get current values of the spatial subsetting;
    let currentVals = this.getCurrentSpatialSubseting();
    // new limits
    const lonMaxLimit = Math.min(...maxLons);
    const lonMinLimit = Math.max(...minLons);
    const latMaxLimit = Math.min(...maxLats);
    const latMinLimit = Math.max(...minLats);

    // conditions to verify
    const isGeographicallyLimited = minLats.length !== 0 || minLons.length !== 0 || maxLats.length !== 0 || minLats.length !== 0;
    const hasTheSameOrSmallerRange = lonMaxLimit >= currentVals.lonMax && lonMinLimit <= currentVals.lonMin &&
      latMaxLimit >= currentVals.latMax && latMinLimit <= currentVals.latMin;

    // push the condition and the new value if conditions are met
    this.validationModel.spatialSubsetModel.limited$.next(isGeographicallyLimited);

    // push the condition and the new value if conditions are met
    if (maxLons.length !== 0 && lonMaxLimit < currentVals.lonMax ||
      (maxLons.length !== 0 && currentVals.lonMax === this.defMaxLon)) {
      this.validationModel.spatialSubsetModel.maxLon$.next(lonMaxLimit);
      this.validationModel.spatialSubsetModel.maxLonLimit$.next(lonMaxLimit);
    } else if (maxLons.length !== 0) {
      this.validationModel.spatialSubsetModel.maxLonLimit$.next(lonMaxLimit);
    }

    if (minLons.length !== 0 && lonMinLimit > currentVals.lonMin ||
      (minLons.length !== 0 && currentVals.lonMin === this.defMinLon)) {
      this.validationModel.spatialSubsetModel.minLon$.next(lonMinLimit);
      this.validationModel.spatialSubsetModel.minLonLimit$.next(lonMinLimit);
    } else if (minLons.length !== 0) {
      this.validationModel.spatialSubsetModel.minLonLimit$.next(lonMinLimit);
    }

    if (maxLats.length !== 0 && latMaxLimit < currentVals.latMax ||
      (maxLats.length !== 0 && currentVals.latMax === this.defMaxLat)) {
      this.validationModel.spatialSubsetModel.maxLat$.next(latMaxLimit);
      this.validationModel.spatialSubsetModel.maxLatLimit$.next(latMaxLimit);
    } else if (maxLats.length !== 0) {
      this.validationModel.spatialSubsetModel.maxLatLimit$.next(latMaxLimit);
    }

    if (minLats.length !== 0 && latMinLimit > currentVals.latMin ||
      (minLats.length !== 0 && currentVals.latMin === this.defMinLat)) {
      this.validationModel.spatialSubsetModel.minLat$.next(latMinLimit);
      this.validationModel.spatialSubsetModel.minLatLimit$.next(latMinLimit);
    } else if (minLats.length !== 0) {
      this.validationModel.spatialSubsetModel.minLatLimit$.next(latMinLimit);
    }


    // I need to repeat it, because there might be a case where min and max are the same, but bigger/smaller than the
    // limit, and in such a case both needs to be updated
// again get current values of the spatial subsetting
    currentVals = this.getCurrentSpatialSubseting();

    if (currentVals.latMin > currentVals.latMax && latMinLimit) {
      this.validationModel.spatialSubsetModel.minLat$.next(latMinLimit);
      this.validationModel.spatialSubsetModel.minLatLimit$.next(latMinLimit);
    } else if (currentVals.latMin > currentVals.latMax && !latMinLimit) {
      this.validationModel.spatialSubsetModel.maxLat$.next(currentVals.latMax);
    }

    if (currentVals.latMax < latMinLimit && latMaxLimit) {
      this.validationModel.spatialSubsetModel.maxLat$.next(latMaxLimit);
      this.validationModel.spatialSubsetModel.maxLatLimit$.next(latMaxLimit);
    } else if (currentVals.latMax < latMinLimit && !latMaxLimit) {
      this.validationModel.spatialSubsetModel.maxLat$.next(latMinLimit);
    }

    if (currentVals.lonMin > currentVals.lonMax && lonMinLimit) {
      this.validationModel.spatialSubsetModel.minLon$.next(lonMinLimit);
      this.validationModel.spatialSubsetModel.minLonLimit$.next(lonMinLimit);
    } else if (currentVals.lonMin > currentVals.lonMax && !lonMinLimit) {
      this.validationModel.spatialSubsetModel.minLon$.next(currentVals.lonMax);
    }

    if (currentVals.lonMax < currentVals.lonMin && lonMaxLimit) {
      this.validationModel.spatialSubsetModel.maxLon$.next(lonMaxLimit);
      this.validationModel.spatialSubsetModel.maxLonLimit$.next(lonMaxLimit);
    } else if (currentVals.lonMax < currentVals.lonMin && !lonMaxLimit) {
      this.validationModel.spatialSubsetModel.maxLon$.next(currentVals.lonMin);
    }

    // inform a user about the automatic change
    if (isGeographicallyLimited && !hasTheSameOrSmallerRange) {
      this.toastService.showAlert('The chosen spatial subsetting is bigger than the one covered by chosen datasets. ' +
        'Bounds corrected to fit available subsetting');
    }

  }

  setDefaultValidationPeriod(): void {
    const datesFrom = [];
    const datesTo = [];

    if (this.validationModel.datasetConfigurations.length > 0) {
      this.validationModel.datasetConfigurations.forEach(config => {
        if (config.datasetModel.selectedVersion && config.datasetModel.selectedVersion.time_range_start) {
          datesFrom.push(new Date(config.datasetModel.selectedVersion.time_range_start));
        }
        if (config.datasetModel.selectedVersion && config.datasetModel.selectedVersion.time_range_end) {
          datesTo.push(new Date(config.datasetModel.selectedVersion.time_range_end));
        }
      });
    }

    if (datesFrom.length !== 0) {
      this.validationStart = new Date(Math.max.apply(null, datesFrom));
    }
    if (datesTo.length !== 0) {
      this.validationEnd = new Date(Math.min.apply(null, datesTo));
    }

    this.validationModel.validationPeriodModel.intervalFrom$.next(this.validationStart);
    this.validationModel.validationPeriodModel.intervalTo$.next(this.validationEnd);
  }

  private getValidationFieldFriendlyName(fieldName): string {
    const fieldsFriendlyNames = {
      name_tag: 'validation name',
      interval_from: 'validation period "From"',
      interval_to: 'validation period "To"',
      anomalies: 'anomalies',
      min_lat: 'minimum latitude',
      max_lat: 'maximum latitude',
      min_lon: 'minimum longitude',
      max_lon: 'maximum longitude',
    };
    return fieldsFriendlyNames[fieldName];
  }

  private messageAboutValidationErrors(errors: any): string {
    let message = 'Please fix following problems: \n';

    Object.entries(errors.error).forEach(([key]) => {
      if (this.getValidationFieldFriendlyName(key)) {
        message += `\n Field ${this.getValidationFieldFriendlyName(key)}: ${errors.error[key]} \n`;
      } else {
        message += `\n ${errors.error[key]}`;
      }
    });

    return message.toString();
  }

  onHoverOverReferenceDataset(event): void {
    this.highlightedDataset = event.hoveredDataset;
    this.highlightedDataset.highlighted$.next(event.highlight);
  }

  disableValidateButton(validationModel): boolean {
    const noneVariable = validationModel.datasetConfigurations
      .filter(config => config.datasetModel?.selectedVariable?.short_name === '--none--').length !== 0;
    let message = 'You can not start a validation, ';
    if (noneVariable) {
      message += 'because one of the chosen dataset has no variable assigned.'
    } else if (this.noIsmnPoints()) {
      message += 'because there are not ISMN points available for comparison.'
    } else if (this.noVersion()) {
      message += 'because no version is available.'
    } else if (this.noVariable()) {
      message += 'because no variable is available.'
    } else if (this.noFilters()) {
      message += 'because we could not fetch filters properly.'
    }
    this.validationDisabledMessage.next(message);
    return noneVariable || this.noIsmnPoints() || this.noVariable() || this.noVersion() || this.noFilters()
  }

  public checkIsmnPoints(evt): void {
    this.noIsmnPoints.set(evt)
  }

}<|MERGE_RESOLUTION|>--- conflicted
+++ resolved
@@ -83,11 +83,9 @@
       new BehaviorSubject<number>(null)),
     new ValidationPeriodModel(new BehaviorSubject<Date>(null), new BehaviorSubject<Date>(null)),
     [],
-<<<<<<< HEAD
+
     {intra_annual_metrics: false, intra_annual_type: "", intra_annual_overlap: null},
-=======
-    {intra_annual_metrics: false, intra_annual_type: null, intra_annual_overlap: null},
->>>>>>> 31044807
+    
     new AnomaliesModel(
       new BehaviorSubject<string>(ANOMALIES_NONE),
       ANOMALIES_NONE_DESC,
