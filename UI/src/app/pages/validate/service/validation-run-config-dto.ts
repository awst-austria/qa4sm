export interface ValidationRunConfigDto {
  dataset_configs: ValidationRunDatasetConfigDto[];
  reference_config: ValidationRunDatasetConfigDto;
  interval_from?: Date;
  interval_to?: Date;
  min_lat?: number;
  min_lon?: number;
  max_lat?: number;
  max_lon?: number;
  metrics: ValidationRunMetricConfigDto[];
  anomalies_method: string;
  anomalies_from?: Date;
  anomalies_to?: Date;
  scaling_method: string;
  scale_to: string;
  name_tag: string;
<<<<<<< HEAD
=======
  temporal_matching: number;
>>>>>>> f65262dd
  changes?: ConfigurationChanges;
}

export interface ValidationRunDatasetConfigDto {
  dataset_id: number;
  version_id: number;
  variable_id: number;
  basic_filters: number[];
  parametrised_filters: ParametrisedFilterConfig[];

}

export interface ValidationRunMetricConfigDto {
  id: string;
  value: boolean;
}

export interface ParametrisedFilterConfig {
  id: number;
  parameters: string;
}

export interface ConfigurationChanges {
  filters: {dataset: string, filter_desc: string[]}[];
  anomalies: boolean;
  scaling: boolean;
}<|MERGE_RESOLUTION|>--- conflicted
+++ resolved
@@ -14,10 +14,7 @@
   scaling_method: string;
   scale_to: string;
   name_tag: string;
-<<<<<<< HEAD
-=======
   temporal_matching: number;
->>>>>>> f65262dd
   changes?: ConfigurationChanges;
 }
 
