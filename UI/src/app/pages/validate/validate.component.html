<div class="p-grid no-gutters" [ngClass]="{'non-scrollable': isExistingValidationWindowOpen}">
  <div class="
    p-col-12
    p-md-10 p-md-offset-1
    p-lg-10 p-lg-offset-1
    p-xl-8 p-xl-offset-2">

    <div class="p-grid" style="justify-content: center">

      <!--  data column-->
      <div class="p-md-5 p-col-10">
        <p-panel header="Data" [toggleable]="true" class="validation-small-row">
          <ng-template pTemplate="icons">
            <label class="p-panel-header-icon"
                   pTooltip="The soil moisture dataset which is to be validated, i.e. compared to the 'Reference' data."
                   tooltipPosition="bottom">
              <span class="pi pi-question-circle"></span>
            </label>
          </ng-template>
          <p-accordion multiple="true">

            <p-accordionTab *ngFor="let item of validationModel.datasetConfigurations; let datasetIdx = index"
                            [header]="(item.datasetModel.selectedDataset?.pretty_name)+' / '+(item.datasetModel.selectedVersion?.pretty_name)+' / '+(item.datasetModel.selectedVariable?.pretty_name)"
                            [selected]="datasetIdx == 0">

              <qa-dataset *ngIf="validationModel.datasetConfigurations[datasetIdx].datasetModel.selectedDataset"
                          [selectionModel]="validationModel.datasetConfigurations[datasetIdx].datasetModel"
                          [removable]="true" (changeDataset)="onDatasetChange($event)"></qa-dataset>


              <ng-container *ngFor="let filter of item.basicFilters; let filterIdx = index">
                <qa-basic-filter
                  [ngClass]="{'ml-1': isIncluded(filter.filterDto.id, item.basicFilters)}"
                  [isIncluded]="isIncluded(filter.filterDto.id, item.basicFilters)"
                  [filterModel]="filter"
                  (onExcludeMutual)="this.excludeFilter($event, item.basicFilters)"
                  (onIncludeMutual)="this.includeFilter($event, item.basicFilters, filter.enabled)">
                </qa-basic-filter>
              </ng-container>

              <div style="width: 100%;text-align: right">
                <button pButton type="button"
                        [disabled]="validationModel.datasetConfigurations.length < 2"
                        (click)="removeDataset(validationModel.datasetConfigurations[datasetIdx])"
                        label="Remove dataset"
                        icon="pi pi-trash"
                        class="removeDataset p-button-danger p-my-2"
                        style="padding: 0.2rem;">
                </button>
              </div>
            </p-accordionTab>

          </p-accordion>

          <button pButton
                  type="button"
                  label="Add dataset"
                  icon="pi pi-plus-circle"
                  (click)="addDatasetToValidate()"
                  class="addDataset p-button-success p-my-2"
                  style="padding: 0.2rem;"
                  [disabled]="addDatasetButtonDisabled()">
          </button>

        </p-panel>
      </div>

      <!--  reference column-->
      <div class="p-md-5 p-col-10">
        <p-panel header="Reference" [toggleable]="true" class="validation-small-row">
          <ng-template pTemplate="icons">
            <label class="p-panel-header-icon"
                   pTooltip="The data which is to be used as a reference in the validation. The 'Data' will be compared against this reference."
                   tooltipPosition="bottom">
              <span class="pi pi-question-circle"></span>
            </label>
          </ng-template>

          <div
            *ngIf="validationModel.referenceConfigurations.length>0 && validationModel.referenceConfigurations[0].datasetModel.selectedDataset">
            <qa-dataset
              [reference]="true"
              [removable]="false"
              [selectionModel]="validationModel.referenceConfigurations[0].datasetModel"
              (changeDataset)="onReferenceChange()"></qa-dataset>

            <ng-container *ngFor="let filter of validationModel.referenceConfigurations[0].basicFilters; let i = index">
              <qa-basic-filter
                [ngClass]="isIncluded(filter.filterDto.id, validationModel.referenceConfigurations[0].basicFilters) == true ? 'ml-1' : ''"
                [filterModel]="filter"
                (onExcludeMutual)="this.excludeFilter($event, validationModel.referenceConfigurations[0].basicFilters)"
                (onIncludeMutual)="includeFilter($event, validationModel.referenceConfigurations[0].basicFilters, filter.enabled)">
              </qa-basic-filter>

            </ng-container>
            <div *ngIf="validationModel.referenceConfigurations[0].ismnNetworkFilter$|async">
              <qa-ismn-network-filter

                [datasetModel]="validationModel.referenceConfigurations[0].datasetModel"
                [filterModel$]="validationModel.referenceConfigurations[0].ismnNetworkFilter$"></qa-ismn-network-filter>
            </div>
            <div *ngIf="validationModel.referenceConfigurations[0].ismnDepthFilter$|async">
<<<<<<< HEAD
              <qa-ismn-depth-filter></qa-ismn-depth-filter>
=======
              <qa-ismn-depth-filter
                [datasetModel]="validationModel.referenceConfigurations[0].datasetModel"
                [filterModel$]="validationModel.referenceConfigurations[0].ismnDepthFilter$">
              </qa-ismn-depth-filter>
>>>>>>> 69eddafc
            </div>

          </div>

        </p-panel>
      </div>

      <!--      Map-->
      <div class="p-col-10">
        <p-panel toggleable="true" [header]="'Map'" styleClass="map-panel" collapsed="true" class="validation-row">
          <qa-map class="map" #qwerty
                  [spatialSubset]="validationModel.spatialSubsetModel"
                  [center]="[10, 52.5]"
                  [zoom]="2.5"></qa-map>
        </p-panel>

      </div>

      <!--      Spatial subsetting-->
      <div class="p-col-10">
        <qa-spatial-subset [subsetModel]="validationModel.spatialSubsetModel"></qa-spatial-subset>
      </div>


      <!--      Validation period-->
      <div class="p-col-10">
        <qa-validation-period [validationPeriodModel]="validationModel.validationPeriodModel"></qa-validation-period>
      </div>

      <!--      Metrics-->
      <div class="p-col-10">
        <qa-metrics [validationModel]="validationModel"></qa-metrics>
      </div>

      <!--      Anomalies-->
      <div class="p-col-10">
        <qa-anomalies [anomaliesModel]="validationModel.anomalies"></qa-anomalies>
      </div>

      <!--      Scaling-->
      <div class="p-col-10">
        <qa-scaling [validationModel]="validationModel"></qa-scaling>
      </div>

      <!-- Name -->
      <div class="p-col-10">
        <div class="p-grid p-px-2">
            <span class="label p-col-1">
              <label for="name">Name your validation</label>
            </span>
          <input class="form-field p-col"
                 id="name"
                 type="text"
                 pInputText
                 [ngModel]="validationModel.nameTag$|async"
                 (ngModelChange)="validationModel.nameTag$.next($event)">
          <span
            title="You can optionally name the validation to make it easier to identify in your list of validations."
            class="pi pi-question-circle p-col-1 help-field">
          </span>
        </div>
      </div>

      <div class="p-col-10">
        <div>
          <div class="p-d-flex p-jc-center">
            <p-button id="validateButton" label="Validate" icon="pi pi-play"
                      (onClick)="startValidation(true)"></p-button>
          </div>
        </div>
      </div>

    </div>
  </div>
  <qa-existing-validation *ngIf="isExistingValidationWindowOpen"
                          [isThereValidation]="isThereValidation"
                          (startValidation)="startValidation(false)">
  </qa-existing-validation>
</div>
<qa-scroll-to-top></qa-scroll-to-top><|MERGE_RESOLUTION|>--- conflicted
+++ resolved
@@ -100,14 +100,10 @@
                 [filterModel$]="validationModel.referenceConfigurations[0].ismnNetworkFilter$"></qa-ismn-network-filter>
             </div>
             <div *ngIf="validationModel.referenceConfigurations[0].ismnDepthFilter$|async">
-<<<<<<< HEAD
-              <qa-ismn-depth-filter></qa-ismn-depth-filter>
-=======
               <qa-ismn-depth-filter
                 [datasetModel]="validationModel.referenceConfigurations[0].datasetModel"
                 [filterModel$]="validationModel.referenceConfigurations[0].ismnDepthFilter$">
               </qa-ismn-depth-filter>
->>>>>>> 69eddafc
             </div>
 
           </div>
