--- conflicted
+++ resolved
@@ -116,7 +116,7 @@
               </ng-template>
 
               <!--             spatial reference-->
-              <div class="pt-2 pb-0">
+              <div class="pt-2 pb-0 pb-0">
                 <label for="spatial-reference"
                        class="mb-4"
                        pTooltip="Choose the spatial reference dataset. If the ISMN dataset belongs to the dataset pool,
@@ -134,11 +134,9 @@
                   (hoverOverDataset)="onHoverOverReferenceDataset($event)"/>
               </div>
 
-<<<<<<< HEAD
               <hr class="w-11 mt-2" style="opacity: 1.0;">
-=======
+
               <hr class="w-11 mt-2" style="opacity: 1.;">
->>>>>>> 22218763
 
               <!--             temporal reference-->
                 <label for="temporal-reference"
@@ -154,11 +152,6 @@
                   [validationModel]="validationModel"
                   [referenceType]="'temporalReference$'"
                   (hoverOverDataset)="onHoverOverReferenceDataset($event)"/>
-<<<<<<< HEAD
-
-=======
-      
->>>>>>> 22218763
 
                 <!--      Temporal matching-->
                 <label  for="temporal-matching"
@@ -226,6 +219,7 @@
 
         <!--      Metrics-->
         <div class="w-10 p-2">
+          <qa-metrics [(validationModel)]="validationModel"/>
           <qa-metrics [(validationModel)]="validationModel"/>
         </div>
 
