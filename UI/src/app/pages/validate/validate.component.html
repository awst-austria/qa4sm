--- conflicted
+++ resolved
@@ -64,9 +64,6 @@
                   <qa-threshold-filter *ngIf="validationModel.datasetConfigurations[datasetIdx].smosChi2Filter$|async"
                                        [datasetModel]="validationModel.datasetConfigurations[datasetIdx].datasetModel"
                                        [filterModel$]="validationModel.datasetConfigurations[datasetIdx].smosChi2Filter$"
-<<<<<<< HEAD
-                                       [minThreshold]="0." [increment]="0.05" maxThreshold="1." [units]="' [-]'"/>
-=======
                                        [minThreshold]="0." [increment]="0.05" maxThreshold="1." [units]="' [-]'" />
 
 
@@ -80,7 +77,6 @@
                                        [filterModel$]="validationModel.datasetConfigurations[datasetIdx].staticWaterFilter$"
                                        [minThreshold]="0." [increment]="0.05" maxThreshold="1." [units]="' [-]'" />
 
->>>>>>> 588eb960
                   <div *ngIf="validationModel.datasetConfigurations[datasetIdx].ismnNetworkFilter$|async">
                     <qa-ismn-network-filter
                       (networkSelectionChanged)="onIsmnNetworkSelectionChange($event)"
