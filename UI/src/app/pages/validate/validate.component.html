--- conflicted
+++ resolved
@@ -64,30 +64,18 @@
                   <qa-threshold-filter *ngIf="validationModel.datasetConfigurations[datasetIdx].smosChi2Filter$|async"
                                        [datasetModel]="validationModel.datasetConfigurations[datasetIdx].datasetModel"
                                        [filterModel$]="validationModel.datasetConfigurations[datasetIdx].smosChi2Filter$"
-<<<<<<< HEAD
-                                       [minThreshold]="0." [increment]="0.05" maxThreshold="1." [units]="' [-]'" />
-=======
                                        [minThreshold]="0." [increment]="0.05" [maxThreshold]="1.0" [units]="' [-]'"/>
->>>>>>> 84027ed2
 
 
                   <qa-threshold-filter *ngIf="validationModel.datasetConfigurations[datasetIdx].vegetationWaterFilter$|async"
                                        [datasetModel]="validationModel.datasetConfigurations[datasetIdx].datasetModel"
                                        [filterModel$]="validationModel.datasetConfigurations[datasetIdx].vegetationWaterFilter$"
-<<<<<<< HEAD
-                                       [minThreshold]="0" [increment]="1" maxThreshold="60" [units]="' [kg/m3]'" />
-=======
                                        [minThreshold]="0" [increment]="1" [maxThreshold]="60" [units]="' [kg/m3]'" />
->>>>>>> 84027ed2
 
                   <qa-threshold-filter *ngIf="validationModel.datasetConfigurations[datasetIdx].staticWaterFilter$|async"
                                        [datasetModel]="validationModel.datasetConfigurations[datasetIdx].datasetModel"
                                        [filterModel$]="validationModel.datasetConfigurations[datasetIdx].staticWaterFilter$"
-<<<<<<< HEAD
-                                       [minThreshold]="0." [increment]="0.05" maxThreshold="1." [units]="' [-]'" />
-=======
                                        [minThreshold]="0" [increment]="0.05" [maxThreshold]="1.0" [units]="' [-]'" />
->>>>>>> 84027ed2
 
                   <div *ngIf="validationModel.datasetConfigurations[datasetIdx].ismnNetworkFilter$|async">
                     <qa-ismn-network-filter
