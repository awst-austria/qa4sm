--- conflicted
+++ resolved
@@ -54,62 +54,11 @@
                 </qa-basic-filter>
               </ng-container>
 
-<<<<<<< HEAD
                   <qa-threshold-filter *ngIf="validationModel.datasetConfigurations[datasetIdx].smosRfiFilter$|async"
                                        [datasetModel]="validationModel.datasetConfigurations[datasetIdx].datasetModel"
                                        [filterModel$]="validationModel.datasetConfigurations[datasetIdx].smosRfiFilter$"
                                        [minThreshold]="0." [increment]="0.05" maxThreshold="1." [units]="' [-]'">
                   </qa-threshold-filter>
-
-                  <qa-threshold-filter *ngIf="validationModel.datasetConfigurations[datasetIdx].smosChi2Filter$|async"
-                                       [datasetModel]="validationModel.datasetConfigurations[datasetIdx].datasetModel"
-                                       [filterModel$]="validationModel.datasetConfigurations[datasetIdx].smosChi2Filter$"
-                                       [minThreshold]="0." [increment]="0.05" maxThreshold="1." [units]="' [-]'">
-                  </qa-threshold-filter>
-                  <div *ngIf="validationModel.datasetConfigurations[datasetIdx].ismnNetworkFilter$|async">
-                    <qa-ismn-network-filter
-
-                      [datasetModel]="validationModel.datasetConfigurations[datasetIdx].datasetModel"
-                      [filterModel$]="validationModel.datasetConfigurations[datasetIdx].ismnNetworkFilter$"></qa-ismn-network-filter>
-                  </div>
-                  <div *ngIf="validationModel.datasetConfigurations[datasetIdx].ismnDepthFilter$|async">
-                    <qa-ismn-depth-filter
-                      [datasetModel]="validationModel.datasetConfigurations[datasetIdx].datasetModel"
-                      [filterModel$]="validationModel.datasetConfigurations[datasetIdx].ismnDepthFilter$">
-                    </qa-ismn-depth-filter>
-                  </div>
-
-                  <div style="width: 100%;text-align: right">
-                    <button pButton type="button"
-                            [disabled]="validationModel.datasetConfigurations.length < 3"
-                            (click)="removeDataset(validationModel.datasetConfigurations[datasetIdx])"
-                            label="Remove dataset"
-                            icon="pi pi-trash"
-                            class="removeDataset p-button-danger my-2"
-                            style="padding: 0.2rem;">
-                    </button>
-                  </div>
-                </p-accordionTab>
-
-              </p-accordion>
-              <button pButton
-                      type="button"
-                      label="Add dataset"
-                      icon="pi pi-plus-circle"
-                      (click)="addDatasetToValidate()"
-                      class="addDataset p-button-success my-2"
-                      style="padding: 0.2rem;"
-                      [disabled]="addDatasetButtonDisabled()">
-              </button>
-
-            </p-panel>
-          </div>
-=======
-              <qa-threshold-filter *ngIf="validationModel.datasetConfigurations[datasetIdx].smosRfiFilter$|async"
-                                   [datasetModel]="validationModel.datasetConfigurations[datasetIdx].datasetModel"
-                                   [filterModel$]="validationModel.datasetConfigurations[datasetIdx].smosRfiFilter$"
-                                   [minThreshold]="0." [increment]="0.05" maxThreshold="1." [units]="' [-]'">
-              </qa-threshold-filter>
 
               <qa-threshold-filter *ngIf="validationModel.datasetConfigurations[datasetIdx].smosChi2Filter$|async"
                                    [datasetModel]="validationModel.datasetConfigurations[datasetIdx].datasetModel"
@@ -129,7 +78,32 @@
                   [filterModel$]="validationModel.datasetConfigurations[datasetIdx].ismnDepthFilter$">
                 </qa-ismn-depth-filter>
               </div>
->>>>>>> 17654d5b
+
+                  <div style="width: 100%;text-align: right">
+                    <button pButton type="button"
+                            [disabled]="validationModel.datasetConfigurations.length < 3"
+                            (click)="removeDataset(validationModel.datasetConfigurations[datasetIdx])"
+                            label="Remove dataset"
+                            icon="pi pi-trash"
+                            class="removeDataset p-button-danger my-2"
+                            style="padding: 0.2rem;">
+                    </button>
+                  </div>
+                </p-accordionTab>
+
+              </p-accordion>
+              <button pButton
+                      type="button"
+                      label="Add dataset"
+                      icon="pi pi-plus-circle"
+                      (click)="addDatasetToValidate()"
+                      class="addDataset p-button-success my-2"
+                      style="padding: 0.2rem;"
+                      [disabled]="addDatasetButtonDisabled()">
+              </button>
+
+            </p-panel>
+          </div>
 
 
           <div class="flex flex-column lg:w-6 w-12">
@@ -162,22 +136,22 @@
               (hoverOverDataset)="onHoverOverReferenceDataset($event)"></qa-validation-reference>
           </div>
 
-              <!--             temporal reference-->
-              <div>
-                <label for="temporal-reference"
-                       class="mb-4"
-                       pTooltip="Choose the temporal reference dataset. Please note, that we do not recommend selecting ISMN."
-                       tooltipPosition="bottom">
-                  <span class="pi pi-question-circle"></span>
-                  Temporal reference
-                </label>
-                <qa-validation-reference
-                  id="temporal-reference"
-                  #temporalReference
-                  [validationModel]="validationModel"
-                  [referenceType]="'temporalReference$'"
-                  (hoverOverDataset)="onHoverOverReferenceDataset($event)"></qa-validation-reference>
-              </div>
+          <!--             temporal reference-->
+          <div>
+            <label for="temporal-reference"
+                   class="mb-4"
+                   pTooltip="Choose the temporal reference dataset. Please note, that we do not recommend selecting ISMN."
+                   tooltipPosition="bottom">
+              <span class="pi pi-question-circle"></span>
+              Temporal reference
+            </label>
+            <qa-validation-reference
+              id="temporal-reference"
+              #temporalReference
+              [validationModel]="validationModel"
+              [referenceType]="'temporalReference$'"
+              (hoverOverDataset)="onHoverOverReferenceDataset($event)"></qa-validation-reference>
+          </div>
 
 
             </p-panel>
