<main>
  <div class="flex flex-column flex-wrap align-content-center align-items-center justify-content-center w-12"
       [ngClass]="{'non-scrollable': isExistingValidationWindowOpen}">
    <div *ngIf="(authService.authenticated|async)===false"
         class="flex flex-column w-12 alert py-2 mb-2 text-center align-content-center justify-content-center">
      <h5 class="pt-2">
        You are not logged in.
        You can check validation options, but cannot start a validation.
        <a (click)="authService.switchLoginModal(true)" class="mt-5 cursor-pointer">Click here</a> or on the Validate
        button
        to log in or use
        <a [routerLink]="'/signup'" class="mt-5">this form</a>
        to register.
      </h5>

    </div>
    <div class="flex flex-column flex-wrap xl:w-8 lg:w-9 w-10 justify-content-center align-content-center">

      <div *ngIf="!maintenanceMode"
           class="flex flex-column flex-wrap align-content-center justify-content-center flex-wrap">

        <div class="flex flex-row gap-3 justify-content-center w-10 p-2 flex-wrap lg:flex-nowrap">
          <!--  data column-->
          <div class="flex flex-column lg:w-6 w-12">
            <!--        here toggleable is set to false, otherwise accordions won't close, that's a bug in primeng 15.4.1-->
            <p-panel header="Data" [toggleable]="false" class="validation-small-row">
              <ng-template pTemplate="icons">
                <label class="p-panel-header-icon"
                       pTooltip="The soil moisture dataset which is to be validated, i.e. compared to the 'Reference' data."
                       tooltipPosition="bottom">
                  <span class="pi pi-question-circle"></span>
                </label>
              </ng-template>
              <p-accordion multiple="true">

                <p-accordionTab *ngFor="let item of validationModel.datasetConfigurations; index as datasetIdx"
                                [header]="(item.datasetModel.selectedDataset?.pretty_name)+' / ' +
                             ''+(item.datasetModel.selectedVersion?.pretty_name)+' / '+(item.datasetModel.selectedVariable?.short_name)
                             + (validationConfigService.getInformationOnTheReference((item.spatialReference$|async), (item.temporalReference$|async), (item.scalingReference$|async)))"
                                [selected]="datasetIdx === validationModel.datasetConfigurations.length - 1"
                                [class]="{'highlighted': (item.highlighted$|async),
                            'is-reference': ((item.spatialReference$|async) || (item.temporalReference$|async) || (item.scalingReference$|async))}">

                  <qa-dataset *ngIf="validationModel.datasetConfigurations[datasetIdx].datasetModel.selectedDataset && validationModel.datasetConfigurations[datasetIdx].datasetModel.selectedVersion"
                              [selectionModel]="validationModel.datasetConfigurations[datasetIdx].datasetModel"
                              [removable]="true" (changeDataset)="onDatasetChange($event)"/>

                  <ng-container *ngFor="let filter of item.basicFilters; let filterIdx = index">
                    <qa-basic-filter
                      [ngClass]="{'ml-1-icon': isIncluded(filter.filterDto.id, item.basicFilters)}"
                      [isIncluded]="isIncluded(filter.filterDto.id, item.basicFilters)"
                      [filterModel]="filter"
                      (excludeMutual)="this.includeFilter($event, item.basicFilters, false)"
                      (includeMutual)="this.includeFilter($event, item.basicFilters, filter.enabled)"
                      (updateMap)="onBasicFilterMapUpdate($event)"
                    />
                  </ng-container>

                  <qa-threshold-filter *ngIf="validationModel.datasetConfigurations[datasetIdx].smosRfiFilter$|async"
                                       [datasetModel]="validationModel.datasetConfigurations[datasetIdx].datasetModel"
                                       [filterModel$]="validationModel.datasetConfigurations[datasetIdx].smosRfiFilter$"
<<<<<<< HEAD
                                       [minThreshold]="0." [increment]="0.05" [maxThreshold]="1.0" [units]="' [-]'"/>
=======
                                       [minThreshold]="0." [increment]="0.05" maxThreshold="1." [units]="' [-]'" />
>>>>>>> 14505ae4

                  <qa-threshold-filter *ngIf="validationModel.datasetConfigurations[datasetIdx].smosChi2Filter$|async"
                                       [datasetModel]="validationModel.datasetConfigurations[datasetIdx].datasetModel"
                                       [filterModel$]="validationModel.datasetConfigurations[datasetIdx].smosChi2Filter$"
<<<<<<< HEAD
                                       [minThreshold]="0." [increment]="0.05" [maxThreshold]="1.0" [units]="' [-]'"/>
=======
                                       [minThreshold]="0." [increment]="0.05" maxThreshold="1." [units]="' [-]'" />
>>>>>>> 14505ae4
                  <div *ngIf="validationModel.datasetConfigurations[datasetIdx].ismnNetworkFilter$|async">
                    <qa-ismn-network-filter
                      (networkSelectionChanged)="onIsmnNetworkSelectionChange($event)"
                      [datasetModel]="validationModel.datasetConfigurations[datasetIdx].datasetModel"
                      [filterModel$]="validationModel.datasetConfigurations[datasetIdx].ismnNetworkFilter$"/>
                  </div>
                  <div *ngIf="validationModel.datasetConfigurations[datasetIdx].ismnDepthFilter$|async">
                    <qa-ismn-depth-filter
                      (depthSelectionChanged)="onIsmnDepthSelectionChange($event)"
                      [datasetModel]="validationModel.datasetConfigurations[datasetIdx].datasetModel"
                      [filterModel$]="validationModel.datasetConfigurations[datasetIdx].ismnDepthFilter$"/>
                  </div>

                  <div style="width: 100%;text-align: right">
                    <button pButton type="button"
                            [disabled]="validationModel.datasetConfigurations.length < 3"
                            (click)="removeDataset(validationModel.datasetConfigurations[datasetIdx])"
                            label="Remove dataset"
                            icon="pi pi-trash"
                            class="removeDataset p-button-danger my-2"
                            style="padding: 0.2rem;">
                    </button>
                  </div>
                </p-accordionTab>

              </p-accordion>
              <button pButton
                      type="button"
                      label="Add dataset"
                      icon="pi pi-plus-circle"
                      (click)="addDatasetToValidate()"
                      class="addDataset p-button-success my-2"
                      style="padding: 0.2rem;"
                      [disabled]="addDatasetButtonDisabled()">
              </button>

            </p-panel>
          </div>


          <div class="flex flex-column lg:w-6 w-12 gap-2">
            <!--  reference column-->
            <p-panel header="Reference" [toggleable]="false" class="validation-small-row">
              <ng-template pTemplate="icons">
                <label class="p-panel-header-icon"
                       pTooltip="Select which dataset chosen in the 'Data' component should be marked as spatial and temporal reference."
                       tooltipPosition="bottom">
                  <span class="pi pi-question-circle"></span>
                </label>
              </ng-template>

              <!--             spatial reference-->
              <div class="pt-2 pb-0">
                <label for="spatial-reference"
                       class="mb-4"
                       pTooltip="Choose the spatial reference dataset. If the ISMN dataset belongs to the dataset pool,
                   it has to be chosen as the spatial reference. Due to technical limitations, we cannot guarantee that
                   using user data as the spatial reference will always produce results. Therefore, we recommend using one of the datasets provided in the app."
                       tooltipPosition="bottom">
                  <span class="pi pi-question-circle"></span>
                  Spatial reference
                </label>
                <qa-validation-reference
                  id="spatial-reference"
                  #spatialReference
                  [validationModel]="validationModel"
                  [referenceType]="'spatialReference$'"
                  (hoverOverDataset)="onHoverOverReferenceDataset($event)"/>
              </div>

              <hr class="w-11 mt-2" style="opacity: 1.0;">

              <!--             temporal reference-->
              <label for="temporal-reference"
                     class="mb-4"
                     pTooltip="Choose the temporal reference dataset. Please note, that we do not recommend selecting ISMN."
                     tooltipPosition="bottom">
                <span class="pi pi-question-circle"></span>
                Temporal reference
              </label>
              <qa-validation-reference
                id="temporal-reference"
                #temporalReference
                [validationModel]="validationModel"
                [referenceType]="'temporalReference$'"
                (hoverOverDataset)="onHoverOverReferenceDataset($event)"/>


              <!--      Temporal matching-->
              <label for="temporal-matching"
                     pTooltip="Select the size of the temporal matching window used to collocate the 'reference' and 'data' measurements in time.
                                  The specified temporal window is centered on the reference measurements (i.e., with edges at +- half size distance from each considered measurement point).
                                  NOTE: the size of the window influences the number of observations used in the validation and could lead to no results in case no matches are found."
                     tooltipPosition="bottom">
                <span class="pi pi-question-circle"></span>
                Temporal matching window
              </label>
              <qa-temporal-matching id="temporal-matching"
                                    [temporalMatchingModel]="validationModel.temporalMatchingModel"/>
            </p-panel>


            <!--      Scaling-->
            <!--        <p-panel header="Reference" [toggleable]="true" class="validation-small-row">-->
            <!--          <div class="col-10">-->
            <qa-scaling
              [validationModel]="validationModel"
              (hoverOverDataset)="onHoverOverReferenceDataset($event)"
            />
            <!--          </div>-->
            <!--        </p-panel>-->


          </div>
        </div>

        <!--      Map-->
        <div class="w-10 p-2">
          <p-panel toggleable="true" [header]="'Map'" styleClass="map-panel" class="validation-row">
            <qa-map class="map" #qwerty
                    [spatialSubset]="validationModel.spatialSubsetModel"
                    [center]="[10, 52.5]"
                    [zoom]="2.5"
                    (noIsmnPoints)="checkIsmnPoints($event)"/>
          </p-panel>

        </div>

        <!--      Spatial subsetting-->
        <div class="w-10 p-2">
          <qa-spatial-subset [subsetModel]="validationModel.spatialSubsetModel"/>
        </div>


        <p-panel header="Temporal Subsetting" [toggleable]="true" class="validation-row w-10 p-2">
          <ng-template pTemplate="icons">
            <label class="p-panel-header-icon"
                   pTooltip="Select validation period and temporal matching window."
                   tooltipPosition="bottom">
              <span class="pi pi-question-circle"></span>
            </label>
          </ng-template>

          <!--      Validation period-->
          <div>
            <qa-validation-period
              [validationPeriodModel]="validationModel.validationPeriodModel"/>
          </div>
          <!--      Temporal matching-->
        </p-panel>


        <!--      Metrics-->
        <div class="w-10 p-2">
          <qa-metrics [(validationModel)]="validationModel"/>
        </div>


        <!--      Anomalies-->
        <div class="w-10 p-2">
          <qa-anomalies [anomaliesModel]="validationModel.anomalies"/>
        </div>

        <!-- Name -->
        <div class="w-10 p-2 flex flex-row md:flex-nowrap flex-wrap">
          <div class="label md:w-3 w-12 text-xl md:px-1 px-2 text-center">
            <label for="name">Name your validation</label>
          </div>
          <input class="form-field md:w-8 w-11"
                 id="name"
                 type="text"
                 pInputText
                 [ngModel]="validationModel.nameTag$|async"
                 (ngModelChange)="validationModel.nameTag$.next($event)">
          <div class="w-1">
           <span
             pTooltip="You can optionally name the validation to make it easier to identify in your list of validations."
             class="pi pi-question-circle help-field">
            </span>
          </div>

        </div>

        <div class="w-10 p-2">
          <div>
            <div class="flex flex-row flex-wrap justify-content-center">
              <span
                pTooltip="{{disableValidateButton(validationModel) ? (validationDisabledMessage|async) : ''}}">
                <p-button
                  id="validateButton"
                  label="Validate"
                  icon="pi pi-play"
                  [disabled]="disableValidateButton(validationModel)"
                  (onClick)="startValidation(true)">
                </p-button>
              </span>
            </div>
          </div>
        </div>

      </div>

      <qa-maintenance-mode *ngIf="maintenanceMode" [action]="'start new validations'"></qa-maintenance-mode>

    </div>
    <qa-existing-validation *ngIf="isExistingValidationWindowOpen"
                            [isThereValidation]="isThereValidation"
                            (startValidation)="startValidation(false)"/>

  </div>

</main>
<p-scrollTop styleClass="scroll-button"></p-scrollTop><|MERGE_RESOLUTION|>--- conflicted
+++ resolved
@@ -59,20 +59,12 @@
                   <qa-threshold-filter *ngIf="validationModel.datasetConfigurations[datasetIdx].smosRfiFilter$|async"
                                        [datasetModel]="validationModel.datasetConfigurations[datasetIdx].datasetModel"
                                        [filterModel$]="validationModel.datasetConfigurations[datasetIdx].smosRfiFilter$"
-<<<<<<< HEAD
                                        [minThreshold]="0." [increment]="0.05" [maxThreshold]="1.0" [units]="' [-]'"/>
-=======
-                                       [minThreshold]="0." [increment]="0.05" maxThreshold="1." [units]="' [-]'" />
->>>>>>> 14505ae4
 
                   <qa-threshold-filter *ngIf="validationModel.datasetConfigurations[datasetIdx].smosChi2Filter$|async"
                                        [datasetModel]="validationModel.datasetConfigurations[datasetIdx].datasetModel"
                                        [filterModel$]="validationModel.datasetConfigurations[datasetIdx].smosChi2Filter$"
-<<<<<<< HEAD
                                        [minThreshold]="0." [increment]="0.05" [maxThreshold]="1.0" [units]="' [-]'"/>
-=======
-                                       [minThreshold]="0." [increment]="0.05" maxThreshold="1." [units]="' [-]'" />
->>>>>>> 14505ae4
                   <div *ngIf="validationModel.datasetConfigurations[datasetIdx].ismnNetworkFilter$|async">
                     <qa-ismn-network-filter
                       (networkSelectionChanged)="onIsmnNetworkSelectionChange($event)"
