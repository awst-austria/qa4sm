<main>
  <div class="flex flex-column flex-wrap align-content-center align-items-center justify-content-center w-12"
       [ngClass]="{'non-scrollable': isExistingValidationWindowOpen}">
    <div *ngIf="(authService.authenticated|async)===false"
         class="flex flex-column w-12 alert py-2 mb-2 text-center align-content-center justify-content-center">
      <h5 class="pt-2">
        You are not logged in.
        You can check validation options, but cannot start a validation.
        <a (click)="authService.switchLoginModal(true)" class="mt-5 cursor-pointer">Click here</a> or on the Validate
        button
        to log in or use
        <a [routerLink]="'/signup'" class="mt-5">this form</a>
        to register.
      </h5>

    </div>
    <div class="flex flex-column flex-wrap xl:w-8 lg:w-9 w-10 justify-content-center align-content-center">

      <div *ngIf="!maintenanceMode"
           class="flex flex-column flex-wrap align-content-center justify-content-center flex-wrap">

        <div class="flex flex-row gap-3 justify-content-center w-10 p-2 flex-wrap lg:flex-nowrap">
          <!--  data column-->
          <div class="flex flex-column lg:w-6 w-12">
            <!--        here toggleable is set to false, otherwise accordions won't close, that's a bug in primeng 15.4.1-->
            <p-panel header="Data" [toggleable]="false" class="validation-small-row">
              <ng-template pTemplate="icons">
                <label class="p-panel-header-icon"
                       pTooltip="The soil moisture dataset which is to be validated, i.e. compared to the 'Reference' data."
                       tooltipPosition="bottom">
                  <span class="pi pi-question-circle"></span>
                </label>
              </ng-template>
              <p-accordion multiple="true">

                <p-accordionTab *ngFor="let item of validationModel.datasetConfigurations; index as datasetIdx"
                                [header]="(item.datasetModel.selectedDataset?.pretty_name)+' / ' +
                             ''+(item.datasetModel.selectedVersion?.pretty_name)+' / '+(item.datasetModel.selectedVariable?.short_name)
                             + (validationConfigService.getInformationOnTheReference((item.spatialReference$|async), (item.temporalReference$|async), (item.scalingReference$|async)))"
                                [selected]="datasetIdx === validationModel.datasetConfigurations.length - 1"
                                [class]="{'highlighted': (item.highlighted$|async),
                            'is-reference': ((item.spatialReference$|async) || (item.temporalReference$|async) || (item.scalingReference$|async))}">

                  <qa-dataset *ngIf="validationModel.datasetConfigurations[datasetIdx].datasetModel.selectedDataset"
                              [selectionModel]="validationModel.datasetConfigurations[datasetIdx].datasetModel"
                              [removable]="true" (changeDataset)="onDatasetChange($event)"/>

                  <ng-container *ngFor="let filter of item.basicFilters; let filterIdx = index">
                    <qa-basic-filter
                      [ngClass]="{'ml-1-icon': isIncluded(filter.filterDto.id, item.basicFilters)}"
                      [isIncluded]="isIncluded(filter.filterDto.id, item.basicFilters)"
                      [filterModel]="filter"
                      (excludeMutual)="this.includeFilter($event, item.basicFilters, false)"
                      (includeMutual)="this.includeFilter($event, item.basicFilters, filter.enabled)"
                      (updateMap)="onBasicFilterMapUpdate($event)"
                    />
                  </ng-container>

                  <qa-threshold-filter *ngIf="validationModel.datasetConfigurations[datasetIdx].smosRfiFilter$|async"
                                       [datasetModel]="validationModel.datasetConfigurations[datasetIdx].datasetModel"
                                       [filterModel$]="validationModel.datasetConfigurations[datasetIdx].smosRfiFilter$"
                                       [minThreshold]="0." [increment]="0.05" maxThreshold="1." [units]="' [-]'"/>

                  <qa-threshold-filter *ngIf="validationModel.datasetConfigurations[datasetIdx].smosChi2Filter$|async"
                                       [datasetModel]="validationModel.datasetConfigurations[datasetIdx].datasetModel"
                                       [filterModel$]="validationModel.datasetConfigurations[datasetIdx].smosChi2Filter$"
<<<<<<< HEAD
                                       [minThreshold]="0." [increment]="0.05" maxThreshold="1." [units]="' [-]'"/>
=======
                                       [minThreshold]="0." [increment]="0.05" maxThreshold="1." [units]="' [-]'" />


                  <qa-threshold-filter *ngIf="validationModel.datasetConfigurations[datasetIdx].vegetationWaterFilter$|async"
                                       [datasetModel]="validationModel.datasetConfigurations[datasetIdx].datasetModel"
                                       [filterModel$]="validationModel.datasetConfigurations[datasetIdx].vegetationWaterFilter$"
                                       [minThreshold]="0" [increment]="1" maxThreshold="60" [units]="' [kg/m3]'" />

                  <qa-threshold-filter *ngIf="validationModel.datasetConfigurations[datasetIdx].staticWaterFilter$|async"
                                       [datasetModel]="validationModel.datasetConfigurations[datasetIdx].datasetModel"
                                       [filterModel$]="validationModel.datasetConfigurations[datasetIdx].staticWaterFilter$"
                                       [minThreshold]="0." [increment]="0.05" maxThreshold="1." [units]="' [-]'" />

>>>>>>> 5f2fdde4
                  <div *ngIf="validationModel.datasetConfigurations[datasetIdx].ismnNetworkFilter$|async">
                    <qa-ismn-network-filter
                      (networkSelectionChanged)="onIsmnNetworkSelectionChange($event)"
                      [datasetModel]="validationModel.datasetConfigurations[datasetIdx].datasetModel"
                      [filterModel$]="validationModel.datasetConfigurations[datasetIdx].ismnNetworkFilter$"/>
                  </div>
                  <div *ngIf="validationModel.datasetConfigurations[datasetIdx].ismnDepthFilter$|async">
                    <qa-ismn-depth-filter
                      (depthSelectionChanged)="onIsmnDepthSelectionChange($event)"
                      [datasetModel]="validationModel.datasetConfigurations[datasetIdx].datasetModel"
                      [filterModel$]="validationModel.datasetConfigurations[datasetIdx].ismnDepthFilter$"/>
                  </div>

                  <div style="width: 100%;text-align: right">
                    <button pButton type="button"
                            [disabled]="validationModel.datasetConfigurations.length < 3"
                            (click)="removeDataset(validationModel.datasetConfigurations[datasetIdx])"
                            label="Remove dataset"
                            icon="pi pi-trash"
                            class="removeDataset p-button-danger my-2"
                            style="padding: 0.2rem;">
                    </button>
                  </div>
                </p-accordionTab>

              </p-accordion>
              <button pButton
                      type="button"
                      label="Add dataset"
                      icon="pi pi-plus-circle"
                      (click)="addDatasetToValidate()"
                      class="addDataset p-button-success my-2"
                      style="padding: 0.2rem;"
                      [disabled]="addDatasetButtonDisabled()">
              </button>

            </p-panel>
          </div>


          <div class="flex flex-column lg:w-6 w-12 gap-2">
            <!--  reference column-->
            <p-panel header="Reference" [toggleable]="false" class="validation-small-row">
              <ng-template pTemplate="icons">
                <label class="p-panel-header-icon"
                       pTooltip="Select which dataset chosen in the 'Data' component should be marked as spatial and temporal reference."
                       tooltipPosition="bottom">
                  <span class="pi pi-question-circle"></span>
                </label>
              </ng-template>

              <!--             spatial reference-->
              <div class="pt-2 pb-0">
                <label for="spatial-reference"
                       class="mb-4"
                       pTooltip="Choose the spatial reference dataset. If the ISMN dataset belongs to the dataset pool,
                   it has to be chosen as the spatial reference. Due to technical limitations, user dataset
                   can't be chosen as the spatial reference."
                       tooltipPosition="bottom">
                  <span class="pi pi-question-circle"></span>
                  Spatial reference
                </label>
                <qa-validation-reference
                  id="spatial-reference"
                  #spatialReference
                  [validationModel]="validationModel"
                  [referenceType]="'spatialReference$'"
                  (hoverOverDataset)="onHoverOverReferenceDataset($event)"/>
              </div>

              <hr class="w-11 mt-2" style="opacity: 1.0;">

              <!--             temporal reference-->
              <label for="temporal-reference"
                     class="mb-4"
                     pTooltip="Choose the temporal reference dataset. Please note, that we do not recommend selecting ISMN."
                     tooltipPosition="bottom">
                <span class="pi pi-question-circle"></span>
                Temporal reference
              </label>
              <qa-validation-reference
                id="temporal-reference"
                #temporalReference
                [validationModel]="validationModel"
                [referenceType]="'temporalReference$'"
                (hoverOverDataset)="onHoverOverReferenceDataset($event)"/>


              <!--      Temporal matching-->
              <label for="temporal-matching"
                     pTooltip="Select the size of the temporal matching window used to collocate the 'reference' and 'data' measurements in time.
                                  The specified temporal window is centered on the reference measurements (i.e., with edges at +- half size distance from each considered measurement point).
                                  NOTE: the size of the window influences the number of observations used in the validation and could lead to no results in case no matches are found."
                     tooltipPosition="bottom">
                <span class="pi pi-question-circle"></span>
                Temporal matching window
              </label>
              <qa-temporal-matching id="temporal-matching"
                                    [temporalMatchingModel]="validationModel.temporalMatchingModel"/>
            </p-panel>


            <!--      Scaling-->
            <!--        <p-panel header="Reference" [toggleable]="true" class="validation-small-row">-->
            <!--          <div class="col-10">-->
            <qa-scaling
              [validationModel]="validationModel"
              (hoverOverDataset)="onHoverOverReferenceDataset($event)"
            />
            <!--          </div>-->
            <!--        </p-panel>-->


          </div>
        </div>

        <!--      Map-->
        <div class="w-10 p-2">
          <p-panel toggleable="true" [header]="'Map'" styleClass="map-panel" class="validation-row">
            <qa-map class="map" #qwerty
                    [spatialSubset]="validationModel.spatialSubsetModel"
                    [center]="[10, 52.5]"
                    [zoom]="2.5"
                    (noIsmnPoints)="checkIsmnPoints($event)"/>
          </p-panel>

        </div>

        <!--      Spatial subsetting-->
        <div class="w-10 p-2">
          <qa-spatial-subset [subsetModel]="validationModel.spatialSubsetModel"/>
        </div>


        <p-panel header="Temporal Subsetting" [toggleable]="true" class="validation-row w-10 p-2">
          <ng-template pTemplate="icons">
            <label class="p-panel-header-icon"
                   pTooltip="Select validation period and temporal matching window."
                   tooltipPosition="bottom">
              <span class="pi pi-question-circle"></span>
            </label>
          </ng-template>

          <!--      Validation period-->
          <div>
            <qa-validation-period
              [validationPeriodModel]="validationModel.validationPeriodModel"/>
          </div>
          <!--      Temporal matching-->
        </p-panel>


        <!--      Metrics-->
        <div class="w-10 p-2">
          <qa-metrics [(validationModel)]="validationModel"/>
        </div>


        <!--      Anomalies-->
        <div class="w-10 p-2">
          <qa-anomalies [anomaliesModel]="validationModel.anomalies"/>
        </div>

        <!-- Name -->
        <div class="w-10 p-2 flex flex-row md:flex-nowrap flex-wrap">
          <div class="label md:w-3 w-12 text-xl md:px-1 px-2 text-center">
            <label for="name">Name your validation</label>
          </div>
          <input class="form-field md:w-8 w-11"
                 id="name"
                 type="text"
                 pInputText
                 [ngModel]="validationModel.nameTag$|async"
                 (ngModelChange)="validationModel.nameTag$.next($event)">
          <div class="w-1">
           <span
             pTooltip="You can optionally name the validation to make it easier to identify in your list of validations."
             class="pi pi-question-circle help-field">
            </span>
          </div>

        </div>

        <div class="w-10 p-2">
          <div>
            <div class="flex flex-row flex-wrap justify-content-center">
              <span
                pTooltip="{{disableValidateButton(validationModel) ? (validationDisabledMessage|async) : ''}}">
                <p-button
                  id="validateButton"
                  label="Validate"
                  icon="pi pi-play"
                  [disabled]="disableValidateButton(validationModel)"
                  (onClick)="startValidation(true)">
                </p-button>
              </span>
            </div>
          </div>
        </div>

      </div>

      <qa-maintenance-mode *ngIf="maintenanceMode" [action]="'start new validations'"></qa-maintenance-mode>

    </div>
    <qa-existing-validation *ngIf="isExistingValidationWindowOpen"
                            [isThereValidation]="isThereValidation"
                            (startValidation)="startValidation(false)"/>

  </div>

</main>
<p-scrollTop styleClass="scroll-button"></p-scrollTop><|MERGE_RESOLUTION|>--- conflicted
+++ resolved
@@ -59,28 +59,12 @@
                   <qa-threshold-filter *ngIf="validationModel.datasetConfigurations[datasetIdx].smosRfiFilter$|async"
                                        [datasetModel]="validationModel.datasetConfigurations[datasetIdx].datasetModel"
                                        [filterModel$]="validationModel.datasetConfigurations[datasetIdx].smosRfiFilter$"
-                                       [minThreshold]="0." [increment]="0.05" maxThreshold="1." [units]="' [-]'"/>
+                                       [minThreshold]="0." [increment]="0.05" maxThreshold="1." [units]="' [-]'" />
 
                   <qa-threshold-filter *ngIf="validationModel.datasetConfigurations[datasetIdx].smosChi2Filter$|async"
                                        [datasetModel]="validationModel.datasetConfigurations[datasetIdx].datasetModel"
                                        [filterModel$]="validationModel.datasetConfigurations[datasetIdx].smosChi2Filter$"
-<<<<<<< HEAD
-                                       [minThreshold]="0." [increment]="0.05" maxThreshold="1." [units]="' [-]'"/>
-=======
                                        [minThreshold]="0." [increment]="0.05" maxThreshold="1." [units]="' [-]'" />
-
-
-                  <qa-threshold-filter *ngIf="validationModel.datasetConfigurations[datasetIdx].vegetationWaterFilter$|async"
-                                       [datasetModel]="validationModel.datasetConfigurations[datasetIdx].datasetModel"
-                                       [filterModel$]="validationModel.datasetConfigurations[datasetIdx].vegetationWaterFilter$"
-                                       [minThreshold]="0" [increment]="1" maxThreshold="60" [units]="' [kg/m3]'" />
-
-                  <qa-threshold-filter *ngIf="validationModel.datasetConfigurations[datasetIdx].staticWaterFilter$|async"
-                                       [datasetModel]="validationModel.datasetConfigurations[datasetIdx].datasetModel"
-                                       [filterModel$]="validationModel.datasetConfigurations[datasetIdx].staticWaterFilter$"
-                                       [minThreshold]="0." [increment]="0.05" maxThreshold="1." [units]="' [-]'" />
-
->>>>>>> 5f2fdde4
                   <div *ngIf="validationModel.datasetConfigurations[datasetIdx].ismnNetworkFilter$|async">
                     <qa-ismn-network-filter
                       (networkSelectionChanged)="onIsmnNetworkSelectionChange($event)"
