<main>
  <div class="flex flex-wrap align-content-center justify-content-center w-12"
       [ngClass]="{'non-scrollable': isExistingValidationWindowOpen}">
    <div *ngIf="(authService.authenticated|async)===false"
         class="flex flex-column w-12 alert py-2 mb-2 text-center align-content-center">
      <h5 class="pt-2">
        You are not logged in.
        You can check validation options, but cannot start a validation.
        <a [routerLink]="'/login'" class="mt-5">Click here</a> or on the Validate button
        to log in or use
        <a [routerLink]="'/signup'" class="mt-5">this form</a>
        to register.
      </h5>

    </div>
    <div class="flex flex-column flex-wrap w-8 justify-content-center">

      <div *ngIf="!maintenanceMode"
           class="flex flex-column flex-wrap align-content-center justify-content-center flex-wrap">

        <div class="flex flex-row gap-3 justify-content-center w-10 p-2 flex-wrap lg:flex-nowrap">
          <!--  data column-->
          <div class="flex flex-column lg:w-6 w-12">
            <!--        here toggleable is set to false, otherwise accordions won't close, that's a bug in primeng 15.4.1-->
            <p-panel header="Data" [toggleable]="false" class="validation-small-row">
              <ng-template pTemplate="icons">
                <label class="p-panel-header-icon"
                       pTooltip="The soil moisture dataset which is to be validated, i.e. compared to the 'Reference' data."
                       tooltipPosition="bottom">
                  <span class="pi pi-question-circle"></span>
                </label>
              </ng-template>
              <p-accordion multiple="true">

                <p-accordionTab *ngFor="let item of validationModel.datasetConfigurations; index as datasetIdx"
                                [header]="(item.datasetModel.selectedDataset?.pretty_name)+' / ' +
                             ''+(item.datasetModel.selectedVersion?.pretty_name)+' / '+(item.datasetModel.selectedVariable?.short_name)
                             + (validationConfigService.getInformationOnTheReference((item.spatialReference$|async), (item.temporalReference$|async), (item.scalingReference$|async)))"
                                [selected]="datasetIdx === validationModel.datasetConfigurations.length - 1"
                                [class]="{'highlighted': (item.highlighted$|async),
                            'is-reference': ((item.spatialReference$|async) || (item.temporalReference$|async) || (item.scalingReference$|async))}">

<<<<<<< HEAD
                  <qa-dataset *ngIf="validationModel.datasetConfigurations[datasetIdx].datasetModel.selectedDataset"
                              [selectionModel]="validationModel.datasetConfigurations[datasetIdx].datasetModel"
                              [removable]="true" (changeDataset)="onDatasetChange($event)"></qa-dataset>

                  <ng-container *ngFor="let filter of item.basicFilters; let filterIdx = index">
                    <qa-basic-filter
                      [ngClass]="{'ml-1-icon': isIncluded(filter.filterDto.id, item.basicFilters)}"
                      [isIncluded]="isIncluded(filter.filterDto.id, item.basicFilters)"
                      [filterModel]="filter"
                      (excludeMutual)="this.excludeFilter($event, item.basicFilters)"
                      (includeMutual)="this.includeFilter($event, item.basicFilters, filter.enabled)">
                    </qa-basic-filter>
                  </ng-container>

                  <qa-threshold-filter *ngIf="validationModel.datasetConfigurations[datasetIdx].smosRfiFilter$|async"
                                       [datasetModel]="validationModel.datasetConfigurations[datasetIdx].datasetModel"
                                       [filterModel$]="validationModel.datasetConfigurations[datasetIdx].smosRfiFilter$"
                                       [minThreshold]="0." [increment]="0.05" maxThreshold="1." [units]="' [-]'">
                  </qa-threshold-filter>

                  <qa-threshold-filter *ngIf="validationModel.datasetConfigurations[datasetIdx].smosChi2Filter$|async"
                                       [datasetModel]="validationModel.datasetConfigurations[datasetIdx].datasetModel"
                                       [filterModel$]="validationModel.datasetConfigurations[datasetIdx].smosChi2Filter$"
                                       [minThreshold]="0." [increment]="0.05" maxThreshold="1." [units]="' [-]'">
                  </qa-threshold-filter>
                  <div *ngIf="validationModel.datasetConfigurations[datasetIdx].ismnNetworkFilter$|async">
                    <qa-ismn-network-filter

                      [datasetModel]="validationModel.datasetConfigurations[datasetIdx].datasetModel"
                      [filterModel$]="validationModel.datasetConfigurations[datasetIdx].ismnNetworkFilter$"></qa-ismn-network-filter>
                  </div>
                  <div *ngIf="validationModel.datasetConfigurations[datasetIdx].ismnDepthFilter$|async">
                    <qa-ismn-depth-filter
                      [datasetModel]="validationModel.datasetConfigurations[datasetIdx].datasetModel"
                      [filterModel$]="validationModel.datasetConfigurations[datasetIdx].ismnDepthFilter$">
                    </qa-ismn-depth-filter>
                  </div>

                  <div style="width: 100%;text-align: right">
                    <button pButton type="button"
                            [disabled]="validationModel.datasetConfigurations.length < 3"
                            (click)="removeDataset(validationModel.datasetConfigurations[datasetIdx])"
                            label="Remove dataset"
                            icon="pi pi-trash"
                            class="removeDataset p-button-danger my-2"
                            style="padding: 0.2rem;">
                    </button>
                  </div>
                </p-accordionTab>

              </p-accordion>
              <button pButton
                      type="button"
                      label="Add dataset"
                      icon="pi pi-plus-circle"
                      (click)="addDatasetToValidate()"
                      class="addDataset p-button-success my-2"
                      style="padding: 0.2rem;"
                      [disabled]="addDatasetButtonDisabled()">
              </button>

            </p-panel>
          </div>


          <div class="flex flex-column lg:w-6 w-12">
            <!--  reference column-->
            <p-panel header="Reference" [toggleable]="true" class="validation-small-row">
              <ng-template pTemplate="icons">
                <label class="p-panel-header-icon"
                       pTooltip="Select which dataset chosen in the 'Data' component should be marked as spatial and temporal reference."
                       tooltipPosition="bottom">
                  <span class="pi pi-question-circle"></span>
                </label>
              </ng-template>

              <!--             spatial reference-->
              <div class="pt-2">
                <label for="spatial-reference"
                       class="mb-4"
                       pTooltip="Choose the spatial reference dataset. If the ISMN dataset belongs to the dataset pool, it has to be chosen as the spatial reference."
                       tooltipPosition="bottom">
                  <span class="pi pi-question-circle"></span>
                  Spatial reference
                </label>
                <qa-validation-reference
                  id="spatial-reference"
                  #spatialReference
                  [validationModel]="validationModel"
                  [referenceType]="'spatialReference$'"
                  (hoverOverDataset)="onHoverOverReferenceDataset($event)"></qa-validation-reference>
=======
              <qa-dataset *ngIf="validationModel.datasetConfigurations[datasetIdx].datasetModel.selectedDataset"
                          [selectionModel]="validationModel.datasetConfigurations[datasetIdx].datasetModel"
                          [removable]="true" (changeDataset)="onDatasetChange($event)"></qa-dataset>

              <ng-container *ngFor="let filter of item.basicFilters; let filterIdx = index">
                <qa-basic-filter
                  [ngClass]="{'ml-1-icon': isIncluded(filter.filterDto.id, item.basicFilters)}"
                  [isIncluded]="isIncluded(filter.filterDto.id, item.basicFilters)"
                  [filterModel]="filter"
                  (excludeMutual)="this.includeFilter($event, item.basicFilters, false)"
                  (includeMutual)="this.includeFilter($event, item.basicFilters, filter.enabled)">
                </qa-basic-filter>
              </ng-container>

              <qa-threshold-filter *ngIf="validationModel.datasetConfigurations[datasetIdx].smosRfiFilter$|async"
                                   [datasetModel]="validationModel.datasetConfigurations[datasetIdx].datasetModel"
                                   [filterModel$]="validationModel.datasetConfigurations[datasetIdx].smosRfiFilter$"
                                   [minThreshold]="0." [increment]="0.05" maxThreshold="1." [units]="' [-]'">
              </qa-threshold-filter>

              <qa-threshold-filter *ngIf="validationModel.datasetConfigurations[datasetIdx].smosChi2Filter$|async"
                                   [datasetModel]="validationModel.datasetConfigurations[datasetIdx].datasetModel"
                                   [filterModel$]="validationModel.datasetConfigurations[datasetIdx].smosChi2Filter$"
                                   [minThreshold]="0." [increment]="0.05" maxThreshold="1." [units]="' [-]'">
              </qa-threshold-filter>
              <div *ngIf="validationModel.datasetConfigurations[datasetIdx].ismnNetworkFilter$|async">
                <qa-ismn-network-filter

                  [datasetModel]="validationModel.datasetConfigurations[datasetIdx].datasetModel"
                  [filterModel$]="validationModel.datasetConfigurations[datasetIdx].ismnNetworkFilter$"></qa-ismn-network-filter>
              </div>
              <div *ngIf="validationModel.datasetConfigurations[datasetIdx].ismnDepthFilter$|async">
                <qa-ismn-depth-filter
                  [datasetModel]="validationModel.datasetConfigurations[datasetIdx].datasetModel"
                  [filterModel$]="validationModel.datasetConfigurations[datasetIdx].ismnDepthFilter$">
                </qa-ismn-depth-filter>
>>>>>>> b2f6f5f2
              </div>

              <!--             temporal reference-->
              <div>
                <label for="temporal-reference"
                       class="mb-4"
                       pTooltip="Choose the temporal reference dataset. Please note, that we do not recommend selecting ISMN."
                       tooltipPosition="bottom">
                  <span class="pi pi-question-circle"></span>
                  Temporal reference
                </label>
                <qa-validation-reference
                  id="temporal-reference"
                  #temporalReference
                  [validationModel]="validationModel"
                  [referenceType]="'temporalReference$'"
                  (hoverOverDataset)="onHoverOverReferenceDataset($event)"></qa-validation-reference>
              </div>


            </p-panel>


            <!--      Scaling-->
            <!--        <p-panel header="Reference" [toggleable]="true" class="validation-small-row">-->
            <!--          <div class="col-10">-->
            <qa-scaling
              [validationModel]="validationModel"
              (hoverOverDataset)="onHoverOverReferenceDataset($event)"
            ></qa-scaling>
            <!--          </div>-->
            <!--        </p-panel>-->


          </div>
        </div>

        <!--      Map-->
        <div class="w-10 p-2">
          <p-panel toggleable="true" [header]="'Map'" styleClass="map-panel" class="validation-row">
            <qa-map class="map" #qwerty
                    [spatialSubset]="validationModel.spatialSubsetModel"
                    [center]="[10, 52.5]"
                    [zoom]="2.5"></qa-map>
          </p-panel>

        </div>

        <!--      Spatial subsetting-->
        <div class="w-10 p-2">
          <qa-spatial-subset [subsetModel]="validationModel.spatialSubsetModel"></qa-spatial-subset>
        </div>


        <p-panel header="Temporal Subsetting" [toggleable]="true" class="validation-row w-10 p-2">
          <ng-template pTemplate="icons">
            <label class="p-panel-header-icon"
                   pTooltip="Select validation period and temporal matching window."
                   tooltipPosition="bottom">
              <span class="pi pi-question-circle"></span>
            </label>
          </ng-template>

          <!--      Validation period-->
          <div>
            <qa-validation-period
              [validationPeriodModel]="validationModel.validationPeriodModel"></qa-validation-period>
          </div>
          <!--      Temporal matching-->
          <div>
            <qa-temporal-matching
              [temporalMatchingModel]="validationModel.temporalMatchingModel"></qa-temporal-matching>
          </div>

        </p-panel>


        <!--      Metrics-->
        <div class="w-10 p-2">
          <qa-metrics [validationModel]="validationModel"></qa-metrics>
        </div>


        <!--      Anomalies-->
        <div class="w-10 p-2">
          <qa-anomalies [anomaliesModel]="validationModel.anomalies"></qa-anomalies>
        </div>

        <!--      &lt;!&ndash;      Scaling&ndash;&gt;-->
        <!--      <div class="col-10">-->
        <!--        <qa-scaling [validationModel]="validationModel"></qa-scaling>-->
        <!--      </div>-->

        <!-- Name -->
        <div class="w-10 p-2 flex flex-row">
          <div class="label w-3 lg:text-2xl md:text-xl text-base">
            <label for="name">Name your validation</label>
          </div>
          <input class="form-field w-8"
                 id="name"
                 type="text"
                 pInputText
                 [ngModel]="validationModel.nameTag$|async"
                 (ngModelChange)="validationModel.nameTag$.next($event)">
          <div class="w-1">
           <span
             pTooltip="You can optionally name the validation to make it easier to identify in your list of validations."
             class="pi pi-question-circle help-field">
            </span>
          </div>

        </div>

        <div class="w-10 p-2">
          <div>
            <div class="flex flex-row flex-wrap justify-content-center">
              <span
                pTooltip="{{disableValidateButton(validationModel) ? 'You can not start a validation, because one of the chosen dataset has no variable assigned.' : ''}}">
                <p-button
                  id="validateButton"
                  label="Validate"
                  icon="pi pi-play"
                  [disabled]="disableValidateButton(validationModel)"
                  (onClick)="startValidation(true)">
                </p-button>
              </span>
            </div>
          </div>
        </div>

      </div>

      <div *ngIf="maintenanceMode" class="container text-center mb-5 mt-4" style="max-width: 40rem;">
        <h1 class="jumbotron-heading">Maintenance...</h1>
        <p class="lead text-muted">Sorry! Currently, you can't start new validations because we're doing maintenance on
          the service. Please come back later.</p>
      </div>

    </div>
    <qa-existing-validation *ngIf="isExistingValidationWindowOpen"
                            [isThereValidation]="isThereValidation"
                            (startValidation)="startValidation(false)">
    </qa-existing-validation>
    <p-dialog header="You need to be logged in to start a validation" id="log-in" [modal]="true"
              [(visible)]="logInToValidate">
      <div>
        <app-login (loggedIn)="setLoggedIn()"></app-login>
      </div>

    </p-dialog>
  </div>

</main>
<p-scrollTop styleClass="scroll-button"></p-scrollTop><|MERGE_RESOLUTION|>--- conflicted
+++ resolved
@@ -40,20 +40,19 @@
                                 [class]="{'highlighted': (item.highlighted$|async),
                             'is-reference': ((item.spatialReference$|async) || (item.temporalReference$|async) || (item.scalingReference$|async))}">
 
-<<<<<<< HEAD
                   <qa-dataset *ngIf="validationModel.datasetConfigurations[datasetIdx].datasetModel.selectedDataset"
                               [selectionModel]="validationModel.datasetConfigurations[datasetIdx].datasetModel"
                               [removable]="true" (changeDataset)="onDatasetChange($event)"></qa-dataset>
 
-                  <ng-container *ngFor="let filter of item.basicFilters; let filterIdx = index">
-                    <qa-basic-filter
-                      [ngClass]="{'ml-1-icon': isIncluded(filter.filterDto.id, item.basicFilters)}"
-                      [isIncluded]="isIncluded(filter.filterDto.id, item.basicFilters)"
-                      [filterModel]="filter"
-                      (excludeMutual)="this.excludeFilter($event, item.basicFilters)"
-                      (includeMutual)="this.includeFilter($event, item.basicFilters, filter.enabled)">
-                    </qa-basic-filter>
-                  </ng-container>
+              <ng-container *ngFor="let filter of item.basicFilters; let filterIdx = index">
+                <qa-basic-filter
+                  [ngClass]="{'ml-1-icon': isIncluded(filter.filterDto.id, item.basicFilters)}"
+                  [isIncluded]="isIncluded(filter.filterDto.id, item.basicFilters)"
+                  [filterModel]="filter"
+                  (excludeMutual)="this.includeFilter($event, item.basicFilters, false)"
+                  (includeMutual)="this.includeFilter($event, item.basicFilters, filter.enabled)">
+                </qa-basic-filter>
+              </ng-container>
 
                   <qa-threshold-filter *ngIf="validationModel.datasetConfigurations[datasetIdx].smosRfiFilter$|async"
                                        [datasetModel]="validationModel.datasetConfigurations[datasetIdx].datasetModel"
@@ -132,44 +131,6 @@
                   [validationModel]="validationModel"
                   [referenceType]="'spatialReference$'"
                   (hoverOverDataset)="onHoverOverReferenceDataset($event)"></qa-validation-reference>
-=======
-              <qa-dataset *ngIf="validationModel.datasetConfigurations[datasetIdx].datasetModel.selectedDataset"
-                          [selectionModel]="validationModel.datasetConfigurations[datasetIdx].datasetModel"
-                          [removable]="true" (changeDataset)="onDatasetChange($event)"></qa-dataset>
-
-              <ng-container *ngFor="let filter of item.basicFilters; let filterIdx = index">
-                <qa-basic-filter
-                  [ngClass]="{'ml-1-icon': isIncluded(filter.filterDto.id, item.basicFilters)}"
-                  [isIncluded]="isIncluded(filter.filterDto.id, item.basicFilters)"
-                  [filterModel]="filter"
-                  (excludeMutual)="this.includeFilter($event, item.basicFilters, false)"
-                  (includeMutual)="this.includeFilter($event, item.basicFilters, filter.enabled)">
-                </qa-basic-filter>
-              </ng-container>
-
-              <qa-threshold-filter *ngIf="validationModel.datasetConfigurations[datasetIdx].smosRfiFilter$|async"
-                                   [datasetModel]="validationModel.datasetConfigurations[datasetIdx].datasetModel"
-                                   [filterModel$]="validationModel.datasetConfigurations[datasetIdx].smosRfiFilter$"
-                                   [minThreshold]="0." [increment]="0.05" maxThreshold="1." [units]="' [-]'">
-              </qa-threshold-filter>
-
-              <qa-threshold-filter *ngIf="validationModel.datasetConfigurations[datasetIdx].smosChi2Filter$|async"
-                                   [datasetModel]="validationModel.datasetConfigurations[datasetIdx].datasetModel"
-                                   [filterModel$]="validationModel.datasetConfigurations[datasetIdx].smosChi2Filter$"
-                                   [minThreshold]="0." [increment]="0.05" maxThreshold="1." [units]="' [-]'">
-              </qa-threshold-filter>
-              <div *ngIf="validationModel.datasetConfigurations[datasetIdx].ismnNetworkFilter$|async">
-                <qa-ismn-network-filter
-
-                  [datasetModel]="validationModel.datasetConfigurations[datasetIdx].datasetModel"
-                  [filterModel$]="validationModel.datasetConfigurations[datasetIdx].ismnNetworkFilter$"></qa-ismn-network-filter>
-              </div>
-              <div *ngIf="validationModel.datasetConfigurations[datasetIdx].ismnDepthFilter$|async">
-                <qa-ismn-depth-filter
-                  [datasetModel]="validationModel.datasetConfigurations[datasetIdx].datasetModel"
-                  [filterModel$]="validationModel.datasetConfigurations[datasetIdx].ismnDepthFilter$">
-                </qa-ismn-depth-filter>
->>>>>>> b2f6f5f2
               </div>
 
               <!--             temporal reference-->
