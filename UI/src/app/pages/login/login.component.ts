--- conflicted
+++ resolved
@@ -16,11 +16,8 @@
 
   loginDto = new LoginDto('', '');
   submitted = false;
-<<<<<<< HEAD
+
   prevUrl = '';
-=======
-  prevUrl = 'user-profile';
->>>>>>> e42b57d3
 
   loginForm = new FormGroup({
     username: new FormControl(this.loginDto.username, Validators.required),
