--- conflicted
+++ resolved
@@ -79,28 +79,12 @@
     you can filter the ISMN data to include only data points where the soil_moisture_flag is &quot;G&quot; for &quot;good&quot;.
     You can also hover your mouse pointer over the question mark next to a filter
     to get a short explanation. <br>
-<<<<<<< HEAD
-    <span style="color: red">
-=======
     <span>
->>>>>>> 69eddafc
     If the reference dataset is ISMN you can also choose specific networks and/or measurements in a defined depth range.
     To do that you have to open an appropriate window by clicking a 'select...' link next to the filter you want to parameterised.
     </span>
   </p>
   <img  alt='ismn networks' class="scaled_image mb-3" [src]="ismnNetworks">
-<<<<<<< HEAD
-  <p style="color: red">
-    The window for choosing networks contains a list of continents. When clicking a continent name a list of networks that belong to the continent unfolds.
-    Next to each network there is the name of the country it belongs to. To toggle the particular network it is enough to click on its name.
-    The choice has to be approved by clicking the 'Use networks' button.
-  </p>
-  <img alt="ismn depths" class="scaled_image mb-3" [src]="ismnDepths">
-  <p>
-    <span style="color: red">
-    The window for the depth selection contains two fields for introducing the depth range.
-    Again, the choice has to be accepted by clicking the 'Use depth range' button.
-=======
   <p>
     The window for choosing networks contains a list of continents. When clicking an arrow next to a continent name a list of networks that belong to the continent unfolds.
     Next to each network there is the name of the country it belongs to. To toggle the particular network it is enough to click on its name.
@@ -111,7 +95,6 @@
     <span>
     The window for the depth selection contains two fields for introducing the depth range. Values have to be introduced in meters.
     The choice can to be accepted by clicking the 'OK' button or simply by closing the dialog window.
->>>>>>> 69eddafc
     </span>
     <br>
     <br>
