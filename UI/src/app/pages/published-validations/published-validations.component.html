<<<<<<< HEAD
<div class="container">
  <qa-validation-page-paginated [published]="true"></qa-validation-page-paginated>
</div>
=======
<div class="container text-center mb-5 mt-4" style="max-width: 40rem;">
  <h1 class="jumbotron-heading">Published validations</h1>
  <p class="lead text-muted">
    The QA4SM validations below have been published by their owners to <a target="_blank" href="https://zenodo.org/">Zenodo</a>
    and
    can be referenced with a <a target="_blank" href="https://www.doi.org/">DOI</a>.
  </p>
</div>
<div class="container">
  <div *ngFor="let valrun of validations  | paginate :
  {itemsPerPage: limit, currentPage: page, totalItems: numberOfValidations}">

    <qa-validationrun-row [published]="true" [validationRun]="valrun"></qa-validationrun-row>
    <br/>
  </div>
  <pagination-controls previousLabel="Prev"
                       nextLabel="Next"
                       [responsive]="true"
                       (pageChange)="handlePageChange($event)"></pagination-controls>

</div>
>>>>>>> 3784980a
<|MERGE_RESOLUTION|>--- conflicted
+++ resolved
@@ -1,27 +1,3 @@
-<<<<<<< HEAD
 <div class="container">
   <qa-validation-page-paginated [published]="true"></qa-validation-page-paginated>
 </div>
-=======
-<div class="container text-center mb-5 mt-4" style="max-width: 40rem;">
-  <h1 class="jumbotron-heading">Published validations</h1>
-  <p class="lead text-muted">
-    The QA4SM validations below have been published by their owners to <a target="_blank" href="https://zenodo.org/">Zenodo</a>
-    and
-    can be referenced with a <a target="_blank" href="https://www.doi.org/">DOI</a>.
-  </p>
-</div>
-<div class="container">
-  <div *ngFor="let valrun of validations  | paginate :
-  {itemsPerPage: limit, currentPage: page, totalItems: numberOfValidations}">
-
-    <qa-validationrun-row [published]="true" [validationRun]="valrun"></qa-validationrun-row>
-    <br/>
-  </div>
-  <pagination-controls previousLabel="Prev"
-                       nextLabel="Next"
-                       [responsive]="true"
-                       (pageChange)="handlePageChange($event)"></pagination-controls>
-
-</div>
->>>>>>> 3784980a
