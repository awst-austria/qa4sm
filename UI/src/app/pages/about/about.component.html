--- conflicted
+++ resolved
@@ -1,13 +1,7 @@
-<<<<<<< HEAD
-<div style="text-align: left; max-width: 40rem; width: 100%; margin: auto;">
-    <div align="justify">
-        <a *ngIf="logoFfg$|async as logoFfg" href="https://www.ffg.at/en"><img id="logo_ffg" [src]="sanitizePlotUrl(logoFfg[0].plot)"></a>
-=======
 <main>
     <div id="introduction">
         <a href="https://www.ffg.at/en" rel="noreferrer">
           <img alt="FFG logo" id="logo_ffg" [src]="logoFfg"></a>
->>>>>>> 68df8ead
         The <b>QA4SM</b> project provides an operational online validation service for soil moisture products. It started
         in May 2018 and is supported by the <a href="https://www.ffg.at/en">Austrian Research Promotion Agency
         (Österreichische Forschungsförderungsgesellschaft, FFG)</a> in the
@@ -18,15 +12,11 @@
         <tbody>
             <tr>
                 <td class="align-middle">
-<<<<<<< HEAD
-                    <a *ngIf="logoTuWien$|async as logoTuWien" href="https://climers.geo.tuwien.ac.at/climers/projects/current-projects/qa4sm/" target="_blank"><img class="partner_logo" [src]="sanitizePlotUrl(logoTuWien[0].plot)"></a>
-=======
                     <a
                        href="https://climers.geo.tuwien.ac.at/climers/research/quality-assurance/qa4sm/"
                        target="_blank"
                        rel="noreferrer">
                       <img alt="TUWien logo" class="partner_logo" [src]="logoTuWien" style="width: 6.3rem"></a>
->>>>>>> 68df8ead
                 </td>
                 <td>
                     <b>TU Wien (Vienna University of Technology)</b><br>
@@ -39,13 +29,9 @@
             </tr>
             <tr>
                 <td class="align-middle">
-<<<<<<< HEAD
-                    <a *ngIf="logoAwst$|async as logoAwst" href="https://www.awst.at/" target="_blank"><img class="partner_logo" [src]="sanitizePlotUrl(logoAwst[0].plot)"></a>
-=======
 
                     <a href="https://www.awst.at/" target="_blank" rel="noreferrer">
                       <img alt="AWST logo" class="partner_logo" [src]="logoAwst" style="width: 5.1rem"></a>
->>>>>>> 68df8ead
                 </td>
                 <td>
                     <b>AWST (Applied Science, Software and Technology)</b><br>
@@ -56,12 +42,8 @@
             </tr>
             <tr>
                 <td class="align-middle">
-<<<<<<< HEAD
-                    <a *ngIf="logoEodc$|async as logoEodc" href="https://www.eodc.eu/" target="_blank"><img class="partner_logo" [src]="sanitizePlotUrl(logoEodc[0].plot)"></a>
-=======
                     <a href="https://www.eodc.eu/" target="_blank" rel="noreferrer">
                       <img alt="EODC logo" class="partner_logo" [src]="logoEodc" style="width: 4.5rem"></a>
->>>>>>> 68df8ead
                 </td>
                 <td>
                     <b>EODC (Earth Observation Data Centre)</b><br>
