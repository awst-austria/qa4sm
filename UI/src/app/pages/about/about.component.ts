--- conflicted
+++ resolved
@@ -1,13 +1,6 @@
 import {Component, OnInit} from '@angular/core';
 import {GlobalParamsService} from '../../modules/core/services/global/global-params.service';
 import {WebsiteGraphicsService} from '../../modules/core/services/global/website-graphics.service';
-<<<<<<< HEAD
-import {Observable} from 'rxjs';
-import {PlotDto} from '../../modules/core/services/global/plot.dto';
-import {HttpParams} from '@angular/common/http';
-import {SafeUrl} from '@angular/platform-browser';
-=======
->>>>>>> 68df8ead
 
 const logoUrlPrefix = '/static/images/logo/';
 const logoAwstUrl = logoUrlPrefix + 'logo_awst.png';
@@ -22,47 +15,22 @@
 })
 
 export class AboutComponent implements OnInit {
-<<<<<<< HEAD
-  logoAwst$: Observable<PlotDto[]>;
-  logoEodc$: Observable<PlotDto[]>;
-  logoFfg$: Observable<PlotDto[]>;
-  logoTuWien$: Observable<PlotDto[]>;
-=======
   logoAwst: string;
   logoEodc: string;
   logoFfg: string;
   logoTuWien: string;
->>>>>>> 68df8ead
 
   constructor(private globalParamsService: GlobalParamsService,
               public plotService: WebsiteGraphicsService) { }
 
   ngOnInit(): void {
-<<<<<<< HEAD
-    this.logoAwst$ = this.getLogos([logoAwstUrl]);
-    this.logoEodc$ = this.getLogos([logoEodcUrl]);
-    this.logoFfg$ = this.getLogos([logoFfgUrl]);
-    this.logoTuWien$ = this.getLogos([logoTuWienUrl]);
-=======
     this.logoAwst = logoAwstUrl;
     this.logoEodc = logoEodcUrl;
     this.logoFfg = logoFfgUrl;
     this.logoTuWien = logoTuWienUrl;
->>>>>>> 68df8ead
   }
   getAppVersion(): string {
     return this.globalParamsService.globalContext.app_version;
    }
 
-  getLogos(files: any): Observable<PlotDto[]> {
-    let params = new HttpParams();
-    files.forEach(file => {
-      params = params.append('file', file);
-    });
-    return this.plotService.getPlots(params);
-  }
-  sanitizePlotUrl(plotUrl: string): SafeUrl{
-    return this.plotService.sanitizePlotUrl(plotUrl);
-  }
-
 }