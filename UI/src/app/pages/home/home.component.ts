--- conflicted
+++ resolved
@@ -5,7 +5,7 @@
 import {Observable} from 'rxjs';
 import {HttpParams} from '@angular/common/http';
 import {SafeUrl} from '@angular/platform-browser';
-<<<<<<< HEAD
+
 import {Router} from '@angular/router';
 
 interface City {
@@ -14,14 +14,14 @@
 }
 
 const homeUrlPrefix = '/static/images/home/';
-=======
+
 import {HomepageImagesModel} from './homepage-images-model';
 import {CarouselComponent} from 'angular-gallery/lib/carousel.component.d';
 import {Gallery} from 'angular-gallery';
 
 const homeUrlPrefix = '/static/images/home/';
 const logoUrlPrefix = '/static/images/logo/';
->>>>>>> 8102a959
+
 
 @Component({
   selector: 'app-home',
@@ -90,15 +90,6 @@
   userLoggedIn: boolean;
 
   constructor(private authService: AuthService,
-<<<<<<< HEAD
-              public plotService: WebsiteGraphicsService,
-              private router: Router) {
-  }
-
-  ngOnInit(): void {
-    this.images$ = this.getPictures(this.landingPageImages);
-    this.authService.authenticated.subscribe(authenticated => this.loginButtonDisabled = authenticated);
-=======
               private settingsService: SettingsService,
               public plotService: WebsiteGraphicsService,
               private gallery: Gallery) {
@@ -113,7 +104,6 @@
     this.ImgCardValidate = this.getPictures(this.cardValidate);
     this.ImgCardValidateResult = this.getPictures(this.cardValidateResult);
     this.ImgCardValidateDetails = this.getPictures(this.cardValidateDetails);
->>>>>>> 8102a959
   }
 
   getPictures(images: any): HomepageImagesModel[] {
@@ -131,10 +121,6 @@
     return this.plotService.sanitizePlotUrl(plot);
   }
 
-<<<<<<< HEAD
-  getListOfPlots(listOfPlotDto: PlotDto[]): SafeUrl[] {
-    return this.plotService.sanitizeManyPlotUrls(listOfPlotDto);
-=======
   showGallery(index: number = 0, imagesListObject): void {
     const imagesList = [];
     imagesListObject.forEach(image => {
@@ -146,7 +132,6 @@
     prop.index = index;
     prop.arrows = imagesList.length > 1;
     this.gallery.load(prop);
->>>>>>> 8102a959
   }
 
   goToSignUp(): void {
