--- conflicted
+++ resolved
@@ -1,19 +1,5 @@
 import {Component, OnInit} from '@angular/core';
 import {AuthService} from '../../modules/core/services/auth/auth.service';
-<<<<<<< HEAD
-import {WebsiteGraphicsService} from '../../modules/core/services/global/website-graphics.service';
-import {Observable} from 'rxjs';
-import {PlotDto} from '../../modules/core/services/global/plot.dto';
-import {HttpParams} from '@angular/common/http';
-import {SafeUrl} from '@angular/platform-browser';
-
-interface City {
-  name: string;
-  code: string;
-}
-const homeUrlPrefix = '/static/images/home/';
-  @Component({
-=======
 import {SettingsService} from '../../modules/core/services/global/settings.service';
 import {WebsiteGraphicsService} from '../../modules/core/services/global/website-graphics.service';
 import {Observable} from 'rxjs';
@@ -28,21 +14,11 @@
 
 
 @Component({
->>>>>>> 68df8ead
   selector: 'app-home',
   templateUrl: './home.component.html',
   styleUrls: ['./home.component.scss']
 })
 export class HomeComponent implements OnInit {
-<<<<<<< HEAD
-  landingPageImages = [
-    homeUrlPrefix + 'map_us_spearman.png',
-    homeUrlPrefix + 'smos.jpg',
-    homeUrlPrefix + 'root-zone_soil_moisture_may_2016.jpg',
-  ];
-  images$: Observable<PlotDto[]>;
-=======
->>>>>>> 68df8ead
 
   public carouselFiles = [{
     plot: homeUrlPrefix + 'map_us_spearman.jpg',
@@ -87,26 +63,6 @@
     link: '', description: 'Results'
   }];
 
-<<<<<<< HEAD
-  constructor(private authService: AuthService,
-              public plotService: WebsiteGraphicsService) {
-  }
-
-  ngOnInit(): void {
-    this. images$ = this.getPictures(this.landingPageImages);
-    this.authService.authenticated.subscribe(authenticated => this.loginButtonDisabled = authenticated);
-  }
-
-  getPictures(files: any): Observable<PlotDto[]> {
-    let params = new HttpParams();
-    files.forEach(file => {
-      params = params.append('file', file);
-    });
-    return this.plotService.getPlots(params);
-  }
-  getListOfPlots(listOfPlotDto: PlotDto[]): SafeUrl[]{
-    return this.plotService.sanitizeManyPlotUrls(listOfPlotDto);
-=======
   cardValidateDetails = [{
     plot: homeUrlPrefix + 'validation_result_details.png',
     link: '', description: 'Download and Visualise'
@@ -143,6 +99,5 @@
 
   goToSignUp(): void {
     this.router.navigate(['/signup']);
->>>>>>> 68df8ead
   }
 }