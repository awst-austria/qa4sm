import {Component, OnInit} from '@angular/core';
import {DatasetService} from '../../modules/core/services/dataset/dataset.service';
import {AuthService} from '../../modules/core/services/auth/auth.service';
<<<<<<< HEAD
import {GlobalParamsService} from '../../modules/core/services/gloabal-params/global-params.service';
=======
import {WebsiteGraphicsService} from '../../modules/core/services/global/website-graphics.service';
import {Observable} from 'rxjs';
import {PlotDto} from '../../modules/core/services/global/plot.dto';
import {HttpParams} from '@angular/common/http';
import {SafeUrl} from '@angular/platform-browser';
>>>>>>> 6f5d3942

interface City {
  name: string;
  code: string;
}
const homeUrlPrefix = '/static/images/home/';
  @Component({
  selector: 'app-home',
  templateUrl: './home.component.html',
  styleUrls: ['./home.component.scss']
})
export class HomeComponent implements OnInit {

  landingPageImages = [
<<<<<<< HEAD
    ['assets/landing_page_images/map_us_spearman.png',
      'Image: QA4SM', '#'],
    ['assets/landing_page_images/smos.jpg',
      'Image: ESA', 'https://www.esa.int/spaceinimages/Images/2009/09/SMOS'],
    ['assets/landing_page_images/root-zone_soil_moisture_may_2016.jpg',
      'Image: ESA', 'https://www.esa.int/spaceinimages/Images/2016/05/Root-zone_soil_moisture_May_2016'],
=======
    homeUrlPrefix + 'map_us_spearman.png',
    homeUrlPrefix + 'smos.jpg',
    homeUrlPrefix + 'root-zone_soil_moisture_may_2016.jpg',
>>>>>>> 6f5d3942
  ];
  images$: Observable<PlotDto[]>;

  processDiagramImage = 'assets/landing_page_images/qa4am_overview_diagram.png';
  datasetSettingsImage = 'assets/landing_page_images/validate.png';
  resultsImage = 'assets/landing_page_images/validation_result_list.png';
  downloadVisualiseImage = 'assets/landing_page_images/validation_result_details.png';

  loginButtonDisabled: boolean = false;

  constructor(private authService: AuthService,
<<<<<<< HEAD
              private globalParamsService: GlobalParamsService) { }

=======
              public plotService: WebsiteGraphicsService) {
  }
>>>>>>> 6f5d3942

  ngOnInit(): void {
    this. images$ = this.getPictures(this.landingPageImages);
    this.authService.authenticated.subscribe(authenticated => this.loginButtonDisabled = authenticated);
  }

<<<<<<< HEAD
  getNewsText(): string {
    return this.globalParamsService.globalContext.news;
  }

=======
  getPictures(files: any): Observable<PlotDto[]> {
    let params = new HttpParams();
    files.forEach(file => {
      params = params.append('file', file);
    });
    return this.plotService.getPlots(params);
  }
  getListOfPlots(listOfPlotDto: PlotDto[]): SafeUrl[]{
    return this.plotService.sanitizeManyPlotUrls(listOfPlotDto);
  }
>>>>>>> 6f5d3942
}<|MERGE_RESOLUTION|>--- conflicted
+++ resolved
@@ -1,15 +1,12 @@
 import {Component, OnInit} from '@angular/core';
 import {DatasetService} from '../../modules/core/services/dataset/dataset.service';
 import {AuthService} from '../../modules/core/services/auth/auth.service';
-<<<<<<< HEAD
-import {GlobalParamsService} from '../../modules/core/services/gloabal-params/global-params.service';
-=======
+import {GlobalParamsService} from '../../modules/core/services/global/global-params.service';
 import {WebsiteGraphicsService} from '../../modules/core/services/global/website-graphics.service';
 import {Observable} from 'rxjs';
 import {PlotDto} from '../../modules/core/services/global/plot.dto';
 import {HttpParams} from '@angular/common/http';
 import {SafeUrl} from '@angular/platform-browser';
->>>>>>> 6f5d3942
 
 interface City {
   name: string;
@@ -24,18 +21,12 @@
 export class HomeComponent implements OnInit {
 
   landingPageImages = [
-<<<<<<< HEAD
-    ['assets/landing_page_images/map_us_spearman.png',
+    [homeUrlPrefix + 'map_us_spearman.png',
       'Image: QA4SM', '#'],
-    ['assets/landing_page_images/smos.jpg',
+    [homeUrlPrefix + 'smos.jpg',
       'Image: ESA', 'https://www.esa.int/spaceinimages/Images/2009/09/SMOS'],
-    ['assets/landing_page_images/root-zone_soil_moisture_may_2016.jpg',
+    [homeUrlPrefix + 'root-zone_soil_moisture_may_2016.jpg',
       'Image: ESA', 'https://www.esa.int/spaceinimages/Images/2016/05/Root-zone_soil_moisture_May_2016'],
-=======
-    homeUrlPrefix + 'map_us_spearman.png',
-    homeUrlPrefix + 'smos.jpg',
-    homeUrlPrefix + 'root-zone_soil_moisture_may_2016.jpg',
->>>>>>> 6f5d3942
   ];
   images$: Observable<PlotDto[]>;
 
@@ -47,25 +38,19 @@
   loginButtonDisabled: boolean = false;
 
   constructor(private authService: AuthService,
-<<<<<<< HEAD
-              private globalParamsService: GlobalParamsService) { }
-
-=======
+              private globalParamsService: GlobalParamsService,
               public plotService: WebsiteGraphicsService) {
   }
->>>>>>> 6f5d3942
 
   ngOnInit(): void {
-    this. images$ = this.getPictures(this.landingPageImages);
+    this.images$ = this.getPictures(this.landingPageImages);
     this.authService.authenticated.subscribe(authenticated => this.loginButtonDisabled = authenticated);
   }
 
-<<<<<<< HEAD
   getNewsText(): string {
     return this.globalParamsService.globalContext.news;
   }
 
-=======
   getPictures(files: any): Observable<PlotDto[]> {
     let params = new HttpParams();
     files.forEach(file => {
@@ -73,8 +58,8 @@
     });
     return this.plotService.getPlots(params);
   }
+
   getListOfPlots(listOfPlotDto: PlotDto[]): SafeUrl[]{
     return this.plotService.sanitizeManyPlotUrls(listOfPlotDto);
   }
->>>>>>> 6f5d3942
 }