<<<<<<< HEAD
=======
<div class="p-grid">
<!--<div *ngIf="carouselImages$|async as images" class="p-grid">-->
  <div class="p-col-12">

    <div class="carousel-desc centered" style="top: 17rem">
      <div class="carousel-box">
        <h1>Quality Assurance for Soil Moisture</h1>
        <h3 class="carousel-desc">
          Validation of satellite soil moisture products <br/>
          against in-situ and model reference data
        </h3>
      </div>
>>>>>>> 40a7f939

<main role="main">
  <div *ngIf="carousel_images$|async as images" class="p-grid">
    <div class="p-col-12 carousel slide">
        <div class="carousel-caption">
          <div class="text">
            <h1>Quality Assurance for Soil Moisture</h1>
            <h3 class="carousel-desc d-none d-sm-block">
              Validation of satellite soil moisture products <br/>
              against in-situ and model reference data
            </h3>
        </div>
      </div>
  <!--    value is Sanitized SafeUrl[], src is one url -->
      <p-carousel [value]="getListOfPlots(images)" [circular]="true" [autoplayInterval]="5000" [numVisible]="1">
        <ng-template let-image pTemplate="item">
          <img class="carousel-img active"[src]="image"/>
  <!--         <p>{{ image.reference }}</p>-->
        </ng-template>
      </p-carousel>
    </div>
<<<<<<< HEAD
=======
    <p-carousel [value]="imagesModel" [circular]="true" [autoplayInterval]="5000">
      <ng-template let-image pTemplate="item">
        <img *ngIf="(image.plot|async) as plot"
             class="carousel-img"
             style="max-width:100%;max-height:100%;"
             [src]="getSanitizedPlot(plot.plot)" />
        <p>{{ image.description }}</p>
      </ng-template>
    </p-carousel>
  </div>
</div>


<hr class="featurette-divider">

<div class="p-grid p-justify-center">
  <div class="p-col-fixed p-md-4" style="width:50rem">
    <h3 class="featurette-heading">Overview <span class="text-muted">QA4SM</span></h3>
    The Quality Assurance for Soil Moisture (<b>QA4SM</b>) service provides the user with:
    <ul class="list">
      <li>An easy-to-use interface for comparing satellite soil moisture data against land surface models and the <a href="https://ismn.geo.tuwien.ac.at/">international soil moisture network</a></li>
      <li>A traceble and consistent methodology for all comparisons</li>
      <li>Various filtering and scaling options to assess the impact of these on the validation results</li>
      <li>Traceable validation results in netCDF format and as visualisations (graphs and maps)</li>
    </ul>
    The overall aim is to <b>bring together methodologies and protocols</b> used for the validation and quality control of soil moisture data products and provider users with <b>traceable validation results</b>.
    <p>QA4SM is supported by the <a href="https://www.ffg.at/en">Austrian Space Application Programme</a>.</p>
>>>>>>> 40a7f939
  </div>


  <hr class="featurette-divider">

  <div class="container-marketing">
    <div class="p-grid">
      <div class="p-md-7">
        <h3 class="featurette-heading">Overview <span class="text-muted">QA4SM</span></h3>
        The Quality Assurance for Soil Moisture (<b>QA4SM</b>) service provides the user with:
        <ul class="list">
          <li>An easy-to-use interface for comparing satellite soil moisture data against land surface models and the <a href="https://ismn.geo.tuwien.ac.at/">international soil moisture network</a></li>
          <li>A traceble and consistent methodology for all comparisons</li>
          <li>Various filtering and scaling options to assess the impact of these on the validation results</li>
          <li>Traceable validation results in netCDF format and as visualisations (graphs and maps)</li>
        </ul>
        The overall aim is to <b>bring together methodologies and protocols</b> used for the validation and quality control of soil moisture data products and provider users with <b>traceable validation results</b>.
        <p>QA4SM is supported by the <a href="https://www.ffg.at/en">Austrian Space Application Programme</a>.</p>
        <img class="scaled_image" src="assets/home_images/qa4am_overview_diagram.png" id="workflow" alt="QA4SM Workflow" style="max-width: 80%"/>
      </div>

      <div class="p-md-5">
        <div *ngIf="logos$|async as logos "class="overflow">
          <div *ngFor="let logo of getListOfPlots(logos)">
            <a href="https://qa4sm.eu"><img [src]="logo"> </a>
          </div>
        </div>
        <div *ngIf="settings$|async as settings">
          <div class="card news card-body">
              <h5 class="card-title">News</h5>
              <div [innerHTML]=settings[0].news></div>
          </div>
        </div>
      </div>

  </div>


  <hr class="featurette-divider">

  <div class="p-grid p-justify-center">
    <div class="card-deck">
      <div class="card">
        <div class="card-body">
          <h4 class="text-center mt-0">Datasets and Settings</h4>
          <p class="text-muted text-center" style="min-height: 3rem;">Allows specification of input datasets and settings for your validation</p>
          <img class="scaled_image img-screen" id="serviceScreenshot1" alt="Validate" src="assets/home_images/validate.png"/>
        </div>
      </div>

      <div class="card">
        <div class="card-body">
          <h4 class="text-center mt-0">Results</h4>
          <p class="text-muted text-center" style="min-height: 3rem;">Provides a list of all validation results</p>
          <img class="scaled_image img-screen" id="serviceScreenshot2" alt="Results" src="assets/home_images/validation_result_list.png"/>

        </div>
      </div>

      <div class="card">
        <div class="card-body">
          <h4 class="text-center mt-0">Download and Visualize</h4>
          <p class="text-muted text-center" style="min-height: 3rem;">Allows download of validation results in netCDF format and as graphics</p>
          <img class="scaled_image img-screen" id="serviceScreenshot3" alt="Download and Visualise" src="assets/home_images/validation_result_list.png"/>
        </div>
      </div>
    </div>
    <div id="modalOverlay" class="modal">
      <!-- The Close Button -->
      <span class="modalClose">&times;</span>
      <!-- Modal Content (The Image) -->
      <img class="modal-content" id="modalImg">
      <!-- Modal Caption (Image Text) -->
      <div id="caption"></div>
    </div>
  </div>
  </div>
</main>

<qa-scroll-to-top></qa-scroll-to-top>




<|MERGE_RESOLUTION|>--- conflicted
+++ resolved
@@ -1,77 +1,71 @@
-<<<<<<< HEAD
-=======
-<div class="p-grid">
-<!--<div *ngIf="carouselImages$|async as images" class="p-grid">-->
-  <div class="p-col-12">
-
-    <div class="carousel-desc centered" style="top: 17rem">
-      <div class="carousel-box">
-        <h1>Quality Assurance for Soil Moisture</h1>
-        <h3 class="carousel-desc">
-          Validation of satellite soil moisture products <br/>
-          against in-situ and model reference data
-        </h3>
-      </div>
->>>>>>> 40a7f939
-
+<link rel="stylesheet" href="home.component.scss">
 <main role="main">
-  <div *ngIf="carousel_images$|async as images" class="p-grid">
-    <div class="p-col-12 carousel slide">
-        <div class="carousel-caption">
-          <div class="text">
-            <h1>Quality Assurance for Soil Moisture</h1>
-            <h3 class="carousel-desc d-none d-sm-block">
-              Validation of satellite soil moisture products <br/>
-              against in-situ and model reference data
-            </h3>
-        </div>
-      </div>
-  <!--    value is Sanitized SafeUrl[], src is one url -->
-      <p-carousel [value]="getListOfPlots(images)" [circular]="true" [autoplayInterval]="5000" [numVisible]="1">
-        <ng-template let-image pTemplate="item">
-          <img class="carousel-img active"[src]="image"/>
-  <!--         <p>{{ image.reference }}</p>-->
+  <div class="p-grid">
+    <div class="p-col-12">
+      <div>
+      <p-carousel [value]="CarouselImages" [circular]="true" [autoplayInterval]="5000" [numVisible]="1" [numScroll]="1">
+          <ng-template let-image pTemplate="item">
+            <img *ngIf="(image.plot|async) as plot"
+                 [src]="getSanitizedPlot(plot.plot)"
+                 class="carousel-img">
+            <div class="image-attribution" >
+              <a href="{{ image.link }}">{{ image.description }}</a>
+            </div>
         </ng-template>
       </p-carousel>
+      </div>
+      <div class="carousel-caption">
+        <div class="text mb-3">
+          <h1>Quality Assurance for Soil Moisture</h1>
+          <h3 class="carousel-desc d-none d-sm-block">
+            Validation of satellite soil moisture products <br/>
+            against in-situ and model reference data
+          </h3>
+        </div>
+      <span *ngIf="user_logged_in else elseBlock">
+        <p>
+        <a routerLink="/published-validations" style="width: 7em;" class="btn btn-lg btn-primary mb-1 mb-md-0" href="#published-validations" role="button">See results</a>
+        <span class="mx-1 mx-md-3 carousel-desc d-none d-sm-inline">or</span>
+        <a routerLink="/validate" style="width: 7em;" class="btn btn-lg btn-primary mb-1 mb-md-0" href="#validate" role="button">Try it</a>
+        </p>
+      </span>
+      <ng-template #elseBlock>
+        <p>
+        <a routerLink="/published-validations" style="width: 7em;" class="btn btn-lg btn-primary mb-1 mb-md-0" href="#published-validations" role="button">See results</a>
+        <span class="mx-1 mx-md-3 carousel-desc d-none d-sm-inline">or</span>
+        <a routerLink="/signup" style="width: 7em;" class="btn btn-lg btn-primary mb-1 mb-md-0" href="#signup" role="button">Sign up</a>
+        <span class="mx-1 mx-md-3 carousel-desc d-none d-sm-inline">or</span>
+        <a routerLink="/login" style="width: 7em;" class="btn btn-lg btn-primary mb-1 mb-md-0" href="#login" role="button">Log in</a>
+        </p>
+      </ng-template>
     </div>
-<<<<<<< HEAD
-=======
-    <p-carousel [value]="imagesModel" [circular]="true" [autoplayInterval]="5000">
-      <ng-template let-image pTemplate="item">
-        <img *ngIf="(image.plot|async) as plot"
-             class="carousel-img"
-             style="max-width:100%;max-height:100%;"
-             [src]="getSanitizedPlot(plot.plot)" />
-        <p>{{ image.description }}</p>
-      </ng-template>
-    </p-carousel>
+    </div>
   </div>
-</div>
-
-
-<hr class="featurette-divider">
-
-<div class="p-grid p-justify-center">
-  <div class="p-col-fixed p-md-4" style="width:50rem">
-    <h3 class="featurette-heading">Overview <span class="text-muted">QA4SM</span></h3>
-    The Quality Assurance for Soil Moisture (<b>QA4SM</b>) service provides the user with:
-    <ul class="list">
-      <li>An easy-to-use interface for comparing satellite soil moisture data against land surface models and the <a href="https://ismn.geo.tuwien.ac.at/">international soil moisture network</a></li>
-      <li>A traceble and consistent methodology for all comparisons</li>
-      <li>Various filtering and scaling options to assess the impact of these on the validation results</li>
-      <li>Traceable validation results in netCDF format and as visualisations (graphs and maps)</li>
-    </ul>
-    The overall aim is to <b>bring together methodologies and protocols</b> used for the validation and quality control of soil moisture data products and provider users with <b>traceable validation results</b>.
-    <p>QA4SM is supported by the <a href="https://www.ffg.at/en">Austrian Space Application Programme</a>.</p>
->>>>>>> 40a7f939
-  </div>
-
 
   <hr class="featurette-divider">
 
   <div class="container-marketing">
     <div class="p-grid">
+      <div class="p-md-5">
+
+        <div *ngIf="settings$|async as settings">
+          <div class="card news card-body">
+            <h5 class="card-title">News</h5>
+            <div [innerHTML]=settings[0].news></div>
+          </div>
+        </div>
+      </div>
+
       <div class="p-md-7">
+
+        <div class="overflow">
+          <div *ngFor="let logo of logos">
+            <a *ngIf="(logo.plot|async) as plot" href="{{logo.link}}">
+              <img [src]="getSanitizedPlot(plot.plot)">
+            </a>
+          </div>
+        </div>
+
         <h3 class="featurette-heading">Overview <span class="text-muted">QA4SM</span></h3>
         The Quality Assurance for Soil Moisture (<b>QA4SM</b>) service provides the user with:
         <ul class="list">
@@ -82,20 +76,15 @@
         </ul>
         The overall aim is to <b>bring together methodologies and protocols</b> used for the validation and quality control of soil moisture data products and provider users with <b>traceable validation results</b>.
         <p>QA4SM is supported by the <a href="https://www.ffg.at/en">Austrian Space Application Programme</a>.</p>
-        <img class="scaled_image" src="assets/home_images/qa4am_overview_diagram.png" id="workflow" alt="QA4SM Workflow" style="max-width: 80%"/>
-      </div>
 
-      <div class="p-md-5">
-        <div *ngIf="logos$|async as logos "class="overflow">
-          <div *ngFor="let logo of getListOfPlots(logos)">
-            <a href="https://qa4sm.eu"><img [src]="logo"> </a>
-          </div>
-        </div>
-        <div *ngIf="settings$|async as settings">
-          <div class="card news card-body">
-              <h5 class="card-title">News</h5>
-              <div [innerHTML]=settings[0].news></div>
-          </div>
+        <div *ngFor="let workflow of ImgWorkflowDiagram">
+          <img *ngIf="(workflow.plot|async) as plot"
+            class="scaled_image"
+            [src]="getSanitizedPlot(plot.plot)"
+            (click)="showGallery(0, [plot])"
+            [alt]="workflow.description"
+            id="workflow"
+            style="max-width: 80%"/>
         </div>
       </div>
 
@@ -109,39 +98,63 @@
       <div class="card">
         <div class="card-body">
           <h4 class="text-center mt-0">Datasets and Settings</h4>
-          <p class="text-muted text-center" style="min-height: 3rem;">Allows specification of input datasets and settings for your validation</p>
-          <img class="scaled_image img-screen" id="serviceScreenshot1" alt="Validate" src="assets/home_images/validate.png"/>
+          <p class="text-muted text-center" style="min-height: 3rem;">
+            Allows specification of input datasets and settings for your validation
+          </p>
+
+          <div *ngFor="let validate of ImgCardValidate">
+            <img *ngIf="(validate.plot|async) as plot"
+                 class="scaled_image img-screen"
+                 [src]="getSanitizedPlot(plot.plot)"
+                 (click)="showGallery(0, [plot])"
+                 [alt]="validate.description"/>
+          </div>
         </div>
       </div>
 
       <div class="card">
         <div class="card-body">
           <h4 class="text-center mt-0">Results</h4>
-          <p class="text-muted text-center" style="min-height: 3rem;">Provides a list of all validation results</p>
-          <img class="scaled_image img-screen" id="serviceScreenshot2" alt="Results" src="assets/home_images/validation_result_list.png"/>
-
+          <p class="text-muted text-center" style="min-height: 3rem;">
+            Provides a list of all validation results
+          </p>
+          <div *ngFor="let validate of ImgCardValidateResult">
+            <img *ngIf="(validate.plot|async) as plot"
+                 class="scaled_image img-screen"
+                 [src]="getSanitizedPlot(plot.plot)"
+                 (click)="showGallery(0, [plot])"
+                 [alt]="validate.description"/>
+          </div>
         </div>
       </div>
 
       <div class="card">
         <div class="card-body">
           <h4 class="text-center mt-0">Download and Visualize</h4>
-          <p class="text-muted text-center" style="min-height: 3rem;">Allows download of validation results in netCDF format and as graphics</p>
-          <img class="scaled_image img-screen" id="serviceScreenshot3" alt="Download and Visualise" src="assets/home_images/validation_result_list.png"/>
+          <p class="text-muted text-center" style="min-height: 3rem;">
+            Allows download of validation results in netCDF format and as graphics
+          </p>
+          <div *ngFor="let details of ImgCardValidateDetails">
+            <img *ngIf="(details.plot|async) as plot"
+                 class="scaled_image img-screen"
+                 [src]="getSanitizedPlot(plot.plot)"
+                 (click)="showGallery(0, [plot])"
+                 [alt]="details.description"/>
+          </div>
         </div>
       </div>
-    </div>
-    <div id="modalOverlay" class="modal">
-      <!-- The Close Button -->
-      <span class="modalClose">&times;</span>
-      <!-- Modal Content (The Image) -->
-      <img class="modal-content" id="modalImg">
-      <!-- Modal Caption (Image Text) -->
-      <div id="caption"></div>
     </div>
   </div>
   </div>
 </main>
+
+<footer class="container">
+  <p>
+    Created by <a href="https://www.geo.tuwien.ac.at/">TU Wien GEO</a>
+    and <a href="https://www.awst.at/">AWST</a>.
+    Hosted on <a href="https://www.eodc.eu/">EODC</a>.
+  </p>
+</footer>
 
 <qa-scroll-to-top></qa-scroll-to-top>
 
