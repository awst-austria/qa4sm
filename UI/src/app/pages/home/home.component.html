--- conflicted
+++ resolved
@@ -4,7 +4,6 @@
       <p-carousel [value]="CarouselImages" [circular]="true" [autoplayInterval]="5000"
                   [numVisible]="1" [numScroll]="1">
         <ng-template let-image pTemplate="item" >
-<<<<<<< HEAD
           <img alt="{{image.link}}"
                [src]="image.plot"
                class="carousel-img">
@@ -13,12 +12,12 @@
 <!--               alt="{{image.link}}"-->
 <!--               [src]="getSanitizedPlot(plot.plot)"-->
 <!--               class="carousel-img">-->
-=======
-          <img *ngIf="(image.plot|async) as plot"
+
+<!--           <img *ngIf="(image.plot|async) as plot"
                alt="{{image.link}}"
                [src]="getSanitizedPlot(plot.plot)"
-               class="carousel-img">
->>>>>>> 18a7dbc7
+               class="carousel-img"> -->
+
 <!--          <div *ngIf="(image.plot|async) as plot" style="height: 400px">-->
 <!--            <div  [ngStyle]="{'background-image': getBackgroundUrl(plot.plot)}" style="height: 100%">-->
 <!--&lt;!&ndash;              {{getSanitizedPlot(plot.plot)}}&ndash;&gt;-->
