--- conflicted
+++ resolved
@@ -1,5 +1,6 @@
-<<<<<<< HEAD
-<div class="p-grid p-justify-center">
+<script src="../../modules/core/services/global/global-params.dto.ts"></script>
+<script src="home.component.ts"></script>
+<div *ngIf="images$|async as images" class="p-grid p-justify-center">
   <div class="p-col-12">
 
     <div class="carousel-desc centered" style="top: 17rem">
@@ -17,19 +18,12 @@
       </div>
     </div>
 
-    <p-carousel [value]="landingPageImages"  [circular]="true" [autoplayInterval]="5000">
+    <p-carousel [value]="getListOfPlots(images)" [circular]="true" [autoplayInterval]="5000">
       <ng-template let-image pTemplate="item">
         <img class="carousel-img" src="{{image[0]}}" />
         <div class="image-attribution">
           <a href="{{image[2]}}">{{image[1]}}</a>
         </div>
-=======
-<div *ngIf="images$|async as images" class="p-grid">
-  <div class="p-col-12">
-    <p-carousel [value]="getListOfPlots(images)"  [circular]="true" [autoplayInterval]="3000">
-      <ng-template let-image pTemplate="item">
-        <img style="max-width:100%;max-height:100%;" [src]="image" />
->>>>>>> 6f5d3942
       </ng-template>
 
     </p-carousel>
