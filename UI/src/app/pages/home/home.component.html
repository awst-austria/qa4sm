--- conflicted
+++ resolved
@@ -4,7 +4,6 @@
       <p-carousel [value]="carouselFiles" [circular]="true" [autoplayInterval]="5000"
                   [numVisible]="1" [numScroll]="1">
         <ng-template let-image pTemplate="item" >
-<<<<<<< HEAD
           <img *ngIf="(image.plot|async) as plot"
                alt="{{image.link}}"
                [src]="getSanitizedPlot(plot.plot)"
@@ -15,12 +14,6 @@
 <!--            </div>-->
 <!--          </div>-->
 
-=======
-          <img *ngIf="image.plot as plot"
-               alt="{{image.link}}"
-               [src]="plot"
-               class="carousel-img">
->>>>>>> 85c78325
           <div class="image-attribution">
             <a href="{{ image.link }}">{{ image.description }}</a>
           </div>
