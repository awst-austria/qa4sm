--- conflicted
+++ resolved
@@ -304,25 +304,6 @@
   flex-wrap: nowrap;
 }
 
-<<<<<<< HEAD
-@keyframes spinAndChangeColor {
-  from {color: #9CF2F6}
-  to {color: #00AAE3;}
-  from {
-    transform:rotate(0deg);
-  }
-  to {
-    transform:rotate(360deg);
-  }
-}
-
-.loading-spinner{
-  font-size: 10rem;
-  margin: 1rem;
-  animation-name: spinAndChangeColor;
-  animation-duration: 10s;
-  animation-iteration-count: infinite;
-=======
 .non-scrollable{
   position: fixed;
   overflow-y: hidden;
@@ -348,7 +329,25 @@
 #sortingForm .small-label{
   justify-content: center;
   max-width: 100%;
->>>>>>> 450018ef
+}
+
+@keyframes spinAndChangeColor {
+  from {color: #9CF2F6}
+  to {color: #00AAE3;}
+  from {
+    transform:rotate(0deg);
+  }
+  to {
+    transform:rotate(360deg);
+  }
+}
+
+.loading-spinner{
+  font-size: 10rem;
+  margin: 1rem;
+  animation-name: spinAndChangeColor;
+  animation-duration: 10s;
+  animation-iteration-count: infinite;
 }
 
 
