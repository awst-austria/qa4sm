--- conflicted
+++ resolved
@@ -5,7 +5,7 @@
 // Do not add bootstrap here because it interferes with primeng. Add it to the component's scss file where you want to use it.
 //@import "~bootstrap/dist/css/bootstrap.css";
 
-main {
+main{
   text-align: left;
   width: 100%;
   margin: auto;
@@ -353,10 +353,6 @@
   //.container, .container-sm {
   //  max-width: 540px;
   //}
-<<<<<<< HEAD
-=======
-
->>>>>>> 8baf74c5
   .navbar-expand-sm > .container,
   .navbar-expand-sm > .container-fluid, .navbar-expand-sm > .container-sm, .navbar-expand-sm > .container-md, .navbar-expand-sm > .container-lg, .navbar-expand-sm > .container-xl {
     padding-right: 0;
@@ -421,10 +417,6 @@
     flex-wrap: nowrap;
   }
 
-<<<<<<< HEAD
-=======
-
->>>>>>> 8baf74c5
   //.container, .container-sm, .container-md, .container-lg {
   //  max-width: 960px;
   //}
