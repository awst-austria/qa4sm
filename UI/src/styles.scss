/* You can add global styles to this file, and also import other style files */
@import "primeng-style";
@import "~ol/ol.css";
@import "style.variables";
// Do not add bootstrap here because it interferes with primeng. Add it to the component's scss file where you want to use it.
//@import "~bootstrap/dist/css/bootstrap.css";

main {
  text-align: left;
  width: 100%;
  margin: auto;
  font-family: $base-font;
  line-height: 1.5rem;
}

a {
  color: #4760E5;
  text-decoration: none;
}

a:hover {
  color: #213FE0;
  text-decoration: underline;
}

h1, h2, h3, h4, h5, h6 {
  margin-top: 0;
  margin-bottom: 0.5rem;
}

h1, h2, h3, h4, h5, h6,
.h1, .h2, .h3, .h4, .h5, .h6 {
  margin-bottom: 0.5rem;
  font-weight: 500;
  line-height: 1.2;
}

h1, .h1 {
  font-size: 2.5rem;
}

h2, .h2 {
  font-size: 2rem;
}

h3, .h3 {
  font-size: 2rem;
  orphans: 3;
  widows: 3;
  page-break-after: avoid;
}

h4, .h4 {
  font-size: 1.5rem;
}

h5, .h5 {
  font-size: 1.25rem;
}

.font-weight-normal {
  font-weight: 400 !important;
}


.table {
  width: 100%;
  margin-bottom: 1rem;
  color: #212529;
  border-collapse: collapse !important;
}

.table td, .table th {
  padding: .75rem;
  vertical-align: top;
  border-top: 1px solid #dee2e6;
}

.table thead th {
  vertical-align: bottom;
  border-bottom: 2px solid #dee2e6;
}

.table tbody + tbody {
  border-top: 2px solid #dee2e6;
}

.table-bordered {
  border: 1px solid #dee2e6;
}

.table-bordered th,
.table-bordered td {
  border: 1px solid #dee2e6;
}

.table-bordered thead th,
.table-bordered thead td {
  border-bottom-width: 2px;
}

.table-bordered th,
.table-bordered td {
  border: 1px solid #dee2e6 !important;
}

.table-striped tbody tr:nth-of-type(odd) {
  background-color: rgba(0, 0, 0, 0.05);
}

.table .thead-dark th {
  color: #fff;
  background-color: #00AAE3;
  border-color: #454d55;
}

.table .thead-dark th {
  color: #ffffff;
  border-color: #dee2e6;
}

.align-middle {
  vertical-align: middle !important;
}

.font-weight-bold {
  font-weight: 700 !important;
}

.edit_name {
  border: 1px solid #00AAE3;
  border-radius: 4px;
  position: relative;
  padding: 3px;

}

.edit_name:focus {
  border: 1px solid #00AAE3;
  box-shadow: 0 0 0 .2rem rgba(33, 63, 224, .3);
  outline: none;
}


.card {
  position: relative;
  display: -ms-flexbox;
  display: flex;
  -ms-flex-direction: column;
  flex-direction: column;
  min-width: 0;
  word-wrap: break-word;
  background-color: #fff;
  background-clip: border-box;
  border: 1px solid rgba(0, 0, 0, 0.125);
  border-radius: 0.25rem;
}

.card-body {
  -ms-flex: 1 1 auto;
  flex: 1 1 auto;
  min-height: 1px;
  padding: 1.25rem;
}

.card-title {
  margin-bottom: 0.75rem;
}

.card-deck .card {
  margin-bottom: 15px;
}

.text-muted {
  color: #6c757d !important;
}

.text-center {
  text-align: center !important;
}

.container {
  width: 100%;
  padding-right: 15px;
  padding-left: 15px;
  margin-right: auto;
  margin-left: auto;
}

hr {
  box-sizing: content-box;
  height: 0;
  overflow: visible;
  margin-top: 1rem;
  margin-bottom: 1rem;
  border: 0;
  border-top: 1px solid rgba(0, 0, 0, 0.1);

}

img {
  page-break-inside: avoid;
}

img {
  vertical-align: middle;
  border-style: none;
}



.hidden {
  visibility: hidden;
}

.col-sm {
  position: relative;
  width: 100%;
  padding-right: 15px;
  padding-left: 15px;
}

.spinner-border {
  display: inline-block;
  width: 2rem;
  height: 2rem;
  vertical-align: text-bottom;
  border: 0.25em solid currentColor;
  border-right-color: transparent;
  border-radius: 50%;
  -webkit-animation: .75s linear infinite spinner-border;
  animation: .75s linear infinite spinner-border;
}

.spinner-border-sm {
  width: 1rem;
  height: 1rem;
  border-width: 0.2em;
}


.sr-only {
  position: absolute;
  width: 1px;
  height: 1px;
  padding: 0;
  margin: -1px;
  overflow: hidden;
  clip: rect(0, 0, 0, 0);
  white-space: nowrap;
  border: 0;
}

.help-icon {
  font-size: 1.1rem;
}

.d-flex {
  display: -ms-flexbox !important;
  display: flex !important;
}

.lead {
  font-size: 1.25rem;
  font-weight: 300;
}


.container,
.container-fluid,
.container-sm,
.container-md,
.container-lg,
.container-xl {
  width: 100%;
  padding-right: 15px;
  padding-left: 15px;
  margin-right: auto;
  margin-left: auto;
}

.navbar .container,
.navbar .container-fluid, .navbar .container-sm, .navbar .container-md, .navbar .container-lg, .navbar .container-xl {
  display: -ms-flexbox;
  display: flex;
  -ms-flex-wrap: wrap;
  flex-wrap: wrap;
  -ms-flex-align: center;
  align-items: center;
  -ms-flex-pack: justify;
  justify-content: space-between;
}


.navbar-expand > .container,
.navbar-expand > .container-fluid, .navbar-expand > .container-sm, .navbar-expand > .container-md, .navbar-expand > .container-lg, .navbar-expand > .container-xl {
  padding-right: 0;
  padding-left: 0;
}

.navbar-expand > .container,
.navbar-expand > .container-fluid, .navbar-expand > .container-sm, .navbar-expand > .container-md, .navbar-expand > .container-lg, .navbar-expand > .container-xl {
  -ms-flex-wrap: nowrap;
  flex-wrap: nowrap;
}


// @media

@media (prefers-reduced-motion: reduce) {
  .spinner-border,
  .spinner-grow {
    -webkit-animation-duration: 1.5s;
    animation-duration: 1.5s;
  }
}

@media screen and (min-width: 576px) {
  .col-sm {
    -ms-flex-preferred-size: 0;
    flex-basis: 0;
    -ms-flex-positive: 1;
    flex-grow: 1;
    max-width: 100%;
  }

  .d-sm-none {
    display: none !important;
  }

  .d-sm-inline {
    display: inline !important;
  }

  .d-sm-block {
    display: block !important;
  }
  .card-deck {
    display: -ms-flexbox;
    display: flex;
    flex-flow: row wrap;
    margin-right: -15px;
    margin-left: -15px;
  }
  .card-deck .card {
    -ms-flex: 1 0 0;
    flex: 1 0 0;
    margin-right: 15px;
    margin-bottom: 0;
    margin-left: 15px;
  }

<<<<<<< HEAD
  //.container, .container-sm {
  //  max-width: 540px;
  //}
=======
  .container, .container-sm {
    max-width: 540px;
  }
>>>>>>> 80382ede
  .navbar-expand-sm > .container,
  .navbar-expand-sm > .container-fluid, .navbar-expand-sm > .container-sm, .navbar-expand-sm > .container-md, .navbar-expand-sm > .container-lg, .navbar-expand-sm > .container-xl {
    padding-right: 0;
    padding-left: 0;
  }
  .navbar-expand-sm > .container,
  .navbar-expand-sm > .container-fluid, .navbar-expand-sm > .container-sm, .navbar-expand-sm > .container-md, .navbar-expand-sm > .container-lg, .navbar-expand-sm > .container-xl {
    -ms-flex-wrap: nowrap;
    flex-wrap: nowrap;
  }

  //table {
  //  //background-color: red;
  //  display: block;
  //}
}


@media screen and (max-width: 767.98px) {
  .navbar-expand-md > .container,
  .navbar-expand-md > .container-fluid, .navbar-expand-md > .container-sm, .navbar-expand-md > .container-md, .navbar-expand-md > .container-lg, .navbar-expand-md > .container-xl {
    padding-right: 0;
    padding-left: 0;
  }

  .navbar-expand-md > .container,
  .navbar-expand-md > .container-fluid, .navbar-expand-md > .container-sm, .navbar-expand-md > .container-md, .navbar-expand-md > .container-lg, .navbar-expand-md > .container-xl {
    -ms-flex-wrap: nowrap;
    flex-wrap: nowrap;
  }

}

@media screen and (min-width: 768px) {
<<<<<<< HEAD
  //.container, .container-sm, .container-md {
  //  max-width: 720px;
  //}
=======
  .container, .container-sm, .container-md {
    max-width: 720px;
  }
>>>>>>> 80382ede
  .d-md-flex {
    display: -ms-flexbox !important;
    display: flex !important;
  }

}

@media screen and (max-width: 991.98px) {
  .navbar-expand-lg > .container,
  .navbar-expand-lg > .container-fluid, .navbar-expand-lg > .container-sm, .navbar-expand-lg > .container-md, .navbar-expand-lg > .container-lg, .navbar-expand-lg > .container-xl {
    padding-right: 0;
    padding-left: 0;
  }
  //
  //table {
  //  display: block;
  //}

}

@media screen and (min-width: 992px) {
  .navbar-expand-lg > .container,
  .navbar-expand-lg > .container-fluid, .navbar-expand-lg > .container-sm, .navbar-expand-lg > .container-md, .navbar-expand-lg > .container-lg, .navbar-expand-lg > .container-xl {
    -ms-flex-wrap: nowrap;
    flex-wrap: nowrap;
  }

<<<<<<< HEAD
  //.container, .container-sm, .container-md, .container-lg {
  //  max-width: 960px;
  //}
=======
  .container, .container-sm, .container-md, .container-lg {
    max-width: 960px;
  }
>>>>>>> 80382ede

}

@media screen and (max-width: 1199.98px) {
  .navbar-expand-xl > .container,
  .navbar-expand-xl > .container-fluid, .navbar-expand-xl > .container-sm, .navbar-expand-xl > .container-md, .navbar-expand-xl > .container-lg, .navbar-expand-xl > .container-xl {
    padding-right: 0;
    padding-left: 0;
  }
}

@media screen and (min-width: 1200px) {
  .navbar-expand-xl > .container,
  .navbar-expand-xl > .container-fluid, .navbar-expand-xl > .container-sm, .navbar-expand-xl > .container-md, .navbar-expand-xl > .container-lg, .navbar-expand-xl > .container-xl {
    -ms-flex-wrap: nowrap;
    flex-wrap: nowrap;
  }

<<<<<<< HEAD
  //.container, .container-sm, .container-md, .container-lg, .container-xl {
  //  max-width: 1140px;
  //}
=======
  .container, .container-sm, .container-md, .container-lg, .container-xl {
    max-width: 1140px;
  }
>>>>>>> 80382ede

}

<|MERGE_RESOLUTION|>--- conflicted
+++ resolved
@@ -350,15 +350,10 @@
     margin-left: 15px;
   }
 
-<<<<<<< HEAD
   //.container, .container-sm {
   //  max-width: 540px;
   //}
-=======
-  .container, .container-sm {
-    max-width: 540px;
-  }
->>>>>>> 80382ede
+
   .navbar-expand-sm > .container,
   .navbar-expand-sm > .container-fluid, .navbar-expand-sm > .container-sm, .navbar-expand-sm > .container-md, .navbar-expand-sm > .container-lg, .navbar-expand-sm > .container-xl {
     padding-right: 0;
@@ -393,15 +388,9 @@
 }
 
 @media screen and (min-width: 768px) {
-<<<<<<< HEAD
   //.container, .container-sm, .container-md {
   //  max-width: 720px;
   //}
-=======
-  .container, .container-sm, .container-md {
-    max-width: 720px;
-  }
->>>>>>> 80382ede
   .d-md-flex {
     display: -ms-flexbox !important;
     display: flex !important;
@@ -429,15 +418,10 @@
     flex-wrap: nowrap;
   }
 
-<<<<<<< HEAD
+
   //.container, .container-sm, .container-md, .container-lg {
   //  max-width: 960px;
   //}
-=======
-  .container, .container-sm, .container-md, .container-lg {
-    max-width: 960px;
-  }
->>>>>>> 80382ede
 
 }
 
@@ -456,15 +440,9 @@
     flex-wrap: nowrap;
   }
 
-<<<<<<< HEAD
   //.container, .container-sm, .container-md, .container-lg, .container-xl {
   //  max-width: 1140px;
   //}
-=======
-  .container, .container-sm, .container-md, .container-lg, .container-xl {
-    max-width: 1140px;
-  }
->>>>>>> 80382ede
-
-}
-
+
+}
+
