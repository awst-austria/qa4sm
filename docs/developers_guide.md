--- conflicted
+++ resolved
@@ -423,9 +423,6 @@
 - Change lines: edit `splines  = ...` [at the top of the file]. For options see `man dot`; least ugly results with `splines = polyline` or `splines = true`.
 - Add labels to start/end of lines: edit label to add `[label="ref_filters" headlabel="start" taillabel="end"]`
 
-<<<<<<< HEAD
-For further hints see <https://django-extensions.readthedocs.io/en/latest/graph_models.html>.
-=======
 For further hints see <https://django-extensions.readthedocs.io/en/latest/graph_models.html>.
 
 
@@ -448,5 +445,4 @@
 
 Set up database contents with the fixtures:
 
-    python manage.py loaddata versions variables filters datasets
->>>>>>> adf21c65
+    python manage.py loaddata versions variables filters datasets