import logging

from django.test import TestCase
from django.urls import reverse
from rest_framework.test import APIClient
from api.tests.test_helper import *


class TestDatasetVersionView(TestCase):
    __logger = logging.getLogger(__name__)
    fixtures = ['datasets', 'filters', 'versions', 'variables']

    def setUp(self):
        self.auth_data, self.test_user = create_test_user()
        self.client = APIClient()
        self.client.login(**self.auth_data)

    def test_dataset_version(self):
        dataset_version_url = reverse('Dataset version')
        # check all the versions
        response = self.client.get(dataset_version_url)
        assert response.status_code == 200
<<<<<<< HEAD
        assert len(response.json()) == 32  # todo: drop check
=======
        assert len(response.json()) == 32
>>>>>>> 3fa86ba7

        # check for logged out
        self.client.logout()

        response = self.client.get(dataset_version_url)
        assert response.status_code == 200
<<<<<<< HEAD
        assert len(response.json()) == 32 # todo: drop check
=======
        assert len(response.json()) == 32
>>>>>>> 3fa86ba7

    def test_dataset_version_by_dataset(self):
        dataset_version_by_dataset_url_name = 'Dataset version by dataset'
        # check versions based on the given dataset
        response = self.client.get(reverse(dataset_version_by_dataset_url_name, kwargs={'dataset_id': 1}))  # C3S
        assert response.status_code == 200
        assert len(response.json()) == 4  # there are 4 C3S versions currently

        # check wrong dataset id
        response = self.client.get(reverse(dataset_version_by_dataset_url_name, kwargs={'dataset_id': 100}))  # wrong
        assert response.status_code == 404

        # check for logged out
        self.client.logout()

        response = self.client.get(reverse(dataset_version_by_dataset_url_name, kwargs={'dataset_id': 1}))  # C3S
        assert response.status_code == 200

    def test_dataset_version_by_id(self):
        dataset_version_url = reverse('Dataset version')
        # check version id:
        response = self.client.get(f'{dataset_version_url}/1')
        assert response.status_code == 200
        assert response.json()['short_name'] == 'C3S_V201706'

        response = self.client.get(f'{dataset_version_url}/1000')  # wrong version id
        assert response.status_code == 404

        # check for logged out
        self.client.logout()

        response = self.client.get(f'{dataset_version_url}/1')
        assert response.status_code == 200<|MERGE_RESOLUTION|>--- conflicted
+++ resolved
@@ -20,22 +20,14 @@
         # check all the versions
         response = self.client.get(dataset_version_url)
         assert response.status_code == 200
-<<<<<<< HEAD
-        assert len(response.json()) == 32  # todo: drop check
-=======
-        assert len(response.json()) == 32
->>>>>>> 3fa86ba7
+        assert len(response.json()) == 33  # todo: drop check, must be changed for each new dataset?
 
         # check for logged out
         self.client.logout()
 
         response = self.client.get(dataset_version_url)
         assert response.status_code == 200
-<<<<<<< HEAD
-        assert len(response.json()) == 32 # todo: drop check
-=======
-        assert len(response.json()) == 32
->>>>>>> 3fa86ba7
+        assert len(response.json()) == 33 # todo: drop check, must be changed for each new dataset?
 
     def test_dataset_version_by_dataset(self):
         dataset_version_by_dataset_url_name = 'Dataset version by dataset'
