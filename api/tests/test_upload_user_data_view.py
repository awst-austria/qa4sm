import json
import logging
from api.tests.test_helper import *
from rest_framework.test import APIClient, APITestCase
from django.test.testcases import TransactionTestCase
from django.urls import reverse
from validator.models import UserDatasetFile, DataVariable
from django.conf import settings
import shutil
from pathlib import Path
from api.variable_and_field_names import *
from unittest.mock import patch
from api.views.upload_user_data_view import preprocess_file

FILE = 'file'
FORMAT_MULTIPART = 'multipart'


# todo: test for a file with no variables - file with no variables needed
def _create_test_file(path):
    test_file = open(path, 'w')
    test_file.write('some test content of a not netcdf file\n')
    test_file.close()
    test_file = open(path, 'rb')
    return test_file


def _clean_up_data(file_entry):
    datafile = file_entry.file.path
    outdir = os.path.dirname(datafile)
    assert os.path.isfile(datafile)
    file_entry.delete()
    assert not os.path.exists(outdir)


def _get_headers(metadata):
    return {
        'HTTP_FILEMETADATA': json.dumps(metadata)
    }


def mock_preprocess_file(*args, **kwargs):
    return


class TestUploadUserDataView(TransactionTestCase):
    serialized_rollback = True
    __logger = logging.getLogger(__name__)

    databases = '__all__'
    allow_database_queries = True

    def setUp(self):
        self.auth_data, self.test_user = create_test_user()
        self.second_user_data, self.second_test_user = create_alternative_user()

        self.client = APIClient()
        self.client.login(**self.auth_data)
        self.user_data_path = os.path.join(settings.BASE_DIR, 'testdata/user_data')
        self.test_user_data_path = f'{self.user_data_path}/{self.test_user.username}'
        Path(self.test_user_data_path).mkdir(exist_ok=True, parents=True)

        self.netcdf_file_name = 'teststack_c3s_2dcoords_min_attrs.nc'
        self.zipped_netcdf_file_name = 'test_data.zip'
        self.zipped_csv_file_name = 'test_data_csv.zip'
        self.not_netcdf_file_name = 'test_file.txt'

        self.netcdf_file = f'{self.user_data_path}/{self.netcdf_file_name}'
        self.zipped_netcdf = f'{self.user_data_path}/{self.zipped_netcdf_file_name}'
        self.zipped_csv = f'{self.user_data_path}/{self.zipped_csv_file_name}'
        self.not_netcdf_file = f'{self.user_data_path}/{self.not_netcdf_file_name}'

        self.upload_data_url_name = 'Upload user data'
        # self.post_metadata_url_name = 'Post User Data File Metadata'
        self.get_user_data_url_list_name = "Get User Data Files"
        self.delete_data_url_name = 'Delete User Data File'
        self.update_metadata_url_name = 'Update metadata'

        self.metadata_correct = {
            USER_DATA_DATASET_FIELD_NAME: 'test_dataset',
            USER_DATA_DATASET_FIELD_PRETTY_NAME: 'test_dataset_pretty_name',
            USER_DATA_VERSION_FIELD_NAME: 'test_version',
            USER_DATA_VERSION_FIELD_PRETTY_NAME: 'test_version_pretty_name'
        }

        self.partial_metadata_correct = {
            USER_DATA_DATASET_FIELD_NAME: 'test_dataset',
            USER_DATA_DATASET_FIELD_PRETTY_NAME: None,
            USER_DATA_VERSION_FIELD_NAME: 'test_version',
            USER_DATA_VERSION_FIELD_PRETTY_NAME: None
        }

        self.metadata_incorrect = {
            USER_DATA_DATASET_FIELD_NAME: None,
            USER_DATA_DATASET_FIELD_PRETTY_NAME: 'test_dataset',
            USER_DATA_VERSION_FIELD_NAME: None,
            USER_DATA_VERSION_FIELD_PRETTY_NAME: 'test_version'
        }

        self.headers_correct = {
            'HTTP_FILEMETADATA': json.dumps(self.metadata_correct)
        }
        self.headers_partial_correct = {
            'HTTP_FILEMETADATA': json.dumps(self.metadata_correct)
        }

    def _remove_user_datafiles(self, username):
        user_data_path = f'{self.user_data_path}/{username}'
        shutil.rmtree(user_data_path)

    @patch('api.views.upload_user_data_view.preprocess_file', side_effect=mock_preprocess_file)
    def test_file_size_limit(self, mock_preprocess_file):
        headers = _get_headers(self.metadata_correct)

        response = self.client.post(
            reverse(self.upload_data_url_name, kwargs={URL_FILENAME: self.netcdf_file_name}),
            {FILE: self.netcdf_file},
            format=FORMAT_MULTIPART,
            **headers)

        file_entry = UserDatasetFile.objects.get(id=response.json()['id'])

        # check the size limit assigned to the user
        assert self.test_user.space_limit == 'basic'
        # check how much space left
        assert self.test_user.space_left == self.test_user.get_space_limit_display() - file_entry.file.size
        # remove the file
        file_entry.delete()

        # change the limit
        self.test_user.space_limit = 'no_data'
        self.test_user.save()

        response = self.client.post(reverse(self.upload_data_url_name, kwargs={URL_FILENAME: self.netcdf_file_name}),
                                    {FILE: self.netcdf_file}, format=FORMAT_MULTIPART)

        assert response.json()['error'] == 'File is too big'
        assert response.status_code == 500

        self.test_user.space_limit = 'unlimited'
        self.test_user.save()

        response = self.client.post(reverse(self.upload_data_url_name, kwargs={URL_FILENAME: self.netcdf_file_name}),
                                    {FILE: self.netcdf_file}, format=FORMAT_MULTIPART, **headers)

        assert response.status_code == 201

        assert not self.test_user.space_left

        file_entry = UserDatasetFile.objects.get(id=response.json()['id'])
        file_entry.delete()

    @patch('api.views.upload_user_data_view.preprocess_file', side_effect=mock_preprocess_file)
    def test_get_list_of_user_data_files(self, mock_preprocess_file):
        headers = _get_headers(self.metadata_correct)

        # post the same file 3 times, to create 3 different entries
        post_response_1 = self.client.post(
            reverse(self.upload_data_url_name, kwargs={URL_FILENAME: self.netcdf_file_name}),
            {FILE: self.netcdf_file}, format=FORMAT_MULTIPART, **headers)
        assert post_response_1.status_code == 201
        post_response_2 = self.client.post(
            reverse(self.upload_data_url_name, kwargs={URL_FILENAME: self.netcdf_file_name}),
            {FILE: self.netcdf_file}, format=FORMAT_MULTIPART, **headers)
        assert post_response_2.status_code == 201
        post_response_3 = self.client.post(
            reverse(self.upload_data_url_name, kwargs={URL_FILENAME: self.netcdf_file_name}),
            {FILE: self.netcdf_file}, format=FORMAT_MULTIPART, **headers)
        assert post_response_3.status_code == 201

        response = self.client.get(reverse(self.get_user_data_url_list_name))
        existing_files = response.json()

        assert response.status_code == 200
        assert len(existing_files) == 3

        # log out and log in as another user
        self.client.logout()
        self.client.login(**self.second_user_data)

        # there should be no files available
        response = self.client.get(reverse(self.get_user_data_url_list_name))
        existing_files = response.json()
        assert response.status_code == 200
        assert len(existing_files) == 0

        self.client.logout()
        self.client.login(**self.auth_data)
        assert len(os.listdir(self.test_user_data_path)) == 3
        self._remove_user_datafiles(self.test_user)
        assert not os.path.exists(self.test_user_data_path)

        # there are no files, so there will be an error returned;
        response = self.client.get(reverse(self.get_user_data_url_list_name))
        assert response.status_code == 500

        # cleaning
        for entry in UserDatasetFile.objects.all():
            entry.delete()

        assert len(UserDatasetFile.objects.all()) == 0

    @patch('api.views.upload_user_data_view.preprocess_file', side_effect=mock_preprocess_file)
    def test_delete_user_dataset_and_file(self, mock_preprocess_file):
        # posting a file to be removed

        post_response = self.client.post(
            reverse(self.upload_data_url_name, kwargs={URL_FILENAME: self.netcdf_file_name}),
            {FILE: self.netcdf_file},
            format=FORMAT_MULTIPART,
            **_get_headers(self.metadata_correct))

        file_entry_id = post_response.json()['id']
        assert len(Dataset.objects.all()) == 1
        assert len(DatasetVersion.objects.all()) == 1
        assert len(DataVariable.objects.all()) == 1
        assert len(UserDatasetFile.objects.all()) == 1
        assert len(os.listdir(self.test_user_data_path)) == 1

        # checking if another user can remove it:
        self.client.logout()
        self.client.login(**self.second_user_data)
        delete_response = self.client.delete(
            reverse(self.delete_data_url_name, kwargs={URL_FILE_UUID: file_entry_id}))

        assert delete_response.status_code == 403
        # nothing happened, as the user has no credentials
        assert len(Dataset.objects.all()) == 1
        assert len(DatasetVersion.objects.all()) == 1
        assert len(DataVariable.objects.all()) == 1
        assert len(UserDatasetFile.objects.all()) == 1
        assert len(os.listdir(self.test_user_data_path)) == 1

        # loging in as the proper user:
        self.client.login(**self.auth_data)
        delete_response = self.client.delete(
            reverse(self.delete_data_url_name, kwargs={URL_FILE_UUID: file_entry_id}))

        assert delete_response.status_code == 200
        assert len(Dataset.objects.all()) == 0
        assert len(DatasetVersion.objects.all()) == 0
        assert len(DataVariable.objects.all()) == 0
        assert len(UserDatasetFile.objects.all()) == 0
        assert len(os.listdir(self.test_user_data_path)) == 0

    @patch('api.views.upload_user_data_view.preprocess_file', side_effect=mock_preprocess_file)
    def test_upload_user_data_nc_correct(self, mock_preprocess_file):
        response = self.client.post(reverse(self.upload_data_url_name, kwargs={URL_FILENAME: self.netcdf_file_name}),
                                    {FILE: self.netcdf_file},
                                    format=FORMAT_MULTIPART,
                                    **_get_headers(self.metadata_correct))

        assert response.status_code == 201

        existing_files = UserDatasetFile.objects.all()

        assert len(existing_files) == 1
        file_entry = existing_files[0]
        file_dir = file_entry.get_raw_file_path

        assert len(os.listdir(self.test_user_data_path)) == 1
        assert os.path.exists(file_dir)

        assert file_entry.dataset.short_name == self.metadata_correct.get(USER_DATA_DATASET_FIELD_NAME)
        assert file_entry.version.short_name == self.metadata_correct.get(USER_DATA_VERSION_FIELD_NAME)
        # this one is none, because it's taken from the file and the file preprocessing is skipped for the purpose of
        # testing
        assert file_entry.variable.short_name == 'none'
        assert file_entry.owner == self.test_user
        file_entry.delete()

        # check if the entry got removed along with the entire file directory
        existing_files = UserDatasetFile.objects.all()
        assert len(existing_files) == 0
        assert not os.path.exists(file_dir)
        assert len(os.listdir(self.test_user_data_path)) == 0

    @patch('api.views.upload_user_data_view.preprocess_file', side_effect=mock_preprocess_file)
    def test_upload_user_data_zip_netcdf_correct(self, mock_preprocess_file):
        response = self.client.post(
            reverse(self.upload_data_url_name, kwargs={URL_FILENAME: self.zipped_netcdf_file_name}),
            {FILE: self.zipped_netcdf},
            format=FORMAT_MULTIPART,
            **_get_headers(self.metadata_correct))

        assert response.status_code == 201

        existing_files = UserDatasetFile.objects.all()

        assert len(existing_files) == 1
        file_entry = existing_files[0]
        file_dir = file_entry.get_raw_file_path

        assert len(os.listdir(self.test_user_data_path)) == 1
        assert os.path.exists(file_dir)

        file_entry.delete()

        # check if the entry got removed along with the entire file directory
        existing_files = UserDatasetFile.objects.all()
        assert len(existing_files) == 0
        assert not os.path.exists(file_dir)
        assert len(os.listdir(self.test_user_data_path)) == 0

    @patch('api.views.upload_user_data_view.preprocess_file', side_effect=mock_preprocess_file)
    def test_upload_user_data_zip_csv_correct(self, mock_preprocess_file):
        response = self.client.post(
            reverse(self.upload_data_url_name, kwargs={URL_FILENAME: self.zipped_csv_file_name}),
            {FILE: self.zipped_csv},
            format=FORMAT_MULTIPART,
            **_get_headers(self.metadata_correct)
        )

        assert response.status_code == 201

        existing_files = UserDatasetFile.objects.all()

        assert len(existing_files) == 1
        file_entry = existing_files[0]
        file_dir = file_entry.get_raw_file_path

        assert len(os.listdir(self.test_user_data_path)) == 1
        assert os.path.exists(file_dir)

        file_entry.delete()

        # check if the entry got removed along with the entire file directory
        existing_files = UserDatasetFile.objects.all()
        assert len(existing_files) == 0
        assert not os.path.exists(file_dir)
        assert len(os.listdir(self.test_user_data_path)) == 0

    def test_upload_user_data_not_porper_extension(self):
        file_to_upload = _create_test_file(self.not_netcdf_file)
        response = self.client.post(
            reverse(self.upload_data_url_name, kwargs={URL_FILENAME: self.not_netcdf_file_name}),
            {FILE: file_to_upload},
            format=FORMAT_MULTIPART,
            **_get_headers(self.metadata_correct))
        # assert False
        assert response.status_code == 500

        # checking if nothing got to the db and to the data path
        existing_files = UserDatasetFile.objects.all()
        assert len(existing_files) == 0
        assert len(os.listdir(self.test_user_data_path)) == 0

    @patch('api.views.upload_user_data_view.preprocess_file', side_effect=mock_preprocess_file)
    def test_upload_user_data_with_wrong_name(self, mock_preprocess_file):
        file_to_upload = _create_test_file(self.not_netcdf_file)
        response = self.client.post(
            reverse(self.upload_data_url_name, kwargs={URL_FILENAME: 'wrong_name'}),
            {FILE: file_to_upload},
            format=FORMAT_MULTIPART,
            **_get_headers(self.metadata_correct)
        )
        # assert False
        assert response.status_code == 500

        # checking if nothing got to the db and to the data path
        existing_files = UserDatasetFile.objects.all()
        assert len(existing_files) == 0
        assert len(os.listdir(self.test_user_data_path)) == 0

<<<<<<< HEAD
=======
    # def test_post_user_file_metadata_and_preprocess_file_correct(self):
    #     # I am posting the file to create the proper dataset entry
    #     response = self.client.post(reverse(self.upload_data_url_name, kwargs={URL_FILENAME: self.netcdf_file_name}),
    #                                 {FILE: self.netcdf_file}, format=FORMAT_MULTIPART)
    #     assert response.status_code == 200
    #
    #     # checking if the file entry got saved
    #     existing_files = UserDatasetFile.objects.all()
    #     assert len(existing_files) == 1
    #
    #     file_entry = existing_files[0]
    #     # I need to replace the posted file with the original one, because the api post method somehow corrupts netCDFs
    #     # which is not the problem when I post them via angular and I don't want to deal with it right now.
    #     shutil.copy2(self.netcdf_file, file_entry.file.path)
    #
    #     metadata_correct = {
    #         USER_DATA_DATASET_FIELD_NAME: 'test_dataset',
    #         USER_DATA_DATASET_FIELD_PRETTY_NAME: 'test_dataset_pretty_name',
    #         USER_DATA_VERSION_FIELD_NAME: 'test_version',
    #         USER_DATA_VERSION_FIELD_PRETTY_NAME: 'test_version_pretty_name'
    #     }
    #     # posting metadata as those from the metadata form and checking if it has been done
    #     response_metadata = self.client.post(
    #         reverse(self.post_metadata_url_name, kwargs={URL_FILE_UUID: file_entry.id}),
    #         metadata_correct, format='json')
    #     assert response_metadata.status_code == 200
    #
    #     # re-querying file entry
    #     file_entry = UserDatasetFile.objects.get(id=response.json()['id'])
    #     # checking if the posted metadata is proper
    #     assert file_entry.dataset.short_name == metadata_correct[USER_DATA_DATASET_FIELD_NAME]
    #     assert file_entry.dataset.pretty_name == metadata_correct[USER_DATA_DATASET_FIELD_PRETTY_NAME]
    #     assert file_entry.dataset == Dataset.objects.all().last()
    #     assert file_entry.version.short_name == metadata_correct[USER_DATA_VERSION_FIELD_NAME]
    #     assert file_entry.version.pretty_name == metadata_correct[USER_DATA_VERSION_FIELD_PRETTY_NAME]
    #     assert file_entry.version == DatasetVersion.objects.all().last()
    #
    #     # checking if the proper metadata was retrieved from the file
    #     assert file_entry.variable == DataVariable.objects.all().last()
    #     # the values below are defined in the test file, so if we change the test file we may have to update them
    #     assert file_entry.variable.short_name == 'soil_moisture'
    #
    #     # check if the timeseries files were created:
    #     timeseries_dir = file_entry.get_raw_file_path + '/timeseries'
    #     assert os.path.exists(timeseries_dir)
    #     assert len(os.listdir(timeseries_dir)) != 0
    #
    #     file_entry.delete()
    #     assert len(UserDatasetFile.objects.all()) == 0

    def test_post_metadata_and_preprocess_file_zip_netcdf(self):
        # I am posting the file to create the proper dataset entry
        response = self.client.post(
            reverse(self.upload_data_url_name, kwargs={URL_FILENAME: self.zipped_netcdf_file_name}),
            {FILE: self.zipped_netcdf}, format=FORMAT_MULTIPART)
        assert response.status_code == 200

        # checking if the file entry got saved
        existing_files = UserDatasetFile.objects.all()
        assert len(existing_files) == 1

        file_entry = existing_files[0]
        # I need to replace the posted file with the original one, because the api post method somehow corrupts files
        # which is not the problem when I post them via angular and I don't want to deal with it right now.
        shutil.copy2(self.zipped_netcdf, file_entry.file.path)

        metadata_correct = {
            USER_DATA_DATASET_FIELD_NAME: 'test_dataset',
            USER_DATA_DATASET_FIELD_PRETTY_NAME: 'test_dataset_pretty_name',
            USER_DATA_VERSION_FIELD_NAME: 'test_version',
            USER_DATA_VERSION_FIELD_PRETTY_NAME: 'test_version_pretty_name'
        }
        # posting metadata as those from the metadata form and checking if it has been done
        response_metadata = self.client.post(
            reverse(self.post_metadata_url_name, kwargs={URL_FILE_UUID: file_entry.id}),
            metadata_correct, format='json')
        assert response_metadata.status_code == 200

        # re-querying file entry
        file_entry = UserDatasetFile.objects.get(id=response.json()['id'])
        # checking if the posted metadata is proper
        assert file_entry.dataset.short_name == metadata_correct[USER_DATA_DATASET_FIELD_NAME]
        assert file_entry.dataset.pretty_name == metadata_correct[USER_DATA_DATASET_FIELD_PRETTY_NAME]
        assert file_entry.dataset == Dataset.objects.all().last()
        assert file_entry.version.short_name == metadata_correct[USER_DATA_VERSION_FIELD_NAME]
        assert file_entry.version.pretty_name == metadata_correct[USER_DATA_VERSION_FIELD_PRETTY_NAME]
        assert file_entry.version == DatasetVersion.objects.all().last()

        # checking if the proper metadata was retrieved from the file
        assert file_entry.variable == DataVariable.objects.all().last()
        # the values below are defined in the test file, so if we change the test file we may have to update them
        assert file_entry.variable.short_name == 'sm'

        # check if the timeseries files were created:
        timeseries_dir = file_entry.get_raw_file_path + '/timeseries'
        assert os.path.exists(timeseries_dir)
        assert len(os.listdir(timeseries_dir)) != 0

        file_entry.delete()
        assert len(UserDatasetFile.objects.all()) == 0

    def test_post_metadata_and_preprocess_file_zip_csv(self):
        # I am posting the file to create the proper dataset entry
        response = self.client.post(
            reverse(self.upload_data_url_name, kwargs={URL_FILENAME: self.zipped_csv_file_name}),
            {FILE: self.zipped_csv}, format=FORMAT_MULTIPART)
        assert response.status_code == 200

        # checking if the file entry got saved
        existing_files = UserDatasetFile.objects.all()
        assert len(existing_files) == 1

        file_entry = existing_files[0]
        # I need to replace the posted file with the original one, because the api post method somehow corrupts files
        # which is not the problem when I post them via angular and I don't want to deal with it right now.
        shutil.copy2(self.zipped_csv, file_entry.file.path)

        metadata_correct = {
            USER_DATA_DATASET_FIELD_NAME: 'test_dataset',
            USER_DATA_DATASET_FIELD_PRETTY_NAME: 'test_dataset_pretty_name',
            USER_DATA_VERSION_FIELD_NAME: 'test_version',
            USER_DATA_VERSION_FIELD_PRETTY_NAME: 'test_version_pretty_name'
        }
        # posting metadata as those from the metadata form and checking if it has been done
        response_metadata = self.client.post(
            reverse(self.post_metadata_url_name, kwargs={URL_FILE_UUID: file_entry.id}),
            metadata_correct, format='json')
        assert response_metadata.status_code == 200

        # re-querying file entry
        file_entry = UserDatasetFile.objects.get(id=response.json()['id'])
        # checking if the posted metadata is proper
        assert file_entry.dataset.short_name == metadata_correct[USER_DATA_DATASET_FIELD_NAME]
        assert file_entry.dataset.pretty_name == metadata_correct[USER_DATA_DATASET_FIELD_PRETTY_NAME]
        assert file_entry.dataset == Dataset.objects.all().last()
        assert file_entry.version.short_name == metadata_correct[USER_DATA_VERSION_FIELD_NAME]
        assert file_entry.version.pretty_name == metadata_correct[USER_DATA_VERSION_FIELD_PRETTY_NAME]
        assert file_entry.version == DatasetVersion.objects.all().last()

        # checking if the proper metadata was retrieved from the file
        assert file_entry.variable == DataVariable.objects.all().last()
        # the values below are defined in the test file, so if we change the test file we may have to update them
        assert file_entry.variable.short_name == 'soil_moisture'

        # check if the timeseries files were created:
        timeseries_dir = file_entry.get_raw_file_path + '/timeseries'
        assert os.path.exists(timeseries_dir)
        assert len(os.listdir(timeseries_dir)) != 0

        file_entry.delete()
        assert len(UserDatasetFile.objects.all()) == 0
>>>>>>> 2dcdf521

    def test_post_incorrect_metadata_form(self):
        # I am posting the file to create the proper dataset entry, I don't need to copy it, as it won't be processed
        response = self.client.post(reverse(self.upload_data_url_name, kwargs={URL_FILENAME: self.netcdf_file_name}),
                                    {FILE: self.netcdf_file},
                                    format=FORMAT_MULTIPART,
                                    **_get_headers(self.metadata_incorrect))
        assert response.status_code == 500

        existing_files = UserDatasetFile.objects.all()
        assert len(existing_files) == 0

    @patch('api.views.upload_user_data_view.preprocess_file', side_effect=mock_preprocess_file)
    def test_update_metadata(self, mock_preprocess_file):
        file_post_response = self.client.post(
            reverse(self.upload_data_url_name, kwargs={URL_FILENAME: self.netcdf_file_name}),
            {FILE: self.netcdf_file},
            format=FORMAT_MULTIPART,
            **_get_headers(self.metadata_correct))

        assert file_post_response.status_code == 201

        file_id = file_post_response.json()['id']
        file_entry = UserDatasetFile.objects.get(pk=file_id)
        file_entry.all_variables = [{"name": "soil_moisture", "units": "%", "long_name": "Soil Moisture"}, {"name": "ssm_noise", "units": "%", "long_name": "Surface Soil Moisture Noise"}]
        file_entry.save()

        # update variable name
        variable_new_name = 'soil_moisture'
        response = self.client.put(reverse(self.update_metadata_url_name, kwargs={URL_FILE_UUID: file_id}),
                                   {USER_DATA_FIELD_NAME: USER_DATA_VARIABLE_FIELD_NAME,
                                    USER_DATA_FIELD_VALUE: variable_new_name})
        assert response.status_code == 200
        # check if the variable name got updated:
        variable = DataVariable.objects.get(pk=file_entry.variable_id)
        assert variable.short_name == variable_new_name
        assert variable.pretty_name == 'Soil Moisture'

        # update dataset name
        datset_new_name = 'test_dataset'
        response = self.client.put(reverse(self.update_metadata_url_name, kwargs={URL_FILE_UUID: file_id}),
                                   {USER_DATA_FIELD_NAME: USER_DATA_DATASET_FIELD_NAME,
                                    USER_DATA_FIELD_VALUE: datset_new_name})
        assert response.status_code == 200
        # check if the variable name got updated:
        dataset = Dataset.objects.get(pk=file_entry.dataset_id)
        assert dataset.pretty_name == datset_new_name

        # update version name
        version_new_name = 'test_version'
        response = self.client.put(reverse(self.update_metadata_url_name, kwargs={URL_FILE_UUID: file_id}),
                                   {USER_DATA_FIELD_NAME: USER_DATA_VERSION_FIELD_NAME,
                                    USER_DATA_FIELD_VALUE: version_new_name})
        assert response.status_code == 200
        # check if the variable name got updated:
        version = DatasetVersion.objects.get(pk=file_entry.version_id)
        assert version.pretty_name == version_new_name

        file_entry.delete()<|MERGE_RESOLUTION|>--- conflicted
+++ resolved
@@ -362,161 +362,6 @@
         assert len(existing_files) == 0
         assert len(os.listdir(self.test_user_data_path)) == 0
 
-<<<<<<< HEAD
-=======
-    # def test_post_user_file_metadata_and_preprocess_file_correct(self):
-    #     # I am posting the file to create the proper dataset entry
-    #     response = self.client.post(reverse(self.upload_data_url_name, kwargs={URL_FILENAME: self.netcdf_file_name}),
-    #                                 {FILE: self.netcdf_file}, format=FORMAT_MULTIPART)
-    #     assert response.status_code == 200
-    #
-    #     # checking if the file entry got saved
-    #     existing_files = UserDatasetFile.objects.all()
-    #     assert len(existing_files) == 1
-    #
-    #     file_entry = existing_files[0]
-    #     # I need to replace the posted file with the original one, because the api post method somehow corrupts netCDFs
-    #     # which is not the problem when I post them via angular and I don't want to deal with it right now.
-    #     shutil.copy2(self.netcdf_file, file_entry.file.path)
-    #
-    #     metadata_correct = {
-    #         USER_DATA_DATASET_FIELD_NAME: 'test_dataset',
-    #         USER_DATA_DATASET_FIELD_PRETTY_NAME: 'test_dataset_pretty_name',
-    #         USER_DATA_VERSION_FIELD_NAME: 'test_version',
-    #         USER_DATA_VERSION_FIELD_PRETTY_NAME: 'test_version_pretty_name'
-    #     }
-    #     # posting metadata as those from the metadata form and checking if it has been done
-    #     response_metadata = self.client.post(
-    #         reverse(self.post_metadata_url_name, kwargs={URL_FILE_UUID: file_entry.id}),
-    #         metadata_correct, format='json')
-    #     assert response_metadata.status_code == 200
-    #
-    #     # re-querying file entry
-    #     file_entry = UserDatasetFile.objects.get(id=response.json()['id'])
-    #     # checking if the posted metadata is proper
-    #     assert file_entry.dataset.short_name == metadata_correct[USER_DATA_DATASET_FIELD_NAME]
-    #     assert file_entry.dataset.pretty_name == metadata_correct[USER_DATA_DATASET_FIELD_PRETTY_NAME]
-    #     assert file_entry.dataset == Dataset.objects.all().last()
-    #     assert file_entry.version.short_name == metadata_correct[USER_DATA_VERSION_FIELD_NAME]
-    #     assert file_entry.version.pretty_name == metadata_correct[USER_DATA_VERSION_FIELD_PRETTY_NAME]
-    #     assert file_entry.version == DatasetVersion.objects.all().last()
-    #
-    #     # checking if the proper metadata was retrieved from the file
-    #     assert file_entry.variable == DataVariable.objects.all().last()
-    #     # the values below are defined in the test file, so if we change the test file we may have to update them
-    #     assert file_entry.variable.short_name == 'soil_moisture'
-    #
-    #     # check if the timeseries files were created:
-    #     timeseries_dir = file_entry.get_raw_file_path + '/timeseries'
-    #     assert os.path.exists(timeseries_dir)
-    #     assert len(os.listdir(timeseries_dir)) != 0
-    #
-    #     file_entry.delete()
-    #     assert len(UserDatasetFile.objects.all()) == 0
-
-    def test_post_metadata_and_preprocess_file_zip_netcdf(self):
-        # I am posting the file to create the proper dataset entry
-        response = self.client.post(
-            reverse(self.upload_data_url_name, kwargs={URL_FILENAME: self.zipped_netcdf_file_name}),
-            {FILE: self.zipped_netcdf}, format=FORMAT_MULTIPART)
-        assert response.status_code == 200
-
-        # checking if the file entry got saved
-        existing_files = UserDatasetFile.objects.all()
-        assert len(existing_files) == 1
-
-        file_entry = existing_files[0]
-        # I need to replace the posted file with the original one, because the api post method somehow corrupts files
-        # which is not the problem when I post them via angular and I don't want to deal with it right now.
-        shutil.copy2(self.zipped_netcdf, file_entry.file.path)
-
-        metadata_correct = {
-            USER_DATA_DATASET_FIELD_NAME: 'test_dataset',
-            USER_DATA_DATASET_FIELD_PRETTY_NAME: 'test_dataset_pretty_name',
-            USER_DATA_VERSION_FIELD_NAME: 'test_version',
-            USER_DATA_VERSION_FIELD_PRETTY_NAME: 'test_version_pretty_name'
-        }
-        # posting metadata as those from the metadata form and checking if it has been done
-        response_metadata = self.client.post(
-            reverse(self.post_metadata_url_name, kwargs={URL_FILE_UUID: file_entry.id}),
-            metadata_correct, format='json')
-        assert response_metadata.status_code == 200
-
-        # re-querying file entry
-        file_entry = UserDatasetFile.objects.get(id=response.json()['id'])
-        # checking if the posted metadata is proper
-        assert file_entry.dataset.short_name == metadata_correct[USER_DATA_DATASET_FIELD_NAME]
-        assert file_entry.dataset.pretty_name == metadata_correct[USER_DATA_DATASET_FIELD_PRETTY_NAME]
-        assert file_entry.dataset == Dataset.objects.all().last()
-        assert file_entry.version.short_name == metadata_correct[USER_DATA_VERSION_FIELD_NAME]
-        assert file_entry.version.pretty_name == metadata_correct[USER_DATA_VERSION_FIELD_PRETTY_NAME]
-        assert file_entry.version == DatasetVersion.objects.all().last()
-
-        # checking if the proper metadata was retrieved from the file
-        assert file_entry.variable == DataVariable.objects.all().last()
-        # the values below are defined in the test file, so if we change the test file we may have to update them
-        assert file_entry.variable.short_name == 'sm'
-
-        # check if the timeseries files were created:
-        timeseries_dir = file_entry.get_raw_file_path + '/timeseries'
-        assert os.path.exists(timeseries_dir)
-        assert len(os.listdir(timeseries_dir)) != 0
-
-        file_entry.delete()
-        assert len(UserDatasetFile.objects.all()) == 0
-
-    def test_post_metadata_and_preprocess_file_zip_csv(self):
-        # I am posting the file to create the proper dataset entry
-        response = self.client.post(
-            reverse(self.upload_data_url_name, kwargs={URL_FILENAME: self.zipped_csv_file_name}),
-            {FILE: self.zipped_csv}, format=FORMAT_MULTIPART)
-        assert response.status_code == 200
-
-        # checking if the file entry got saved
-        existing_files = UserDatasetFile.objects.all()
-        assert len(existing_files) == 1
-
-        file_entry = existing_files[0]
-        # I need to replace the posted file with the original one, because the api post method somehow corrupts files
-        # which is not the problem when I post them via angular and I don't want to deal with it right now.
-        shutil.copy2(self.zipped_csv, file_entry.file.path)
-
-        metadata_correct = {
-            USER_DATA_DATASET_FIELD_NAME: 'test_dataset',
-            USER_DATA_DATASET_FIELD_PRETTY_NAME: 'test_dataset_pretty_name',
-            USER_DATA_VERSION_FIELD_NAME: 'test_version',
-            USER_DATA_VERSION_FIELD_PRETTY_NAME: 'test_version_pretty_name'
-        }
-        # posting metadata as those from the metadata form and checking if it has been done
-        response_metadata = self.client.post(
-            reverse(self.post_metadata_url_name, kwargs={URL_FILE_UUID: file_entry.id}),
-            metadata_correct, format='json')
-        assert response_metadata.status_code == 200
-
-        # re-querying file entry
-        file_entry = UserDatasetFile.objects.get(id=response.json()['id'])
-        # checking if the posted metadata is proper
-        assert file_entry.dataset.short_name == metadata_correct[USER_DATA_DATASET_FIELD_NAME]
-        assert file_entry.dataset.pretty_name == metadata_correct[USER_DATA_DATASET_FIELD_PRETTY_NAME]
-        assert file_entry.dataset == Dataset.objects.all().last()
-        assert file_entry.version.short_name == metadata_correct[USER_DATA_VERSION_FIELD_NAME]
-        assert file_entry.version.pretty_name == metadata_correct[USER_DATA_VERSION_FIELD_PRETTY_NAME]
-        assert file_entry.version == DatasetVersion.objects.all().last()
-
-        # checking if the proper metadata was retrieved from the file
-        assert file_entry.variable == DataVariable.objects.all().last()
-        # the values below are defined in the test file, so if we change the test file we may have to update them
-        assert file_entry.variable.short_name == 'soil_moisture'
-
-        # check if the timeseries files were created:
-        timeseries_dir = file_entry.get_raw_file_path + '/timeseries'
-        assert os.path.exists(timeseries_dir)
-        assert len(os.listdir(timeseries_dir)) != 0
-
-        file_entry.delete()
-        assert len(UserDatasetFile.objects.all()) == 0
->>>>>>> 2dcdf521
-
     def test_post_incorrect_metadata_form(self):
         # I am posting the file to create the proper dataset entry, I don't need to copy it, as it won't be processed
         response = self.client.post(reverse(self.upload_data_url_name, kwargs={URL_FILENAME: self.netcdf_file_name}),
