import logging
import time

from django.urls import reverse

from django.test.testcases import TransactionTestCase
from rest_framework.test import APIClient

from api.tests.test_helper import *
from validator.validation import globals
from django.test.utils import override_settings

User = get_user_model()


class TestValidationConfigView(TransactionTestCase):
    # This re-inits the database for every test, see
    # https://docs.djangoproject.com/en/2.0/topics/testing/overview/#test-case-serialized-rollback
    # It's necessary because the validation view closes the db connection
    # and then the following tests complain about the closed connection.
    # Apparently, re-initing the db creates a new connection every time, so
    # problem solved.
    serialized_rollback = True

    ## https://docs.djangoproject.com/en/2.2/topics/testing/tools/#simpletestcase
    databases = '__all__'
    allow_database_queries = True

    __logger = logging.getLogger(__name__)

    fixtures = ['variables', 'versions', 'datasets', 'filters', 'networks']

    def setUp(self):
        # creating the main user to run a validation
        self.auth_data, self.test_user = create_test_user()
        self.client = APIClient()
        self.alt_data, self.alt_test_user = create_alternative_user()
        # I need to run this validation to check if there exists one
        self.run = create_default_validation_without_running(self.test_user)
        self.run.save()
        # self.run_id = self.run.id
        self.wrong_id = 'f0000000-a000-b000-c000-d00000000000'

    def test_start_validation(self):
        start_validation_url = reverse('Run new validation')

        basic_filter_id = DataFilter.objects.get(name='FIL_ALL_VALID_RANGE').id
        good_form = {'dataset_configs': [{'dataset_id': Dataset.objects.get(short_name=globals.C3SC).id,
                                          'variable_id': DataVariable.objects.get(short_name=globals.C3S_sm).id,
                                          'version_id': DatasetVersion.objects.get(short_name=globals.C3S_V201812).id,
                                          'basic_filters': [basic_filter_id],
                                          'parametrised_filters': []},
                                         {'dataset_id': Dataset.objects.get(short_name=globals.SMAP_L3).id,
                                          'variable_id': DataVariable.objects.get(
                                              short_name=globals.SMAP_soil_moisture).id,
                                          'version_id': DatasetVersion.objects.get(short_name=globals.SMAP_V6_PM).id,
                                          'basic_filters': [basic_filter_id],
                                          'parametrised_filters': []}],
                     'reference_config': {'dataset_id': Dataset.objects.get(short_name=globals.GLDAS).id,
                                          'variable_id': DataVariable.objects.get(
                                              short_name=globals.GLDAS_SoilMoi0_10cm_inst).id,
                                          'version_id': DatasetVersion.objects.get(
                                              short_name=globals.GLDAS_NOAH025_3H_2_1).id,
                                          'basic_filters': [basic_filter_id],
                                          'parametrised_filters': []},
                     'interval_from': datetime(1978, 1, 1),
                     'interval_to': datetime(2020, 1, 1),
                     'min_lat': 18.022843268729,
                     'min_lon': -161.334244440612,
                     'max_lat': 23.0954743716834,
                     'max_lon': -153.802918037877,
                     'metrics': [{'id': 'tcol', 'value': True}],
                     'anomalies_method': 'none',
                     'anomalies_from': None,
                     'anomalies_to': None,
                     'scaling_method': ValidationRun.MEAN_STD,
                     'scale_to': ValidationRun.SCALE_TO_REF,
                     'name_tag': 'test_validation',
                     'temporal_matching': globals.TEMP_MATCH_WINDOW}

        # not logged in client:
        response = self.client.post(start_validation_url, good_form, format='json')
        assert response.status_code == 403
        assert response.json()['detail'] == 'Authentication credentials were not provided.'

        # log in
        self.client.login(**self.auth_data)

        # submit without checking for an existing validation
        response = self.client.post(start_validation_url, good_form, format='json')
        assert response.status_code == 200
        assert len(ValidationRun.objects.all()) == 2  # now should be 2, the one from the setup and this one

        # here I'll submit a validation that already exists and at the same time I'll check parameterised filters
        # to do that I have to wait for adding parameterised filters to the view
        # existing_val_form = {'dataset_configs': [{'dataset_id': Dataset.objects.get(short_name=globals.C3S).id,
        #                                   'variable_id': DataVariable.objects.get(short_name=globals.C3S_sm).id,
        #                                   'version_id': DatasetVersion.objects.get(short_name=globals.C3S_V202012).id,
        #                                   'basic_filters': [basic_filter_id, DataFilter.objects.get(name='FIL_C3S_FLAG_0').id],
        #                                   'parametrised_filters': []}],
        #             'reference_config': {'dataset_id': Dataset.objects.get(short_name=globals.ISMN).id,
        #                                  'variable_id': DataVariable.objects.get(short_name=globals.ISMN_soil_moisture).id,
        #                                  'version_id': DatasetVersion.objects.get(short_name=globals.ISMN_V20180712_MINI).id,
        #                                  'basic_filters': [DataFilter.objects.get(name='FIL_ISMN_GOOD').id],
        #                                  'parametrised_filters': []},
        #              'interval_from': datetime(1978, 1, 1, tzinfo=UTC),
        #              'interval_to': datetime(2018, 12, 31, tzinfo=UTC),
        #              'min_lat': 18.022843268729,
        #              'min_lon': -161.334244440612,
        #              'max_lat': 23.0954743716834,
        #              'max_lon': -153.802918037877,
        #              'metrics': [{'id': 'tcol', 'value': True}],
        #              'anomalies_method': ValidationRun.CLIMATOLOGY,
        #              'anomalies_from': datetime(1990, 1, 1, 0, 0, tzinfo=UTC),
        #              'anomalies_to': datetime(2010, 12, 31, 23, 59, 59, tzinfo=UTC),
        #              'scaling_method': ValidationRun.NO_SCALING,
        #              'scale_to': 'ref',
        #              'name_tag': 'test_validation'}

        # response = self.client.post(start_validation_url, existing_val_form, format='json')
        # assert response.status_code == 200

        empty_form = {'dataset_configs': '',
                      'reference_config': '',
                      'interval_from': '',
                      'interval_to': '',
                      'min_lat': '',
                      'min_lon': '',
                      'max_lat': '',
                      'max_lon': '',
                      'metrics': '',
                      'anomalies_method': 'none',
                      'anomalies_from': '',
                      'anomalies_to': '',
                      'scaling_method': '',
                      'scale_to': '',
                      'name_tag': '',
                      'temporal_matching': ''
                      }

        response = self.client.post(start_validation_url, empty_form, format='json')
        assert response.status_code == 400

        # removing some fields and posting not full form

        del good_form['max_lon']  # not relevant, it can be null
        response = self.client.post(start_validation_url, good_form, format='json')
        assert response.status_code == 200

        del good_form['dataset_configs']  # relevant, can not be omitted
        response = self.client.post(start_validation_url, good_form, format='json')
        assert response.status_code == 400

    def test_get_validation_configuration(self):
        validation_configuration_url = reverse('Validation configuration', kwargs={'id': self.run.id})

        # existing validation - check if everything is read properly
        response = self.client.get(validation_configuration_url)
        val_run_dict = response.json()
        assert response.status_code == 200
        assert val_run_dict['name_tag'] == ''
        assert val_run_dict['interval_from'] == '1978-01-01'
        assert val_run_dict['interval_to'] == '2018-12-31'
        assert val_run_dict['anomalies_method'] == 'climatology'
        assert val_run_dict['anomalies_from'] == '1990-01-01'
        assert val_run_dict['anomalies_to'] == '2010-12-31'
        assert val_run_dict['min_lat'] is None
        assert val_run_dict['min_lon'] is None
        assert val_run_dict['max_lat'] is None
        assert val_run_dict['max_lon'] is None
        assert val_run_dict['scaling_method'] == 'none'
        assert not val_run_dict['metrics'][0]['value']
        assert val_run_dict['reference_config']['dataset_id'] == \
               Dataset.objects.get(short_name=globals.ISMN).id
        assert val_run_dict['reference_config']['version_id'] == \
               DatasetVersion.objects.get(short_name=globals.ISMN_V20180712_MINI).id
        assert val_run_dict['reference_config']['variable_id'] == \
               DataVariable.objects.get(short_name=globals.ISMN_soil_moisture).id
        assert DataFilter.objects.get(name='FIL_ISMN_GOOD').id in val_run_dict['reference_config']['basic_filters']

        param_filters_id = [p_filter.filter_id for p_filter in
                            ParametrisedFilter.objects.filter(dataset_config=self.run.reference_configuration)]

        assert param_filters_id == [el['id'] for el in val_run_dict['reference_config']['parametrised_filters']]
        assert DataFilter.objects.get(name='FIL_ALL_VALID_RANGE').id in \
               val_run_dict['dataset_configs'][0]['basic_filters']

        assert val_run_dict['dataset_configs'][0]['dataset_id'] == Dataset.objects.get(short_name=globals.C3SC).id
        assert val_run_dict['dataset_configs'][0]['version_id'] == \
               DatasetVersion.objects.get(short_name=globals.C3S_V202012).id
        assert val_run_dict['dataset_configs'][0]['variable_id'] == \
               DataVariable.objects.get(short_name=globals.C3S_sm).id
<<<<<<< HEAD
=======
        assert val_run_dict['temporal_matching'] == globals.TEMP_MATCH_WINDOW
>>>>>>> f65262dd
        #  applied all existing settings, so there will be no change
        assert 'changes' not in val_run_dict.keys()

        # non existing validation - 404 expected
        response = self.client.get(reverse('Validation configuration', kwargs={'id': self.wrong_id}))
        assert response.status_code == 404

    # stopping validation tested here, because TransactionTestCase is needed and using it in two places causes some
    # issues
    def test_stop_validation(self):
        # start a new validation (tcol is run here, because a default one would finish before I cancel it :) )
        start_validation_url = reverse('Run new validation')

        basic_filter_id = DataFilter.objects.get(name='FIL_ALL_VALID_RANGE').id
        good_form = {'dataset_configs': [{'dataset_id': Dataset.objects.get(short_name=globals.C3SC).id,
                                          'variable_id': DataVariable.objects.get(short_name=globals.C3S_sm).id,
                                          'version_id': DatasetVersion.objects.get(short_name=globals.C3S_V201812).id,
                                          'basic_filters': [basic_filter_id],
                                          'parametrised_filters': []},
                                         {'dataset_id': Dataset.objects.get(short_name=globals.SMAP_L3).id,
                                          'variable_id': DataVariable.objects.get(
                                              short_name=globals.SMAP_soil_moisture).id,
                                          'version_id': DatasetVersion.objects.get(short_name=globals.SMAP_V6_PM).id,
                                          'basic_filters': [basic_filter_id],
                                          'parametrised_filters': []}],
                     'reference_config': {'dataset_id': Dataset.objects.get(short_name=globals.GLDAS).id,
                                          'variable_id': DataVariable.objects.get(
                                              short_name=globals.GLDAS_SoilMoi0_10cm_inst).id,
                                          'version_id': DatasetVersion.objects.get(
                                              short_name=globals.GLDAS_NOAH025_3H_2_1).id,
                                          'basic_filters': [basic_filter_id],
                                          'parametrised_filters': []},
                     'interval_from': datetime(1978, 1, 1),
                     'interval_to': datetime(2020, 1, 1),
                     'min_lat': 18.022843268729,
                     'min_lon': -161.334244440612,
                     'max_lat': 23.0954743716834,
                     'max_lon': -153.802918037877,
                     'metrics': [{'id': 'tcol', 'value': True}],
                     'anomalies_method': 'none',
                     'anomalies_from': None,
                     'anomalies_to': None,
                     'scaling_method': ValidationRun.MEAN_STD,
                     'scale_to': ValidationRun.SCALE_TO_REF,
                     'name_tag': 'test_validation'}

        # log in
        self.client.login(**self.auth_data)

        # submit without checking for an existing validation
        response = self.client.post(start_validation_url, good_form, format='json')
        run_id = response.json()['id']
        self.assertEqual(response.status_code, 200)

        # # let it run a little
        time.sleep(1)
        # # the validation has just started so the progress must be below 100
        new_run = ValidationRun.objects.get(pk=run_id)

        assert new_run.progress < 100
        # now let's try out cancelling the validation
        response = self.client.delete(reverse('Stop validation', kwargs={'result_uuid': new_run.id}))
        assert response.status_code == 200
        #
        # let's try canceling non existing validation
        response = self.client.delete(
            reverse('Stop validation', kwargs={'result_uuid': 'f0000000-a000-b000-c000-d00000000000'}))
        assert response.status_code == 404

        # let's try to submit wrong method
        response = self.client.get(reverse('Stop validation', kwargs={'result_uuid': new_run.id}))
        assert response.status_code == 405

        # log out and check the access
        self.client.logout()
        response = self.client.delete(reverse('Stop validation', kwargs={'result_uuid': new_run.id}))
        assert response.status_code == 403

        # log in as another user and check the access
        self.client.login(**self.alt_data)
        response = self.client.delete(reverse('Stop validation', kwargs={'result_uuid': new_run.id}))
        assert response.status_code == 403

        # give it some time
        time.sleep(5)
        # the progress should be -1, but it takes some time for a validation to settle down so setting -1 here would
        # require some time, but we can check that it's not bigger than 0 so there was no progress
        assert new_run.progress <= 0<|MERGE_RESOLUTION|>--- conflicted
+++ resolved
@@ -190,10 +190,7 @@
                DatasetVersion.objects.get(short_name=globals.C3S_V202012).id
         assert val_run_dict['dataset_configs'][0]['variable_id'] == \
                DataVariable.objects.get(short_name=globals.C3S_sm).id
-<<<<<<< HEAD
-=======
         assert val_run_dict['temporal_matching'] == globals.TEMP_MATCH_WINDOW
->>>>>>> f65262dd
         #  applied all existing settings, so there will be no change
         assert 'changes' not in val_run_dict.keys()
 
