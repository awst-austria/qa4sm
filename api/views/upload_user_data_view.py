--- conflicted
+++ resolved
@@ -222,13 +222,8 @@
         new_item = next(item for item in file_entry.all_variables if item["name"] == field_value)
 
     if field_name == 'variable_name':
-<<<<<<< HEAD
         current_variable.short_name = new_item['long_name']
         current_variable.pretty_name = new_item['name']
-=======
-        current_variable.short_name = new_item['name']
-        current_variable.pretty_name = new_item['long_name']
->>>>>>> 854e3de1
         current_variable.help_text = f'Variable {new_item["name"]} of dataset ' \
                                      f'{current_dataset.pretty_name} provided by user {request.user}.'
         current_variable.save()
@@ -280,14 +275,8 @@
         # creating version entry
         new_version = create_version_entry(version_name, version_pretty_name, dataset_pretty_name, request.user)
         # creating variable entry
-
-<<<<<<< HEAD
         new_variable = create_variable_entry(metadata_from_file['variable']['long_name'],
                                              metadata_from_file['variable']['name'],
-=======
-        new_variable = create_variable_entry(metadata_from_file['variable']['name'],
-                                             metadata_from_file['variable']['long_name'],
->>>>>>> 854e3de1
                                              dataset_pretty_name,
                                              request.user)
         # creating dataset entry
