--- conflicted
+++ resolved
@@ -13,10 +13,8 @@
 from api.variable_and_field_names import *
 import logging
 from qa4sm_preprocessing.utils import *
-<<<<<<< HEAD
 from validator.validation.globals import USER_DATASET_MIN_ID, USER_DATASET_VERSION_MIN_ID, USER_DATASET_VARIABLE_MIN_ID
-=======
->>>>>>> 99310329
+
 
 __logger = logging.getLogger(__name__)
 
@@ -75,10 +73,7 @@
 
 def create_dataset_entry(dataset_name, dataset_pretty_name, version, variable, user, file_entry):
     # TODO: update variables
-<<<<<<< HEAD
     current_max_id = Dataset.objects.all().last().id if Dataset.objects.all() else 0
-=======
->>>>>>> 99310329
     dataset_data = {
         'short_name': dataset_name,
         'pretty_name': dataset_pretty_name,
