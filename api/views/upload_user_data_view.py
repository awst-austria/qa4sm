from django.http import JsonResponse, HttpResponse
from django.shortcuts import get_object_or_404
from qa4sm_preprocessing.reading import StackImageReader
from rest_framework import status
from rest_framework.decorators import api_view, permission_classes, parser_classes
from rest_framework.parsers import FileUploadParser
from rest_framework.permissions import IsAuthenticated
from rest_framework.serializers import ModelSerializer, Serializer
from rest_framework import serializers
from django.utils import timezone
from qa4sm_preprocessing.reading.cf import get_coord, get_time

from api.views.auxiliary_functions import get_fields_as_list
from validator.models import UserDatasetFile, DatasetVersion, DataVariable, Dataset
import xarray as xa


def create_variable_entry(variable_name, variable_pretty_name, dataset_name, user, max_value=None, min_value=None):
    new_variable_data = {
        'short_name': variable_name,
        'pretty_name': variable_pretty_name,
        'help_text': f'Variable {variable_name} of dataset {dataset_name} provided by  user {user}.',
        'min_value': max_value,
        'max_value': min_value
    }
    variable_serializer = DatasetVariableSerializer(data=new_variable_data)
    if variable_serializer.is_valid():
        new_variable = variable_serializer.save()
        return new_variable
    else:
        raise Exception(variable_serializer.errors)


def create_version_entry(version_name, version_pretty_name, dataset_pretty_name, user):
    new_version_data = {
        "short_name": version_name,
        "pretty_name": version_pretty_name,
        "help_text": f'Version {version_pretty_name} of dataset {dataset_pretty_name} provided by user {user}.',
        "time_range_start": None,
        "time_range_end": None,
        "geographical_range": None,
    }

    version_serializer = DatasetVersionSerializer(data=new_version_data)
    if version_serializer.is_valid():
        new_version = version_serializer.save()
        return new_version
    else:
        raise Exception(version_serializer.errors)


def create_dataset_entry(dataset_name, dataset_pretty_name, version, variable, user, file_entry):
    dataset_data = {
        'short_name': dataset_name,
        'pretty_name': dataset_pretty_name,
        'help_text': f'Dataset {dataset_pretty_name} provided by user {user}.',
        'storage_path': file_entry.get_raw_file_path,
        'detailed_description': 'Data provided by a user',
        'source_reference': 'Data provided by a user',
        'citation': 'Data provided by a user',
        'resolution': None,
        'user': user.pk,
        'versions': [version.pk],
        'variables': [variable.pk],
    }
    dataset_serializer = DatasetSerializer(data=dataset_data)
    if dataset_serializer.is_valid():
        new_dataset = dataset_serializer.save()
        return new_dataset
    else:
        raise Exception(dataset_serializer.errors)


def update_file_entry(file_entry, dataset, version, variable, user, metadata_from_file):
    # file data
    file_data = {
        'file': file_entry.file,
        'owner': user.pk,
        'file_name': file_entry.file_name,
        'upload_date': file_entry.upload_date,
        'dataset': dataset.id,
        'version': version.id,
        'variable': variable.id if variable else None,
        'lon_name': metadata_from_file['lon_name'],
        'lat_name': metadata_from_file['lat_name'],
        'time_name': metadata_from_file['time_name'],
        'all_variables': metadata_from_file['all_variables'],
    }

    file_data_serializer = UploadSerializer(data=file_data)

    if file_data_serializer.is_valid() and user == file_entry.owner:
        file_entry.dataset = dataset
        file_entry.version = version
        file_entry.variable = variable
        file_entry.lon_name = file_data['lon_name']
        file_entry.lat_name = file_data['lat_name']
        file_entry.time_name = file_data['time_name']
        file_entry.all_variables = file_data['all_variables']
        file_entry.save()
        response = {'data': file_data_serializer.data, 'status': 200}
    else:
        file_entry.delete()
        response = {'data': file_data_serializer.errors, 'status': 500}
    return response


def extract_coordinates_names(ncDataset):
    try:
        lon_name = get_coord(ncDataset, 'longitude', ['lon', 'longitude', 'y']).name
    except KeyError:
        lon_name = ''
    try:
        lat_name = get_coord(ncDataset, 'latitude', ['lat', 'latitude', 'x']).name
    except KeyError:
        lat_name = ''
    try:
        time_name = get_time(ncDataset).name
    except KeyError:
        time_name = ''

    return {
        'lon_name': lon_name,
        'lat_name': lat_name,
        'time_name': time_name,
    }


def extract_variable_names(ncDataset):
    variables = list(ncDataset.data_vars.keys())
    potential_variable_names = []
    key_sm_words = ['water', 'soil', 'moisture', 'soil_moisture', 'sm', 'ssm']
    key_error_words = ['error', 'bias', 'uncertainty']
    for variable in variables:
        if len(ncDataset.variables[variable].dims) == 3:
            try:
                variable_long_name = ncDataset.variables[variable].attrs['long_name']
            except KeyError:
                variable_long_name = ''
            try:
                variable_standard_name = ncDataset.variables[variable].attrs['standard_name']
            except KeyError:
                variable_standard_name = ''
            is_sm_word_in_variable_name = any([word in variable.lower() for word in key_sm_words])
            is_sm_word_in_long_name = any([word in variable_long_name.lower() for word in key_sm_words])
            is_sm_word_in_standard_name = any([word in variable_standard_name.lower() for word in key_sm_words])
            is_error_word_in_long_name = any([word in variable_long_name.lower() for word in key_error_words])
            if (is_sm_word_in_long_name or is_sm_word_in_standard_name or is_sm_word_in_variable_name) and \
                    not is_error_word_in_long_name:
                potential_variable_names.append({
                    'name': variable,
                    'standard_name': variable_standard_name if variable_standard_name else variable,
                    'long_name': variable_long_name if variable_long_name else (
                        variable_standard_name if variable_standard_name else variable)
                })
    if len(potential_variable_names) == 0:
        potential_variable_names = [{'name': 'default_name',
                                     'standard_name': 'default_standard_name',
                                     'long_name': 'default_long_name'}]
    print(potential_variable_names)
    return potential_variable_names[0]


def retrieve_all_variables_from_netcdf(netCDF):
    file_variables = netCDF.variables
    variables_dict_list = [
        {'name': variable,
         'long_name':
             file_variables[variable].attrs['long_name']
             if 'long_name' in file_variables[variable].attrs.keys() else
             (file_variables[variable].attrs['standard_name'] if 'standard_name' in file_variables[
                 variable].attrs.keys() else variable)
         }
        for variable in file_variables
    ]
    return variables_dict_list


# API VIEWS

@api_view(['GET'])
@permission_classes([IsAuthenticated])
def get_list_of_user_data_files(request):
    list_of_files = UserDatasetFile.objects.filter(owner=request.user).order_by('-upload_date')
    serializer = UploadSerializer(list_of_files, many=True)
    return JsonResponse(serializer.data, status=200, safe=False)


@api_view(['DELETE'])
@permission_classes([IsAuthenticated])
def delete_user_dataset_and_file(request, dataset_id):
    file_entry = get_object_or_404(UserDatasetFile, pk=dataset_id)

    if file_entry.owner != request.user:
        return HttpResponse(status=status.HTTP_403_FORBIDDEN)

    dataset = get_object_or_404(Dataset, id=file_entry.dataset.id)
    version = get_object_or_404(DatasetVersion, id=file_entry.version.id)
    variable = get_object_or_404(DataVariable, id=file_entry.variable.id)

    dataset.variables.clear()
    dataset.versions.clear()
    dataset.filters.clear()

    dataset.delete()
    version.delete()
    variable.delete()

    file_entry.delete()

    return HttpResponse(status=status.HTTP_200_OK)


@api_view(['PUT'])
@permission_classes([IsAuthenticated])
def update_metadata(request, file_uuid):
    file_entry = get_object_or_404(UserDatasetFile, id=file_uuid)
    field_name = request.data['field_name']
    field_value = request.data['field_value']
    current_variable = file_entry.variable
    current_dataset = file_entry.dataset
    current_version = file_entry.version

    if field_name not in ['dataset_name', 'version_name']:
        new_item = next(item for item in file_entry.all_variables if item["name"] == field_value)

    if field_name == 'variable_name':
        current_variable.short_name = new_item['long_name']
        current_variable.pretty_name = new_item['name']
        current_variable.help_text = f'Variable {new_item["name"]} of dataset ' \
                                     f'{current_dataset.pretty_name} provided by user {request.user}.'
        current_variable.save()
    elif field_name == 'dataset_name':
        current_dataset.pretty_name = field_value
        current_dataset.save()
    elif field_name == 'version_name':
        current_version.pretty_name = field_value
        current_version.save()
    else:
        setattr(file_entry, field_name, new_item['name'])
        file_entry.save()

    return JsonResponse({'variable_id': current_variable.id}, status=200)


@api_view(['PUT', 'POST'])
@permission_classes([IsAuthenticated])
def post_user_file_metadata_and_preprocess_file(request, file_uuid):
    serializer = UserFileMetadataSerializer(data=request.data)
    file_entry = get_object_or_404(UserDatasetFile, id=file_uuid)
    if serializer.is_valid():
        try:
            xarray_ds = xa.open_dataset(file_entry.file.path)
        except:
            file_entry.delete()
            return JsonResponse({'error': 'Wrong file format'}, status=500, safe=False)

        variable = extract_variable_names(xarray_ds)
        coordinates = extract_coordinates_names(xarray_ds)

        metadata_from_file = {
            'lat_name': coordinates['lat_name'],
            'lon_name': coordinates['lon_name'],
            'time_name': coordinates['time_name'],
            'variable': variable,
            'all_variables': retrieve_all_variables_from_netcdf(xarray_ds)
        }

        xarray_ds.close()

        dataset_name = request.data['dataset_name']
        dataset_pretty_name = request.data['dataset_pretty_name'] if request.data[
            'dataset_pretty_name'] else dataset_name
        version_name = request.data['version_name']
        version_pretty_name = request.data['version_pretty_name'] if request.data[
            'version_pretty_name'] else version_name

        # creating version entry
        new_version = create_version_entry(version_name, version_pretty_name, dataset_pretty_name, request.user)
        # creating variable entry
<<<<<<< HEAD
        new_variable = create_variable_entry(metadata_from_file['variable']['name'],
                                             metadata_from_file['variable']['long_name'],
=======
        new_variable = create_variable_entry(metadata_from_file['variable']['long_name'],
                                             metadata_from_file['variable']['name'],
>>>>>>> 374de595
                                             dataset_pretty_name,
                                             request.user)
        # creating dataset entry
        new_dataset = create_dataset_entry(dataset_name, dataset_pretty_name, new_version, new_variable, request.user,
                                           file_entry)
        # updating file entry
        file_data_updated = update_file_entry(file_entry, new_dataset, new_version, new_variable, request.user,
                                              metadata_from_file)

        if file_data_updated['status'] == 200:
            # here the preprocessing is done -> doing it here prevents from permission issues
            StackImageReader(
                file_entry.file.path,
<<<<<<< HEAD
                file_entry.variable.short_name,
=======
                file_entry.variable.pretty_name,
>>>>>>> 374de595
                latname=file_entry.lat_name,
                lonname=file_entry.lon_name,
                timename=file_entry.time_name
            ).repurpose(
                file_entry.get_raw_file_path + "/timeseries",
                overwrite=False,
            )

        return JsonResponse(file_data_updated['data'], status=file_data_updated['status'], safe=False)
    else:
        file_entry.delete()
        return JsonResponse(serializer.errors, status=500, safe=False)


@api_view(['PUT', 'POST'])
@permission_classes([IsAuthenticated])
@parser_classes([FileUploadParser])
def upload_user_data(request, filename):
    file = request.FILES['file']

    file_data = {
        'file': file,
        'file_name': filename,
        'owner': request.user.pk,
        'dataset': None,
        'version': None,
        'variable': None,
        'upload_date': timezone.now()
    }

    file_serializer = UploadSerializer(data=file_data)

    if file_serializer.is_valid():
        file_serializer.save()
        return JsonResponse(file_serializer.data, status=200, safe=False)
    else:
        return JsonResponse(file_serializer.errors, status=500, safe=False)


# SERIALIZERS
class UploadSerializer(ModelSerializer):
    class Meta:
        model = UserDatasetFile
        fields = get_fields_as_list(UserDatasetFile)


class DatasetSerializer(ModelSerializer):
    # this serializer do not verify filters field, as the field is required and for now we don't provide any
    class Meta:
        model = Dataset
        fields = ['id',
                  'short_name',
                  'pretty_name',
                  'help_text',
                  'storage_path',
                  'detailed_description',
                  'source_reference',
                  'citation',
                  'versions',
                  'variables',
                  'user'
                  ]


class DatasetVersionSerializer(ModelSerializer):
    class Meta:
        model = DatasetVersion
        fields = '__all__'


class DatasetVariableSerializer(ModelSerializer):
    class Meta:
        model = DataVariable
        fields = '__all__'


class UserFileMetadataSerializer(Serializer):
    # with this serializer I'm checking if the metadata is properly introduced, but the metadata doesn't refer to any
    # particular model, therefore it's not a model serializer
    dataset_name = serializers.CharField(max_length=30, required=True)
    dataset_pretty_name = serializers.CharField(max_length=30, required=False, allow_blank=True)
    version_name = serializers.CharField(max_length=30, required=True)
    version_pretty_name = serializers.CharField(max_length=30, required=False, allow_blank=True)

    def create(self, validated_data):
        pass

    def update(self, instance, validated_data):
        pass<|MERGE_RESOLUTION|>--- conflicted
+++ resolved
@@ -278,13 +278,8 @@
         # creating version entry
         new_version = create_version_entry(version_name, version_pretty_name, dataset_pretty_name, request.user)
         # creating variable entry
-<<<<<<< HEAD
         new_variable = create_variable_entry(metadata_from_file['variable']['name'],
                                              metadata_from_file['variable']['long_name'],
-=======
-        new_variable = create_variable_entry(metadata_from_file['variable']['long_name'],
-                                             metadata_from_file['variable']['name'],
->>>>>>> 374de595
                                              dataset_pretty_name,
                                              request.user)
         # creating dataset entry
@@ -298,11 +293,7 @@
             # here the preprocessing is done -> doing it here prevents from permission issues
             StackImageReader(
                 file_entry.file.path,
-<<<<<<< HEAD
                 file_entry.variable.short_name,
-=======
-                file_entry.variable.pretty_name,
->>>>>>> 374de595
                 latname=file_entry.lat_name,
                 lonname=file_entry.lon_name,
                 timename=file_entry.time_name
