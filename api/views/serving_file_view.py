--- conflicted
+++ resolved
@@ -94,12 +94,8 @@
 
 @api_view(['GET'])
 @permission_classes([AllowAny])
-<<<<<<< HEAD
-def get_graphic_file(request):
-=======
 def get_graphic_files(request):
     # Here we take a list of parameters 'file' and return a list of plots encoded to base64
->>>>>>> 68df8ead
     files = request.query_params.getlist('file', None)
     plots = []
     for file in files:
@@ -109,12 +105,7 @@
         image = File(open_file)
         name = base64.b64encode(image.read())
         open_file.close()
-<<<<<<< HEAD
-        plots.append({'plot': str(name).lstrip("b'").rstrip("'")})
-
-=======
         plots.append({'plot': name.decode('utf-8')})
->>>>>>> 68df8ead
     return JsonResponse(plots, safe=False)
 
 
