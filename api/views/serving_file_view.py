import base64
import csv
import os
from collections import OrderedDict

from django.conf import settings
from django.core.files import File
from django.http import HttpResponse, JsonResponse
from django.shortcuts import get_object_or_404

from rest_framework.decorators import api_view, permission_classes
from rest_framework.permissions import AllowAny, IsAuthenticated
from validator.models import ValidationRun, DatasetConfiguration, Dataset, UserManual

import mimetypes
from wsgiref.util import FileWrapper
from validator.validation import get_inspection_table, get_dataset_combis_and_metrics_from_files
from validator.validation.globals import ISMN, METADATA_PLOT_NAMES, ISMN_LIST_FILE_NAME


@api_view(['GET'])
@permission_classes([AllowAny])
def get_results(request):
    validation_id = request.query_params.get('validationId', None)
    file_type = request.query_params.get('fileType', None)
    validation = get_object_or_404(ValidationRun, pk=validation_id)

    try:
        file_path = validation.output_dir_url.replace(settings.MEDIA_URL, settings.MEDIA_ROOT)
    except AttributeError:
        return HttpResponse('Given validation has no output directory assigned', status=404)

    if file_type == 'netCDF':
        filename = file_path + validation.output_file_name
    elif file_type == 'graphics':
        filename = file_path + 'graphs.zip'
    else:
        return HttpResponse('No file type given', status=404)

    try:
        file_wrapper = FileWrapper(open(filename, 'rb'))
    except FileNotFoundError as e:
        return HttpResponse(e, status=404)

    file_mimetype = mimetypes.guess_type(filename)
    response = HttpResponse(file_wrapper, content_type=file_mimetype)
    return response


@api_view(['GET'])
@permission_classes([AllowAny])
def get_csv_with_statistics(request):
    """Download .csv of the statistics"""
    validation_id = request.query_params.get('validationId', None)
    validation = get_object_or_404(ValidationRun, id=validation_id)

    try:
        inspection_table = get_inspection_table(validation)
    except FileNotFoundError as e:
        return HttpResponse('File not found', 404)

    if isinstance(inspection_table, str):
        return HttpResponse('error file size', 404)

    response = HttpResponse(content_type='text/csv')
    response['Content-Disposition'] = 'attachment; filename=Stats_summary.csv'

    inspection_table.reset_index().to_csv(
        path_or_buf=response,
        sep=',',
        float_format='%.2f',
        index=False,
        decimal="."
    )

    return response


@api_view(['GET'])
@permission_classes([AllowAny])
def get_metric_names_and_associated_files(request):
    validation_id = request.query_params.get('validationId', None)
    validation = get_object_or_404(ValidationRun, pk=validation_id)
    ref_dataset_name = DatasetConfiguration.objects.get(
        id=validation.spatial_reference_configuration_id).dataset.pretty_name
    bulk_prefix = ''
<<<<<<< HEAD
=======
    seasonal_prefix = ''
    seasonal_files_path = ''

>>>>>>> e527e0ba
    try:
        file_path = validation.output_dir_url.replace(settings.MEDIA_URL, settings.MEDIA_ROOT)
        if "bulk" in os.listdir(file_path):
            file_path += 'bulk/'
            bulk_prefix = 'bulk_'
    except AttributeError:
        return JsonResponse({'message': 'Given validation has no output directory assigned'}, status=404)

    try:
        path_content = os.listdir(file_path)

        # for now we assume that there can be either intra-annual metrics or stability metrics, so the seasonal prefix
        # should be simply set accordingly
        # todo: update this part for stability metrics
        if validation.intra_annual_metrics:
            seasonal_prefix = 'comparison_boxplot'

        if f'{seasonal_prefix}s' in path_content:
            seasonal_files_path = file_path + f'{seasonal_prefix}s/'

        if "bulk" in path_content:
            file_path += 'bulk/'
            bulk_prefix = 'bulk_'
    except FileNotFoundError:
        return JsonResponse({'message': 'Output directory does not contain any files.'}, status=404)


    seasonal_files = []
    if seasonal_files_path:
        seasonal_files = os.listdir(seasonal_files_path)
        if len(seasonal_files) == 0:
            return JsonResponse({'message': 'Comparison files have not been created'}, status=404)

    try:
        files = os.listdir(file_path)

        if len(files) == 0 or not any(file.endswith('.png') for file in files):
            return JsonResponse({'message': 'There are no result files in the given directory'}, status=404)

    except FileNotFoundError as e:
        return JsonResponse({'message': str(e)}, status=404)

    pairs, triples, metrics, ref0_config = get_dataset_combis_and_metrics_from_files(validation)
    combis = OrderedDict(sorted({**pairs, **triples}.items()))
    metrics = OrderedDict(sorted([(v, k) for k, v in metrics.items()]))
    response = []

    # 'n_obs' doesn't refer to datasets, so I create a list with independent metrics, if there are other similar
    # metrics it's just enough to add them here:
    independent_metrics = ['n_obs', 'status']
    barplot_metric = ['status']

    for metric_ind, key in enumerate(metrics):
        boxplot_file = ''
<<<<<<< HEAD
        boxplot_file_name = bulk_prefix + 'boxplot_' + metrics[key] + '.png' if metrics[key] not in barplot_metric else 'barplot_' + \
                                                                                                          metrics[
                                                                                                              key] + '.png'
=======
        seasonal_metric_file = ''
        boxplot_file_name = bulk_prefix + 'boxplot_' + metrics[key] + '.png' if metrics[key] not in barplot_metric \
            else 'barplot_' + metrics[key] + '.png'
        seasonal_file_name = seasonal_prefix + '_' + metrics[key] + '.png'
>>>>>>> e527e0ba

        if metrics[key] not in independent_metrics:
            overview_plots = [{'file_name': bulk_prefix + 'overview_' + name_key + '_' + metrics[key] + '.png',
                               'datasets': name_key} for name_key in combis]
        else:
            overview_plots = [{'file_name': bulk_prefix + 'overview_' + metrics[key] + '.png', 'datasets': ''}]

        if boxplot_file_name in files:
            boxplot_file = file_path + boxplot_file_name

        if len(seasonal_files) and seasonal_file_name in seasonal_files:
            seasonal_metric_file = [
                seasonal_files_path + seasonal_file_name]  # for now there is only one file for intra-annual metrics;

        overview_files = [file_path + file_dict['file_name'] for file_dict in overview_plots if
                          file_dict['file_name'] in files]
        datasets = [' '.join(file_dict['datasets'].split('_')) for file_dict in overview_plots if
                    file_dict['file_name'] in files]

        # for ISMN there might be also metadata plots
        boxplot_dicts = [{'ind': 0, 'name': 'Unclassified', 'file': boxplot_file}]

        if ref_dataset_name == ISMN:
            metadata_plots = [{'file_name': f'{"boxplot_" if metrics[key] not in barplot_metric else "barplot_"}' +
                                            metrics[key] + '_' + metadata_name + '.png'}
                              for metadata_name in METADATA_PLOT_NAMES.values()]
            plot_ind = 1
            for meta_ind, file_dict in enumerate(metadata_plots):
                if file_dict['file_name'] in files:
                    boxplot_dicts.append({'ind': plot_ind, 'name': list(METADATA_PLOT_NAMES.keys())[meta_ind],
                                          'file': file_path + file_dict['file_name']})
                    plot_ind += 1
        metric_dict = {'ind': metric_ind,
                       'metric_query_name': metrics[key],
                       'metric_pretty_name': key,
                       'boxplot_dicts': boxplot_dicts,
                       'overview_files': overview_files,
                       'metadata_files': [],
                       'comparison_boxplot': seasonal_metric_file,
                       'datasets': datasets,
                       }
        response.append(metric_dict)
    #
    return JsonResponse(response, status=200, safe=False)


@api_view(['GET'])
@permission_classes([AllowAny])
def get_graphic_files(request):
    # Here we take a list of parameters 'file' and return a list of plots encoded to base64
    files = request.query_params.getlist('file', None)
    if not files:
        return JsonResponse({'message': 'No file names given'}, status=404, safe=False)
    plots = []
    for file in files:
        if '/static/' in file:
            file = file.replace('/static/', os.path.join(settings.BASE_DIR, 'validator/static/'))
        open_file = open(file, 'rb')
        image = File(open_file)
        name = base64.b64encode(image.read())
        open_file.close()
        plots.append({'plot': name.decode('utf-8')})
    return JsonResponse(plots, safe=False)


@api_view(['GET'])
@permission_classes([AllowAny])
def get_graphic_file(request):
    # Here we take only one file and return one plot;
    # Sometimes it's just easier to read a single file, and this function is created not to refer to index 0 every time
    file = request.query_params.get('file', None)
    if not file:
        return JsonResponse({'message': 'No file name given'}, status=404, safe=False)
    if '/static/' in file:
        file = file.replace('/static/', os.path.join(settings.BASE_DIR, 'validator/static/'))
    open_file = open(file, 'rb')
    image = File(open_file)
    name = base64.b64encode(image.read())
    open_file.close()

    return JsonResponse({'plot': name.decode('utf-8')}, safe=True)


@api_view(['GET'])
@permission_classes([AllowAny])
def get_summary_statistics(request):
    """Show statistics table on results page"""
    validation_id = request.query_params.get('id', None)
    validation = get_object_or_404(ValidationRun, id=validation_id)
    # resetting index added, otherwise there would be a row shift between the index column header and the header of the
    # rest of the columns when df rendered as html

    try:
        inspection_table = get_inspection_table(validation)
    except FileNotFoundError as e:
        return HttpResponse('File not found', 404)

    if isinstance(inspection_table, str):
        return HttpResponse('error file size')

    return HttpResponse(
        inspection_table.reset_index().to_html(
            table_id=None,
            classes=['table', 'table-bordered', 'table-striped'],
            index=False
        ))


@api_view(['GET'])
@permission_classes([AllowAny])
def get_user_manual(request):
    file = get_object_or_404(UserManual, id=1)
    with open(file.file.path, 'rb') as pdf:
        response = HttpResponse(pdf.read(), content_type='application/pdf')
        response['Content-Disposition'] = f'filename={file.file}'
        return response


@api_view(['GET'])
@permission_classes([IsAuthenticated])
def get_ismn_list_file(request):
    ismn_ds = get_object_or_404(Dataset, short_name='ISMN')
    file_path = f'{ismn_ds.storage_path}/{ISMN_LIST_FILE_NAME}'

    if os.path.exists(file_path):
        with open(file_path, 'rb') as file:
            response = HttpResponse(file.read(), content_type='text/csv')
            response['Content-Disposition'] = 'attachment; filename="data.csv"'
            return response
    else:
        return HttpResponse("File not found", status=404)<|MERGE_RESOLUTION|>--- conflicted
+++ resolved
@@ -84,17 +84,11 @@
     ref_dataset_name = DatasetConfiguration.objects.get(
         id=validation.spatial_reference_configuration_id).dataset.pretty_name
     bulk_prefix = ''
-<<<<<<< HEAD
-=======
     seasonal_prefix = ''
     seasonal_files_path = ''
 
->>>>>>> e527e0ba
     try:
         file_path = validation.output_dir_url.replace(settings.MEDIA_URL, settings.MEDIA_ROOT)
-        if "bulk" in os.listdir(file_path):
-            file_path += 'bulk/'
-            bulk_prefix = 'bulk_'
     except AttributeError:
         return JsonResponse({'message': 'Given validation has no output directory assigned'}, status=404)
 
@@ -144,16 +138,10 @@
 
     for metric_ind, key in enumerate(metrics):
         boxplot_file = ''
-<<<<<<< HEAD
-        boxplot_file_name = bulk_prefix + 'boxplot_' + metrics[key] + '.png' if metrics[key] not in barplot_metric else 'barplot_' + \
-                                                                                                          metrics[
-                                                                                                              key] + '.png'
-=======
         seasonal_metric_file = ''
         boxplot_file_name = bulk_prefix + 'boxplot_' + metrics[key] + '.png' if metrics[key] not in barplot_metric \
             else 'barplot_' + metrics[key] + '.png'
         seasonal_file_name = seasonal_prefix + '_' + metrics[key] + '.png'
->>>>>>> e527e0ba
 
         if metrics[key] not in independent_metrics:
             overview_plots = [{'file_name': bulk_prefix + 'overview_' + name_key + '_' + metrics[key] + '.png',
