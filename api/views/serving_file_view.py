import base64
import csv
import os
from collections import OrderedDict

from django.conf import settings
from django.core.files import File
from django.http import HttpResponse, JsonResponse
from django.shortcuts import get_object_or_404

from rest_framework.decorators import api_view, permission_classes
from rest_framework.permissions import AllowAny, IsAuthenticated
from validator.models import ValidationRun, DatasetConfiguration, Dataset, UserManual

import mimetypes
from wsgiref.util import FileWrapper
from validator.validation import get_inspection_table, get_dataset_combis_and_metrics_from_files
from validator.validation.globals import ISMN, METADATA_PLOT_NAMES, ISMN_LIST_FILE_NAME


@api_view(['GET'])
@permission_classes([AllowAny])
def get_results(request):
    validation_id = request.query_params.get('validationId', None)
    file_type = request.query_params.get('fileType', None)
    validation = get_object_or_404(ValidationRun, pk=validation_id)

    try:
        file_path = validation.output_dir_url.replace(settings.MEDIA_URL, settings.MEDIA_ROOT)
    except AttributeError:
        return HttpResponse('Given validation has no output directory assigned', status=404)

    if file_type == 'netCDF':
        filename = file_path + validation.output_file_name
    elif file_type == 'graphics':
        filename = file_path + 'graphs.zip'
    else:
        return HttpResponse('No file type given', status=404)

    try:
        file_wrapper = FileWrapper(open(filename, 'rb'))
    except FileNotFoundError as e:
        return HttpResponse(e, status=404)

    file_mimetype = mimetypes.guess_type(filename)
    response = HttpResponse(file_wrapper, content_type=file_mimetype)
    return response


@api_view(['GET'])
@permission_classes([AllowAny])
def get_csv_with_statistics(request):
    """Download .csv of the statistics"""
    validation_id = request.query_params.get('validationId', None)
    validation = get_object_or_404(ValidationRun, id=validation_id)
    inspection_table = get_inspection_table(validation)

    if isinstance(inspection_table, str):
        return HttpResponse('error file size', 404)

    response = HttpResponse(content_type='text/csv')
    response['Content-Disposition'] = 'attachment; filename=Stats_summary.csv'

    inspection_table.reset_index().to_csv(
        path_or_buf=response,
        sep=',',
        float_format='%.2f',
        index=False,
        decimal="."
    )

    return response


@api_view(['GET'])
@permission_classes([AllowAny])
def get_metric_names_and_associated_files(request):
    validation_id = request.query_params.get('validationId', None)
    validation = get_object_or_404(ValidationRun, pk=validation_id)
    ref_dataset_name = DatasetConfiguration.objects.get(
        id=validation.spatial_reference_configuration_id).dataset.pretty_name
    bulk_prefix = ''
    seasonal_prefix = ''
    seasonal_files_path = ''

    try:
        file_path = validation.output_dir_url.replace(settings.MEDIA_URL, settings.MEDIA_ROOT)
<<<<<<< HEAD
        path_content = os.listdir(file_path)

        # for now we assume that there can be either intra-annual metrics or stability metrics, so the seasonal prefix
        # should be simply set accordingly
        # todo: update this part for stability metrics
        if validation.intra_annual_metrics:
            seasonal_prefix = 'comparison_boxplot'

        if f'{seasonal_prefix}s' in path_content:
            seasonal_files_path = file_path + f'{seasonal_prefix}s/'

        if "bulk" in path_content:
            file_path += 'bulk/'
            bulk_prefix = 'bulk_'
=======
>>>>>>> 8aae98a9
    except AttributeError:
        return JsonResponse({'message': 'Given validation has no output directory assigned'}, status=404)

    seasonal_files = []
    if seasonal_files_path:
        seasonal_files = os.listdir(seasonal_files_path)
        if len(seasonal_files) == 0:
            return JsonResponse({'message': 'Comparison files have not been created'}, status=404)

    try:
        path_content = os.listdir(file_path)

        # for now we assume that there can be either intra-annual metrics or stability metrics, so the seasonal prefix
        # should be simply set accordingly
        # todo: update this part for stability metrics
        if validation.intra_annual_metrics:
            seasonal_prefix = 'comparison_boxplot'

        if f'{seasonal_prefix}s' in path_content:
            seasonal_files_path = file_path + f'{seasonal_prefix}s/'

        if "bulk" in path_content:
            file_path += 'bulk/'
            bulk_prefix = 'bulk_'
    except FileNotFoundError:
        return JsonResponse({'message': 'Output directory does not contain any files.'}, status=404)


    seasonal_files = []
    if seasonal_files_path:
        seasonal_files = os.listdir(seasonal_files_path)
        if len(seasonal_files) == 0:
            return JsonResponse({'message': 'Comparison files have not been created'}, status=404)

    try:
        files = os.listdir(file_path)
        if len(files) == 0:
<<<<<<< HEAD
            return JsonResponse({'message': 'There are no files in the given directory'}, status=404)
=======
            return JsonResponse({'message': 'There are no result files in the given directory'}, status=404)
>>>>>>> 8aae98a9

    except FileNotFoundError as e:
        return JsonResponse({'message': str(e)}, status=404)

    pairs, triples, metrics, ref0_config = get_dataset_combis_and_metrics_from_files(validation)
    combis = OrderedDict(sorted({**pairs, **triples}.items()))
    metrics = OrderedDict(sorted([(v, k) for k, v in metrics.items()]))
    response = []

    # 'n_obs' doesn't refer to datasets, so I create a list with independent metrics, if there are other similar
    # metrics it's just enough to add them here:
    independent_metrics = ['n_obs', 'status']
    barplot_metric = ['status']

    for metric_ind, key in enumerate(metrics):
        boxplot_file = ''
        seasonal_metric_file = ''
        boxplot_file_name = bulk_prefix + 'boxplot_' + metrics[key] + '.png' if metrics[key] not in barplot_metric \
            else 'barplot_' + metrics[key] + '.png'
        seasonal_file_name = seasonal_prefix + '_' + metrics[key] + '.png'

        if metrics[key] not in independent_metrics:
            print('metric', metrics[key])

            overview_plots = [{'file_name': bulk_prefix + 'overview_' + name_key + '_' + metrics[key] + '.png',
                               'datasets': name_key} for name_key in combis]
            print('number of overview plots', len(overview_plots))
            print(overview_plots)
        else:
            overview_plots = [{'file_name': bulk_prefix + 'overview_' + metrics[key] + '.png', 'datasets': ''}]

        if boxplot_file_name in files:
            boxplot_file = file_path + boxplot_file_name

        if len(seasonal_files) and seasonal_file_name in seasonal_files:
            seasonal_metric_file = [
                seasonal_files_path + seasonal_file_name]  # for now there is only one file for intra-annual metrics;

        overview_files = [file_path + file_dict['file_name'] for file_dict in overview_plots if
                          file_dict['file_name'] in files]
        print('number of overview files', len(overview_files))
        datasets = [' '.join(file_dict['datasets'].split('_')) for file_dict in overview_plots if
                    file_dict['file_name'] in files]

        # for ISMN there might be also metadata plots
        boxplot_dicts = [{'ind': 0, 'name': 'Unclassified', 'file': boxplot_file}]

        if ref_dataset_name == ISMN:
            metadata_plots = [{'file_name': f'{"boxplot_" if metrics[key] not in barplot_metric else "barplot_"}' +
                                            metrics[key] + '_' + metadata_name + '.png'}
                              for metadata_name in METADATA_PLOT_NAMES.values()]
            plot_ind = 1
            for meta_ind, file_dict in enumerate(metadata_plots):
                if file_dict['file_name'] in files:
                    boxplot_dicts.append({'ind': plot_ind, 'name': list(METADATA_PLOT_NAMES.keys())[meta_ind],
                                          'file': file_path + file_dict['file_name']})
                    plot_ind += 1
        metric_dict = {'ind': metric_ind,
                       'metric_query_name': metrics[key],
                       'metric_pretty_name': key,
                       'boxplot_dicts': boxplot_dicts,
                       'overview_files': overview_files,
                       'metadata_files': [],
                       'comparison_boxplot': seasonal_metric_file,
                       'datasets': datasets,
                       }
        response.append(metric_dict)
    #
    return JsonResponse(response, status=200, safe=False)


@api_view(['GET'])
@permission_classes([AllowAny])
def get_graphic_files(request):
    # Here we take a list of parameters 'file' and return a list of plots encoded to base64
    files = request.query_params.getlist('file', None)
    if not files:
        return JsonResponse({'message': 'No file names given'}, status=404, safe=False)
    plots = []
    for file in files:
        if '/static/' in file:
            file = file.replace('/static/', os.path.join(settings.BASE_DIR, 'validator/static/'))
        open_file = open(file, 'rb')
        image = File(open_file)
        name = base64.b64encode(image.read())
        open_file.close()
        plots.append({'plot': name.decode('utf-8')})
    return JsonResponse(plots, safe=False)


@api_view(['GET'])
@permission_classes([AllowAny])
def get_graphic_file(request):
    # Here we take only one file and return one plot;
    # Sometimes it's just easier to read a single file, and this function is created not to refer to index 0 every time
    file = request.query_params.get('file', None)
    if not file:
        return JsonResponse({'message': 'No file name given'}, status=404, safe=False)
    if '/static/' in file:
        file = file.replace('/static/', os.path.join(settings.BASE_DIR, 'validator/static/'))
    open_file = open(file, 'rb')
    image = File(open_file)
    name = base64.b64encode(image.read())
    open_file.close()

    return JsonResponse({'plot': name.decode('utf-8')}, safe=True)


@api_view(['GET'])
@permission_classes([AllowAny])
def get_summary_statistics(request):
    """Show statistics table on results page"""
    validation_id = request.query_params.get('id', None)
    validation = get_object_or_404(ValidationRun, id=validation_id)
    # resetting index added, otherwise there would be a row shift between the index column header and the header of the
    # rest of the columns when df rendered as html
    inspection_table = get_inspection_table(validation)

    if isinstance(inspection_table, str):
        return HttpResponse('error file size')

    return HttpResponse(
        inspection_table.reset_index().to_html(
            table_id=None,
            classes=['table', 'table-bordered', 'table-striped'],
            index=False
        ))


@api_view(['GET'])
@permission_classes([AllowAny])
def get_user_manual(request):
    file = get_object_or_404(UserManual, id=1)
    with open(file.file.path, 'rb') as pdf:
        response = HttpResponse(pdf.read(), content_type='application/pdf')
        response['Content-Disposition'] = f'filename={file.file}'
        return response


@api_view(['GET'])
@permission_classes([IsAuthenticated])
def get_ismn_list_file(request):
    ismn_ds = get_object_or_404(Dataset, short_name='ISMN')
    file_path = f'{ismn_ds.storage_path}/{ISMN_LIST_FILE_NAME}'

    if os.path.exists(file_path):
        with open(file_path, 'rb') as file:
            response = HttpResponse(file.read(), content_type='text/csv')
            response['Content-Disposition'] = 'attachment; filename="data.csv"'
            return response
    else:
        return HttpResponse("File not found", status=404)<|MERGE_RESOLUTION|>--- conflicted
+++ resolved
@@ -85,7 +85,10 @@
 
     try:
         file_path = validation.output_dir_url.replace(settings.MEDIA_URL, settings.MEDIA_ROOT)
-<<<<<<< HEAD
+    except AttributeError:
+        return JsonResponse({'message': 'Given validation has no output directory assigned'}, status=404)
+
+    try:
         path_content = os.listdir(file_path)
 
         # for now we assume that there can be either intra-annual metrics or stability metrics, so the seasonal prefix
@@ -100,10 +103,9 @@
         if "bulk" in path_content:
             file_path += 'bulk/'
             bulk_prefix = 'bulk_'
-=======
->>>>>>> 8aae98a9
-    except AttributeError:
-        return JsonResponse({'message': 'Given validation has no output directory assigned'}, status=404)
+    except FileNotFoundError:
+        return JsonResponse({'message': 'Output directory does not contain any files.'}, status=404)
+
 
     seasonal_files = []
     if seasonal_files_path:
@@ -112,38 +114,9 @@
             return JsonResponse({'message': 'Comparison files have not been created'}, status=404)
 
     try:
-        path_content = os.listdir(file_path)
-
-        # for now we assume that there can be either intra-annual metrics or stability metrics, so the seasonal prefix
-        # should be simply set accordingly
-        # todo: update this part for stability metrics
-        if validation.intra_annual_metrics:
-            seasonal_prefix = 'comparison_boxplot'
-
-        if f'{seasonal_prefix}s' in path_content:
-            seasonal_files_path = file_path + f'{seasonal_prefix}s/'
-
-        if "bulk" in path_content:
-            file_path += 'bulk/'
-            bulk_prefix = 'bulk_'
-    except FileNotFoundError:
-        return JsonResponse({'message': 'Output directory does not contain any files.'}, status=404)
-
-
-    seasonal_files = []
-    if seasonal_files_path:
-        seasonal_files = os.listdir(seasonal_files_path)
-        if len(seasonal_files) == 0:
-            return JsonResponse({'message': 'Comparison files have not been created'}, status=404)
-
-    try:
         files = os.listdir(file_path)
         if len(files) == 0:
-<<<<<<< HEAD
-            return JsonResponse({'message': 'There are no files in the given directory'}, status=404)
-=======
             return JsonResponse({'message': 'There are no result files in the given directory'}, status=404)
->>>>>>> 8aae98a9
 
     except FileNotFoundError as e:
         return JsonResponse({'message': str(e)}, status=404)
