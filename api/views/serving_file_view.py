--- conflicted
+++ resolved
@@ -1,8 +1,4 @@
-<<<<<<< HEAD
 from django.http import FileResponse, HttpResponse
-=======
-from django.http import FileResponse
->>>>>>> 6b202bcc
 from django.shortcuts import get_object_or_404
 
 from rest_framework.decorators import api_view, permission_classes
@@ -25,11 +21,5 @@
         filename = file_path + valrun.output_file_name
     else:
         filename = file_path + 'graphs.zip'
-<<<<<<< HEAD
-    file_wrapper = FileWrapper(open(filename, 'rb'))
-    file_mimetype = mimetypes.guess_type(filename)
-    response = HttpResponse(file_wrapper, content_type=file_mimetype)
-=======
     response = FileResponse(open(filename, 'rb'))
->>>>>>> 6b202bcc
     return response