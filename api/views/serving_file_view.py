import base64
import csv
import os
from collections import OrderedDict

from django.conf import settings
from django.core.files import File
from django.http import HttpResponse, JsonResponse
from django.shortcuts import get_object_or_404

from rest_framework.decorators import api_view, permission_classes
from rest_framework.permissions import AllowAny, IsAuthenticated
from validator.models import ValidationRun, DatasetConfiguration, Dataset, UserManual

import mimetypes
from wsgiref.util import FileWrapper
from validator.validation import get_inspection_table, get_dataset_combis_and_metrics_from_files
from validator.validation.globals import ISMN, METADATA_PLOT_NAMES, ISMN_LIST_FILE_NAME


@api_view(['GET'])
@permission_classes([AllowAny])
def get_results(request):
    validation_id = request.query_params.get('validationId', None)
    file_type = request.query_params.get('fileType', None)
    validation = get_object_or_404(ValidationRun, pk=validation_id)

    try:
        file_path = validation.output_dir_url.replace(settings.MEDIA_URL, settings.MEDIA_ROOT)
    except AttributeError:
        return HttpResponse('Given validation has no output directory assigned', status=404)

    if file_type == 'netCDF':
        filename = file_path + validation.output_file_name
    elif file_type == 'graphics':
        filename = file_path + 'graphs.zip'
    else:
        return HttpResponse('No file type given', status=404)

    try:
        file_wrapper = FileWrapper(open(filename, 'rb'))
    except FileNotFoundError as e:
        return HttpResponse(e, status=404)

    file_mimetype = mimetypes.guess_type(filename)
    response = HttpResponse(file_wrapper, content_type=file_mimetype)
    return response


@api_view(['GET'])
@permission_classes([AllowAny])
def get_csv_with_statistics(request):
    """Download .csv of the statistics"""
    validation_id = request.query_params.get('validationId', None)
    validation = get_object_or_404(ValidationRun, id=validation_id)

    try:
        inspection_table = get_inspection_table(validation)
    except FileNotFoundError as e:
        return HttpResponse('File not found', 404)

    if isinstance(inspection_table, str):
        return HttpResponse('error file size', 404)

    response = HttpResponse(content_type='text/csv')
    response['Content-Disposition'] = 'attachment; filename=Stats_summary.csv'

    inspection_table.reset_index().to_csv(
        path_or_buf=response,
        sep=',',
        float_format='%.2f',
        index=False,
        decimal="."
    )

    return response


@api_view(['GET'])
@permission_classes([AllowAny])
def get_metric_names_and_associated_files(request):
    validation_id = request.query_params.get('validationId', None)
    validation = get_object_or_404(ValidationRun, pk=validation_id)
    ref_dataset_name = DatasetConfiguration.objects.get(
        id=validation.spatial_reference_configuration_id).dataset.pretty_name
    bulk_prefix = ''
    seasonal_prefix = ''
    seasonal_files_path = ''

    try:
        file_path = validation.output_dir_url.replace(settings.MEDIA_URL, settings.MEDIA_ROOT)
    except AttributeError:
        return JsonResponse({'message': 'Given validation has no output directory assigned'}, status=404)

    try:
        path_content = os.listdir(file_path)

        # for now we assume that there can be either intra-annual metrics or stability metrics, so the seasonal prefix
        # should be simply set accordingly
        # todo: update this part for stability metrics
<<<<<<< HEAD
=======
        
>>>>>>> 7ebc152d
        if validation.intra_annual_metrics or validation.stability_metrics:
            seasonal_prefix = 'comparison_boxplot'

        if f'{seasonal_prefix}s' in path_content:
            seasonal_files_path = file_path + f'{seasonal_prefix}s/'

        if "bulk" in path_content:
            file_path += 'bulk/'
            bulk_prefix = 'bulk_'
    except FileNotFoundError:
        return JsonResponse({'message': 'Output directory does not contain any files.'}, status=404)


    seasonal_files = []
    if seasonal_files_path:
        seasonal_files = os.listdir(seasonal_files_path)
        if len(seasonal_files) == 0:
            return JsonResponse({'message': 'Comparison files have not been created'}, status=404)

    try:
        files = os.listdir(file_path)

        if len(files) == 0 or not any(file.endswith('.png') for file in files):
            return JsonResponse({'message': 'There are no result files in the given directory'}, status=404)

    except FileNotFoundError as e:
        return JsonResponse({'message': str(e)}, status=404)

    pairs, triples, metrics, ref0_config = get_dataset_combis_and_metrics_from_files(validation)
    combis = OrderedDict(sorted({**pairs, **triples}.items()))
    metrics = OrderedDict(sorted([(v, k) for k, v in metrics.items()]))
    response = []

    # 'n_obs' doesn't refer to datasets, so I create a list with independent metrics, if there are other similar
    # metrics it's just enough to add them here:
    independent_metrics = ['n_obs', 'status']
    barplot_metric = ['status']

    for metric_ind, key in enumerate(metrics):
        boxplot_file = ''
        seasonal_metric_file = ''
        boxplot_file_name = bulk_prefix + 'boxplot_' + metrics[key] + '.png' if metrics[key] not in barplot_metric \
            else 'barplot_' + metrics[key] + '.png'
        seasonal_file_name = seasonal_prefix + '_' + metrics[key] + '.png'

        if metrics[key] not in independent_metrics:
            overview_plots = [{'file_name': bulk_prefix + 'overview_' + name_key + '_' + metrics[key] + '.png',
                               'datasets': name_key} for name_key in combis]
        else:
            overview_plots = [{'file_name': bulk_prefix + 'overview_' + metrics[key] + '.png', 'datasets': ''}]

        if boxplot_file_name in files:
            boxplot_file = file_path + boxplot_file_name

        if len(seasonal_files) and seasonal_file_name in seasonal_files:
            seasonal_metric_file = [
                seasonal_files_path + seasonal_file_name]  # for now there is only one file for intra-annual metrics;

        overview_files = [file_path + file_dict['file_name'] for file_dict in overview_plots if
                          file_dict['file_name'] in files]
        datasets = [' '.join(file_dict['datasets'].split('_')) for file_dict in overview_plots if
                    file_dict['file_name'] in files]

        # for ISMN there might be also metadata plots
        boxplot_dicts = [{'ind': 0, 'name': 'Unclassified', 'file': boxplot_file}]

        if ref_dataset_name == ISMN:
            metadata_plots = [{'file_name': f'{"boxplot_" if metrics[key] not in barplot_metric else "barplot_"}' +
                                            metrics[key] + '_' + metadata_name + '.png'}
                              for metadata_name in METADATA_PLOT_NAMES.values()]
            plot_ind = 1
            for meta_ind, file_dict in enumerate(metadata_plots):
                if file_dict['file_name'] in files:
                    boxplot_dicts.append({'ind': plot_ind, 'name': list(METADATA_PLOT_NAMES.keys())[meta_ind],
                                          'file': file_path + file_dict['file_name']})
                    plot_ind += 1
        metric_dict = {'ind': metric_ind,
                       'metric_query_name': metrics[key],
                       'metric_pretty_name': key,
                       'boxplot_dicts': boxplot_dicts,
                       'overview_files': overview_files,
                       'metadata_files': [],
                       'comparison_boxplot': seasonal_metric_file,
                       'datasets': datasets,
                       }
        response.append(metric_dict)
    #
    return JsonResponse(response, status=200, safe=False)


@api_view(['GET'])
@permission_classes([AllowAny])
def get_graphic_files(request):
    # Here we take a list of parameters 'file' and return a list of plots encoded to base64
    files = request.query_params.getlist('file', None)
    if not files:
        return JsonResponse({'message': 'No file names given'}, status=404, safe=False)
    plots = []
    for file in files:
        if '/static/' in file:
            file = file.replace('/static/', os.path.join(settings.BASE_DIR, 'validator/static/'))
        open_file = open(file, 'rb')
        image = File(open_file)
        name = base64.b64encode(image.read())
        open_file.close()
        plots.append({'plot': name.decode('utf-8')})
    return JsonResponse(plots, safe=False)


@api_view(['GET'])
@permission_classes([AllowAny])
def get_graphic_file(request):
    # Here we take only one file and return one plot;
    # Sometimes it's just easier to read a single file, and this function is created not to refer to index 0 every time
    file = request.query_params.get('file', None)
    if not file:
        return JsonResponse({'message': 'No file name given'}, status=404, safe=False)
    if '/static/' in file:
        file = file.replace('/static/', os.path.join(settings.BASE_DIR, 'validator/static/'))
    open_file = open(file, 'rb')
    image = File(open_file)
    name = base64.b64encode(image.read())
    open_file.close()

    return JsonResponse({'plot': name.decode('utf-8')}, safe=True)


@api_view(['GET'])
@permission_classes([AllowAny])
def get_summary_statistics(request):
    """Show statistics table on results page"""
    validation_id = request.query_params.get('id', None)
    validation = get_object_or_404(ValidationRun, id=validation_id)
    # resetting index added, otherwise there would be a row shift between the index column header and the header of the
    # rest of the columns when df rendered as html

    try:
        inspection_table = get_inspection_table(validation)
    except FileNotFoundError as e:
        return HttpResponse('File not found', 404)

    if isinstance(inspection_table, str):
        return HttpResponse('error file size')

    return HttpResponse(
        inspection_table.reset_index().to_html(
            table_id=None,
            classes=['table', 'table-bordered', 'table-striped'],
            index=False
        ))


@api_view(['GET'])
@permission_classes([AllowAny])
def get_user_manual(request):
    file = get_object_or_404(UserManual, id=1)
    with open(file.file.path, 'rb') as pdf:
        response = HttpResponse(pdf.read(), content_type='application/pdf')
        response['Content-Disposition'] = f'filename={file.file}'
        return response


@api_view(['GET'])
@permission_classes([IsAuthenticated])
def get_ismn_list_file(request):
    ismn_ds = get_object_or_404(Dataset, short_name='ISMN')
    file_path = f'{ismn_ds.storage_path}/{ISMN_LIST_FILE_NAME}'

    if os.path.exists(file_path):
        with open(file_path, 'rb') as file:
            response = HttpResponse(file.read(), content_type='text/csv')
            response['Content-Disposition'] = 'attachment; filename="data.csv"'
            return response
    else:
        return HttpResponse("File not found", status=404)<|MERGE_RESOLUTION|>--- conflicted
+++ resolved
@@ -98,10 +98,7 @@
         # for now we assume that there can be either intra-annual metrics or stability metrics, so the seasonal prefix
         # should be simply set accordingly
         # todo: update this part for stability metrics
-<<<<<<< HEAD
-=======
-        
->>>>>>> 7ebc152d
+
         if validation.intra_annual_metrics or validation.stability_metrics:
             seasonal_prefix = 'comparison_boxplot'
 
