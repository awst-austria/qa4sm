import mimetypes
import os
from wsgiref.util import FileWrapper

from django.http import FileResponse, HttpResponse
from django.shortcuts import get_object_or_404
from django.utils.encoding import smart_str

from rest_framework.decorators import api_view, permission_classes
from rest_framework.permissions import IsAuthenticated

from validator.models import ValidationRun
from django.conf import settings


@api_view(['GET'])
@permission_classes([IsAuthenticated])
def download_results(request):
    validation_id = request.query_params.get('validationId', None)
    file_type = request.query_params.get('fileType', None)
    valrun = get_object_or_404(ValidationRun, pk=validation_id)
    file_path = valrun.output_dir_url.replace(settings.MEDIA_URL, settings.MEDIA_ROOT)
    if file_type == 'netCDF':
        filename = file_path + valrun.output_file_name
    else:
        filename = file_path + 'graphs.zip'
<<<<<<< HEAD
    response = FileResponse(open(filename, 'rb'))
    return response
=======
    file_wrapper = FileWrapper(open(filename, 'rb'))
    file_mimetype = mimetypes.guess_type(filename)
    response = HttpResponse(file_wrapper, content_type=file_mimetype)
    return response

# def download_results(request):
#     validation_id = request.query_params.get('validationId', None)
#     file_type = request.query_params.get('fileType', None)
#     valrun = get_object_or_404(ValidationRun, pk=validation_id)
#     file_path = valrun.output_dir_url.replace(settings.MEDIA_URL, settings.MEDIA_ROOT)
#     if file_type == 'netCDF':
#         filename = file_path + valrun.output_file_name
#     else:
#         filename = file_path + 'graphs.zip'
#     response = FileResponse(open(filename, 'rb'))
#     return response
>>>>>>> 83f41137
<|MERGE_RESOLUTION|>--- conflicted
+++ resolved
@@ -1,10 +1,5 @@
-import mimetypes
-import os
-from wsgiref.util import FileWrapper
-
-from django.http import FileResponse, HttpResponse
+from django.http import FileResponse
 from django.shortcuts import get_object_or_404
-from django.utils.encoding import smart_str
 
 from rest_framework.decorators import api_view, permission_classes
 from rest_framework.permissions import IsAuthenticated
@@ -24,24 +19,5 @@
         filename = file_path + valrun.output_file_name
     else:
         filename = file_path + 'graphs.zip'
-<<<<<<< HEAD
     response = FileResponse(open(filename, 'rb'))
-    return response
-=======
-    file_wrapper = FileWrapper(open(filename, 'rb'))
-    file_mimetype = mimetypes.guess_type(filename)
-    response = HttpResponse(file_wrapper, content_type=file_mimetype)
-    return response
-
-# def download_results(request):
-#     validation_id = request.query_params.get('validationId', None)
-#     file_type = request.query_params.get('fileType', None)
-#     valrun = get_object_or_404(ValidationRun, pk=validation_id)
-#     file_path = valrun.output_dir_url.replace(settings.MEDIA_URL, settings.MEDIA_ROOT)
-#     if file_type == 'netCDF':
-#         filename = file_path + valrun.output_file_name
-#     else:
-#         filename = file_path + 'graphs.zip'
-#     response = FileResponse(open(filename, 'rb'))
-#     return response
->>>>>>> 83f41137
+    return response