import base64
import os
from collections import OrderedDict

from django.core.files import File
from django.http import HttpResponse, JsonResponse
from django.shortcuts import get_object_or_404

from rest_framework.decorators import api_view, permission_classes
from rest_framework.permissions import IsAuthenticated, AllowAny

from validator.models import ValidationRun
from django.conf import settings

import mimetypes
from wsgiref.util import FileWrapper

from validator.validation import get_inspection_table, get_dataset_combis_and_metrics_from_files


@api_view(['GET'])
@permission_classes([IsAuthenticated])
def get_results(request):
    validation_id = request.query_params.get('validationId', None)
    file_type = request.query_params.get('fileType', None)
    validation = get_object_or_404(ValidationRun, pk=validation_id)
    file_path = validation.output_dir_url.replace(settings.MEDIA_URL, settings.MEDIA_ROOT)
    if file_type == 'netCDF':
        filename = file_path + validation.output_file_name
    else:
        filename = file_path + 'graphs.zip'
    file_wrapper = FileWrapper(open(filename, 'rb'))
    file_mimetype = mimetypes.guess_type(filename)
    response = HttpResponse(file_wrapper, content_type=file_mimetype)
    return response


@api_view(['GET'])
@permission_classes([IsAuthenticated])
def get_csv_with_statistics(request):
    validation_id = request.query_params.get('validationId', None)
    validation = get_object_or_404(ValidationRun, id=validation_id)
    inspection_table = get_inspection_table(validation).reset_index()

    response = HttpResponse(content_type='text/csv')
    response['Content-Disposition'] = 'attachment; filename=Stats_summary.csv'

    inspection_table.to_csv(path_or_buf=response, sep=',', float_format='%.2f', index=False, decimal=".")
    return response


@api_view(['GET'])
@permission_classes([IsAuthenticated])
def get_metric_names_and_associated_files(request):
    validation_id = request.query_params.get('validationId', None)
    validation = get_object_or_404(ValidationRun, pk=validation_id)
    file_path = validation.output_dir_url.replace(settings.MEDIA_URL, settings.MEDIA_ROOT)
    files = os.listdir(file_path)

    pairs, triples, metrics, ref0_config = get_dataset_combis_and_metrics_from_files(validation)
    combis = OrderedDict(sorted({**pairs, **triples}.items()))
    metrics = OrderedDict(sorted([(v, k) for k, v in metrics.items()]))
    response = []

    for ind, key in enumerate(metrics):
        print(ind)
        boxplot_file = ''
        boxplot_file_name = 'boxplot_' + metrics[key] + '.png'

        # 'n_obs' doesn't refer to datasets so I create a list with independent metrics, if there are other similar
        # metrics it's just enough to add them here:
        independent_metrics = ['n_obs']

        if metrics[key] not in independent_metrics:
            overview_files_names = ['overview_' + name_key + '_' + metrics[key] + '.png' for name_key in combis]
        else:
            overview_files_names = ['overview_' + metrics[key] + '.png']

        if boxplot_file_name in files:
            boxplot_file = file_path + boxplot_file_name
        overview_files = [file_path + file for file in overview_files_names if file in files]

        metric_dict = {'ind': ind,
                       'metric_query_name': metrics[key],
                       'metric_pretty_name': key,
                       'boxplot_file': boxplot_file,
                       'overview_files': overview_files}
        response.append(metric_dict)

    return JsonResponse(response, status=200, safe=False)


@api_view(['GET'])
<<<<<<< HEAD
@permission_classes([AllowAny])
=======
@permission_classes([IsAuthenticated])
>>>>>>> 7053bcda
def get_graphic_file(request):
    files = request.query_params.getlist('file', None)
    plots = []
    for file in files:
<<<<<<< HEAD
        if '/static/' in file:
            file = file.replace('/static/', settings.STATIC_ROOT)
=======
>>>>>>> 7053bcda
        open_file = open(file, 'rb')
        image = File(open_file)
        name = base64.b64encode(image.read())
        open_file.close()
<<<<<<< HEAD
        plots.append({'plot': str(name).lstrip("b'").rstrip("'")})

    return JsonResponse(plots, safe=False)

=======
        plots.append({'plot_name': str(name).lstrip("b'").rstrip("'")})

    return JsonResponse(plots, safe=False)
>>>>>>> 7053bcda
<|MERGE_RESOLUTION|>--- conflicted
+++ resolved
@@ -91,31 +91,17 @@
 
 
 @api_view(['GET'])
-<<<<<<< HEAD
 @permission_classes([AllowAny])
-=======
-@permission_classes([IsAuthenticated])
->>>>>>> 7053bcda
 def get_graphic_file(request):
     files = request.query_params.getlist('file', None)
     plots = []
     for file in files:
-<<<<<<< HEAD
         if '/static/' in file:
             file = file.replace('/static/', settings.STATIC_ROOT)
-=======
->>>>>>> 7053bcda
         open_file = open(file, 'rb')
         image = File(open_file)
         name = base64.b64encode(image.read())
         open_file.close()
-<<<<<<< HEAD
         plots.append({'plot': str(name).lstrip("b'").rstrip("'")})
 
     return JsonResponse(plots, safe=False)
-
-=======
-        plots.append({'plot_name': str(name).lstrip("b'").rstrip("'")})
-
-    return JsonResponse(plots, safe=False)
->>>>>>> 7053bcda
