--- conflicted
+++ resolved
@@ -10,7 +10,6 @@
 from rest_framework import status
 from validator.validation.validation import copy_validationrun
 import logging
-<<<<<<< HEAD
 
 from django.db import connections
 from multiprocessing.context import Process
@@ -25,8 +24,6 @@
     p.start()
     return
 
-=======
->>>>>>> f6dd8065
 
 __logger = logging.getLogger(__name__)
 @api_view(['DELETE'])
