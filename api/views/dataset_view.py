--- conflicted
+++ resolved
@@ -1,7 +1,7 @@
 from django.http import JsonResponse
 from rest_framework import status
 from rest_framework.decorators import api_view, permission_classes
-from rest_framework.permissions import IsAuthenticated, AllowAny
+from rest_framework.permissions import IsAuthenticated
 from rest_framework.serializers import ModelSerializer
 
 from validator.models import Dataset
@@ -10,19 +10,6 @@
 @api_view(['GET'])
 @permission_classes([AllowAny])
 def dataset(request):
-<<<<<<< HEAD
-    dataset_id = request.query_params.get('dataset_id', None)
-    # datasets = []
-    # # get single dataset
-    if dataset_id:
-        dataset = Dataset.objects.get(id=dataset_id)
-        serializer = DatasetSerializer(dataset)
-    # # get all datasets
-    else:
-        datasets = Dataset.objects.all()
-        serializer = DatasetSerializer(datasets, many=True)
-
-=======
     datasets = Dataset.objects.all()
     serializer = DatasetSerializer(datasets, many=True)
     print(serializer.data)
@@ -35,7 +22,6 @@
     ds = Dataset.objects.get(pk=kwargs['id'])
     serializer = DatasetSerializer(ds)
     print(serializer.data)
->>>>>>> a7ac214c
     return JsonResponse(serializer.data, status=status.HTTP_200_OK, safe=False)
 
 
