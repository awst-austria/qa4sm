--- conflicted
+++ resolved
@@ -113,7 +113,6 @@
     return JsonResponse(serializer.data, status=status.HTTP_200_OK, safe=False)
 
 
-<<<<<<< HEAD
 @api_view(['GET'])
 @permission_classes([AllowAny])
 def get_summary_statistics(request):
@@ -177,8 +176,6 @@
     return JsonResponse(new_validation, status=200)
 
 
-=======
->>>>>>> d1ec1d8e
 class ValidationRunSerializer(ModelSerializer):
     class Meta:
         model = ValidationRun
