from django.db.models import Q, ExpressionWrapper, F, BooleanField
from django.http import JsonResponse
from django.shortcuts import get_object_or_404

from rest_framework import status
from rest_framework.decorators import api_view, permission_classes, authentication_classes
from rest_framework.permissions import AllowAny, IsAuthenticated
from rest_framework.serializers import ModelSerializer
from rest_framework.authentication import TokenAuthentication

from api.views.auxiliary_functions import get_fields_as_list
from validator.models import ValidationRun, CopiedValidations

ORDER_DICT = {
    'name:asc': 'name_tag',
    'name:desc': '-name_tag',
    'start_time:asc': 'start_time',
    'start_time:desc': '-start_time',
    'progress:asc': 'progress',
    'progress:desc': '-progress',
    'spatial_reference_dataset:asc': 'spatial_reference_configuration_id__dataset__pretty_name',
    'spatial_reference_dataset:desc': '-spatial_reference_configuration_id__dataset__pretty_name'
}

FILTER_CONFIG = {
    'status': {
        'field': 'status__in',
        'type': 'in',
    },
    'name': {
        'field': 'name_tag__icontains',
        'type': 'contains',
    },
    'start_time': {
        'field': 'start_time',
        'type': 'range',
    },
    'spatial_reference': {
        'field': 'spatial_reference_configuration_id__dataset__pretty_name__icontains',
        'type': 'contains',
    },
    'temporal_reference': {
        'field': 'temporal_reference_configuration_id__dataset__pretty_name__icontains',
        'type': 'contains',
    },
    'scaling_reference': {
        'field': 'scaling_ref_id__dataset__pretty_name__icontains',
        'type': 'contains',
    }
}


@api_view(['GET'])
@permission_classes([AllowAny])
def published_results(request):
    limit = request.query_params.get('limit', None)
    offset = request.query_params.get('offset', None)
    order_name = request.query_params.get('order', None)
    order = ORDER_DICT.get(order_name, None)

    val_runs = ValidationRun.objects.exclude(doi='')

    if order:
        val_runs = val_runs.order_by(order)
    else:
        return JsonResponse({'message': 'Not appropriate order given'}, status=status.HTTP_400_BAD_REQUEST, safe=False)

    # both limit and offset are send as string, so the simple if limit and offset condition can be used,
    # if they were sent as numbers there would be a problem because they both can be 0
    if limit and offset:
        limit = int(limit)
        offset = int(offset)
        serializer = ValidationRunSerializer(val_runs[offset:(offset + limit)], many=True)
    else:
        serializer = ValidationRunSerializer(val_runs, many=True)

    response = {'validations': serializer.data,
                'length': len(val_runs)}

    return JsonResponse(response, status=status.HTTP_200_OK, safe=False)


@api_view(['GET'])
@permission_classes([IsAuthenticated])
def my_results(request):
    current_user = request.user
    limit = request.query_params.get('limit', None)
    offset = request.query_params.get('offset', None)
    order_name = request.query_params.get('order', None)
    order = ORDER_DICT.get(order_name, None)

    user_validations = ValidationRun.objects.filter(user=current_user)

    filters = {}
    for parameter in request.query_params:
        if parameter.startswith('filter'):
            filter_name = parameter.split(':')[1]
            filter_config = FILTER_CONFIG.get(filter_name, None)
            if filter_config:
                values = request.query_params.get(parameter, None).split(',')
                if filter_config['type'] == 'range' and len(values) == 2:
                    filters[f'{filter_config["field"]}__gte'] = values[0]
                    filters[f'{filter_config["field"]}__lte'] = values[1]
                elif filter_config['type'] == 'in':
                    filters[filter_config['field']] = values
                elif filter_config['type'] == 'contains':
                    filters[filter_config['field']] = values[0]
    if filters:
        print(filters)
        user_validations = user_validations.filter(**filters)
        print(user_validations.filter(**filters))

    if order:
        user_validations = user_validations.order_by(order)
    else:
        return JsonResponse({'message': 'Not appropriate order given'}, status=status.HTTP_400_BAD_REQUEST, safe=False)

    if limit and offset:
        limit = int(limit)
        offset = int(offset)
        serializer = ValidationRunSerializer(user_validations[offset:(offset + limit)], many=True)
    else:
        serializer = ValidationRunSerializer(user_validations, many=True)
    print('response on its way')
    response = {'validations': serializer.data, 'length': len(user_validations)}
    return JsonResponse(response, status=status.HTTP_200_OK, safe=False)


@api_view(['GET'])
@permission_classes([AllowAny])
def validation_run_by_id(request, **kwargs):
    val_run = get_object_or_404(ValidationRun, pk=kwargs['id'])
<<<<<<< HEAD
    if val_run is None and not val_run.is_removed:
=======

    if val_run is None or val_run.is_removed:
>>>>>>> d5e810dc
        return JsonResponse(None, status=status.HTTP_404_NOT_FOUND, safe=False)

    serializer = ValidationRunSerializer(val_run)
    return JsonResponse(serializer.data, status=status.HTTP_200_OK, safe=False)


@api_view(['GET'])
@permission_classes([IsAuthenticated])
def custom_tracked_validation_runs(request):
    current_user = request.user
    # taking only tracked validationruns, i.e. those with the same copied and original validationrun
    tracked_runs = current_user.copiedvalidations_set \
        .annotate(is_tracked=ExpressionWrapper(Q(copied_run=F('original_run')), output_field=BooleanField())) \
        .filter(is_tracked=True)
    # filtering runs by the tracked ones
    val_runs = ValidationRun.objects.filter(id__in=tracked_runs.values_list('original_run', flat=True))
    serializer = ValidationRunSerializer(val_runs, many=True)
    return JsonResponse(serializer.data, status=status.HTTP_200_OK, safe=False)


@api_view(['GET'])
@permission_classes([IsAuthenticated])
def get_validations_for_comparison(request):
    current_user = request.user
    ref_dataset = request.query_params.get('ref_dataset', 'ISMN')
    ref_version = request.query_params.get('ref_version', 'ISMN_V20191211')
    # by default, take 2 datasets at maximum
    max_non_reference_datasets = int(request.query_params.get('max_datasets', 1))
    max_datasets = max_non_reference_datasets + 1  # add the reference
    # filter the validation runs based on the reference dataset/version
    ref_filtered = ValidationRun.objects.filter(
        spatial_reference_configuration__dataset__short_name=ref_dataset,
        spatial_reference_configuration__version__short_name=ref_version,
    ).exclude(
        output_file='')

    ref_filter_owned = ref_filtered.filter(user=current_user)
    ref_filter_published_not_owned = ref_filtered.exclude(doi='').exclude(user=current_user)

    ref_for_comparison = ref_filter_owned.union(ref_filter_published_not_owned)

    # filter based on the number of non-reference datasets
    eligible4comparison = []
    for val in ref_for_comparison:
        if val is None:
            continue
        if val.dataset_configurations.count() == max_datasets:
            eligible4comparison.append(val)

    if not eligible4comparison:
        return JsonResponse(None, status=status.HTTP_200_OK, safe=False)

    serializer = ValidationRunSerializer(eligible4comparison, many=True)
    return JsonResponse(serializer.data, status=status.HTTP_200_OK, safe=False)


@api_view(['GET'])
@permission_classes([AllowAny])
def get_copied_validations(request, **kwargs):
    copied_run = get_object_or_404(CopiedValidations, copied_run_id=kwargs['id'])
    serializer = CopiedValidationRunSerializer(copied_run)
    return JsonResponse(serializer.data, status=status.HTTP_200_OK)


@api_view(['GET'])
@authentication_classes([TokenAuthentication])
def is_validation_finished(request, **kwargs):
    val_run = get_object_or_404(ValidationRun, pk=kwargs['id'])
    if not val_run:
        return JsonResponse(status=status.HTTP_404_NOT_FOUND)

    ifFinished = (val_run.progress == 100 and val_run.end_time is not None)
    return JsonResponse({'validation_complete': ifFinished}, status=status.HTTP_200_OK)


class ValidationRunSerializer(ModelSerializer):
    class Meta:
        model = ValidationRun
        fields = get_fields_as_list(model)


class CopiedValidationRunSerializer(ModelSerializer):
    class Meta:
        model = CopiedValidations
        fields = get_fields_as_list(model)<|MERGE_RESOLUTION|>--- conflicted
+++ resolved
@@ -120,9 +120,10 @@
         offset = int(offset)
         serializer = ValidationRunSerializer(user_validations[offset:(offset + limit)], many=True)
     else:
-        serializer = ValidationRunSerializer(user_validations, many=True)
-    print('response on its way')
-    response = {'validations': serializer.data, 'length': len(user_validations)}
+        serializer = ValidationRunSerializer(val_runs, many=True)
+
+    response = {'validations': serializer.data, 'length': len(val_runs)}
+
     return JsonResponse(response, status=status.HTTP_200_OK, safe=False)
 
 
@@ -130,12 +131,8 @@
 @permission_classes([AllowAny])
 def validation_run_by_id(request, **kwargs):
     val_run = get_object_or_404(ValidationRun, pk=kwargs['id'])
-<<<<<<< HEAD
-    if val_run is None and not val_run.is_removed:
-=======
 
     if val_run is None or val_run.is_removed:
->>>>>>> d5e810dc
         return JsonResponse(None, status=status.HTTP_404_NOT_FOUND, safe=False)
 
     serializer = ValidationRunSerializer(val_run)
