--- conflicted
+++ resolved
@@ -12,33 +12,16 @@
 
 @api_view(['GET'])
 @permission_classes([AllowAny])
-def published_results_paginated(request):
-    limit = int(request.query_params.get('limit', 10))
-    offset = int(request.query_params.get('offset', 0))
-
-    val_runs = ValidationRun.objects.exclude(doi='').order_by('-start_time')
-
-    serializer = ResultsSerializer(val_runs[offset:(offset+limit)], many=True)
-    return JsonResponse(({'validations': serializer.data, 'length': len(val_runs)}), status=status.HTTP_200_OK, safe=False)
-
-
-
-@api_view(['GET'])
-@permission_classes([AllowAny])
 def published_results(request):
     limit = int(request.query_params.get('limit', None))
     offset = int(request.query_params.get('offset', None))
 
     val_runs = ValidationRun.objects.exclude(doi='').order_by('-start_time')
 
-<<<<<<< HEAD
-    serializer = ValidationRunSerializer(paginated_runs, many=True)
-    return JsonResponse(serializer.data, status=status.HTTP_200_OK, safe=False)
-=======
-    serializer = ResultsSerializer(val_runs[offset:(offset+limit)], many=True)
+    serializer = ValidationRunSerializer(val_runs[offset:(offset+limit)], many=True)
     response = {'validations': serializer.data, 'length': len(val_runs)}
+
     return JsonResponse(response, status=status.HTTP_200_OK, safe=False)
->>>>>>> f82ff765
 
 
 @api_view(['GET'])
@@ -48,18 +31,12 @@
     limit = int(request.query_params.get('limit', None))
     offset = int(request.query_params.get('offset', None))
 
-<<<<<<< HEAD
-    val_runs = ValidationRun.objects.filter(user=request.user)
-=======
     val_runs = ValidationRun.objects.filter(user=current_user).order_by('-start_time')
->>>>>>> f82ff765
 
-    serializer = ResultsSerializer(val_runs[offset:(offset+limit)], many=True)
+    serializer = ValidationRunSerializer(val_runs[offset:(offset+limit)], many=True)
     response = {'validations': serializer.data, 'length': len(val_runs)}
 
-<<<<<<< HEAD
-    serializer = ValidationRunSerializer(paginated_runs, many=True)
-    return JsonResponse(serializer.data, status=status.HTTP_200_OK, safe=False)
+    return JsonResponse(response, status=status.HTTP_200_OK, safe=False)
 
 
 @api_view(['GET'])
@@ -79,9 +56,6 @@
 
     serializer = ValidationRunSerializer(val_run)
     return JsonResponse(serializer.data, status=status.HTTP_200_OK, safe=False)
-=======
-    return JsonResponse(response, status=status.HTTP_200_OK, safe=False)
->>>>>>> f82ff765
 
 
 class ValidationRunSerializer(ModelSerializer):
