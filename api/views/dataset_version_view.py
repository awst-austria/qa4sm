import json
import os

from django.conf import settings
from django.core.serializers.json import DjangoJSONEncoder
from django.http import JsonResponse
from django.shortcuts import get_object_or_404
from rest_framework import status
from rest_framework.decorators import api_view, permission_classes, authentication_classes
from rest_framework.permissions import IsAuthenticated, AllowAny, IsAdminUser
from rest_framework.response import Response
from rest_framework.serializers import ModelSerializer
from rest_framework.authentication import TokenAuthentication

from validator.models import DatasetVersion, Dataset
from api.views.auxiliary_functions import push_changes_to_github


@api_view(['GET'])
@permission_classes([AllowAny])
def dataset_version(request):
    versions = DatasetVersion.objects.all().order_by('-id')
    serializer = DatasetVersionSerializer(versions, many=True)

    return JsonResponse(serializer.data, status=status.HTTP_200_OK, safe=False)


@api_view(['GET'])
@permission_classes([AllowAny])
def dataset_version_by_id(request, **kwargs):
    version = get_object_or_404(DatasetVersion, id=kwargs['version_id'])
    serializer = DatasetVersionSerializer(version)
    return JsonResponse(serializer.data, status=status.HTTP_200_OK, safe=False)


@api_view(['GET'])
@permission_classes([AllowAny])
def dataset_version_by_dataset(request, **kwargs):
    versions = get_object_or_404(Dataset, id=kwargs['dataset_id']).versions.order_by('id')
    serializer = DatasetVersionSerializer(versions, many=True)

    return JsonResponse(serializer.data, status=status.HTTP_200_OK, safe=False)


@api_view(['POST'])
@permission_classes([IsAuthenticated, IsAdminUser])
@authentication_classes([TokenAuthentication])
def update_dataset_version(request):
    for element in request.data:
        version = get_object_or_404(DatasetVersion, id=element.get('id'))
        try:
            validated_data = field_validator(element, DatasetVersionSerializer)
            version_serializer = DatasetVersionSerializer(version, data=validated_data, partial=True)
            if version_serializer.is_valid():
                version_serializer.save()
                update_fixture_entry(version)
            else:
                return JsonResponse(
                    {'message': 'Version could not be updated. Please check the data you are trying to pass.'},
                    status=status.HTTP_500_INTERNAL_SERVER_ERROR)
        except KeyError as e:
            return JsonResponse(
                {'message': str(e)},
                status=status.HTTP_500_INTERNAL_SERVER_ERROR)

    return JsonResponse({'message': 'Updated'}, status=status.HTTP_200_OK, safe=False)


@api_view(['POST'])
@permission_classes([IsAuthenticated, IsAdminUser])
@authentication_classes([TokenAuthentication])
def update_fixture_in_github(request):
    """
    Updates the version fixture on GitHub by committing the changes to the repository.
    The fixture is located at 'validator/fixtures/versions.json' and the changes are
    pushed to the 'master' branch.

    :param request: The HTTP request object.
    :return: A JSON response indicating success or failure.
    """
<<<<<<< HEAD

    is_production = all(sub not in settings.SITE_URL for sub in ['test', 'localhost'])
    branch_name = 'main' if is_production else 'test-branch'
=======
    branch_name = 'main' #'main' - nominally will be main, let's test it for now
>>>>>>> 22218763
    file_name = 'versions.json' # it will be run in the submodule directly, so the file name is enough
    commit_message = 'Version fixture updated'

    try:
        push_changes_to_github(file_name, commit_message, branch_name)
        return Response({'message': 'All good'}, status=status.HTTP_200_OK)

    except Exception as e:
        return Response({'error': str(e)}, status=status.HTTP_400_BAD_REQUEST)


def field_validator(data, model_serializer):
    model_fields = set(model_serializer().fields)
    data_keys = set(data.keys())
    if not data_keys.issubset(model_fields):
        raise KeyError('Submitted data contains a wrong key.')
    return data


def update_fixture_entry(version):
    # Path to the fixture
    fixture_path = os.path.join(settings.BASE_DIR, 'validator', 'fixtures', 'versions.json')

    # Read the existing fixture file
    with open(fixture_path, 'r', encoding='utf-8') as f:
        fixture_data = json.load(f)

    # Find the entry matching the updated version
    for entry in fixture_data:
        print(entry)
        if entry["model"] == "validator.datasetversion" and entry["pk"] == version.pk:
            # Update fields with the current DB data
            entry_fields = entry["fields"]
            for key in entry_fields.keys():
                try:
                    # Handle many-to-many relationships
                    if hasattr(version, key) and isinstance(getattr(version, key), (list, set, tuple)):
                        entry_fields[key] = list(getattr(version, key).values_list('id', flat=True))
                    elif hasattr(version, key) and hasattr(getattr(version, key), 'all'):  # For ManyRelatedManager
                        entry_fields[key] = list(getattr(version, key).all().values_list('id', flat=True))
                    # Handle foreign key relationships
                    elif hasattr(version, key) and hasattr(getattr(version, key), 'pk'):
                        entry_fields[key] = getattr(version, key).pk
                    else:
                        # Default: Use the attribute directly
                        entry_fields[key] = getattr(version, key)
                except AttributeError:
                    # Skip keys that don't map directly to the version object
                    pass
            break  # Exit the loop once the relevant entry is updated

    # Write the updated data back to the fixture file
    with open(fixture_path, 'w', encoding='utf-8') as f:
        json.dump(fixture_data, f, cls=DjangoJSONEncoder, indent=4)


class DatasetVersionSerializer(ModelSerializer):
    class Meta:
        model = DatasetVersion
        fields = ['id',
                  'short_name',
                  'pretty_name',
                  'help_text',
                  'filters',  # new
                  'time_range_start',
                  'time_range_end',
                  'geographical_range'
                  ]<|MERGE_RESOLUTION|>--- conflicted
+++ resolved
@@ -1,3 +1,8 @@
+import json
+import os
+
+from django.conf import settings
+from django.core.serializers.json import DjangoJSONEncoder
 import json
 import os
 
@@ -9,10 +14,12 @@
 from rest_framework.decorators import api_view, permission_classes, authentication_classes
 from rest_framework.permissions import IsAuthenticated, AllowAny, IsAdminUser
 from rest_framework.response import Response
+from rest_framework.response import Response
 from rest_framework.serializers import ModelSerializer
 from rest_framework.authentication import TokenAuthentication
 
 from validator.models import DatasetVersion, Dataset
+from api.views.auxiliary_functions import push_changes_to_github
 from api.views.auxiliary_functions import push_changes_to_github
 
 
@@ -54,6 +61,7 @@
             if version_serializer.is_valid():
                 version_serializer.save()
                 update_fixture_entry(version)
+                update_fixture_entry(version)
             else:
                 return JsonResponse(
                     {'message': 'Version could not be updated. Please check the data you are trying to pass.'},
@@ -78,13 +86,9 @@
     :param request: The HTTP request object.
     :return: A JSON response indicating success or failure.
     """
-<<<<<<< HEAD
 
     is_production = all(sub not in settings.SITE_URL for sub in ['test', 'localhost'])
     branch_name = 'main' if is_production else 'test-branch'
-=======
-    branch_name = 'main' #'main' - nominally will be main, let's test it for now
->>>>>>> 22218763
     file_name = 'versions.json' # it will be run in the submodule directly, so the file name is enough
     commit_message = 'Version fixture updated'
 
@@ -141,6 +145,43 @@
         json.dump(fixture_data, f, cls=DjangoJSONEncoder, indent=4)
 
 
+def update_fixture_entry(version):
+    # Path to the fixture
+    fixture_path = os.path.join(settings.BASE_DIR, 'validator', 'fixtures', 'versions.json')
+
+    # Read the existing fixture file
+    with open(fixture_path, 'r', encoding='utf-8') as f:
+        fixture_data = json.load(f)
+
+    # Find the entry matching the updated version
+    for entry in fixture_data:
+        print(entry)
+        if entry["model"] == "validator.datasetversion" and entry["pk"] == version.pk:
+            # Update fields with the current DB data
+            entry_fields = entry["fields"]
+            for key in entry_fields.keys():
+                try:
+                    # Handle many-to-many relationships
+                    if hasattr(version, key) and isinstance(getattr(version, key), (list, set, tuple)):
+                        entry_fields[key] = list(getattr(version, key).values_list('id', flat=True))
+                    elif hasattr(version, key) and hasattr(getattr(version, key), 'all'):  # For ManyRelatedManager
+                        entry_fields[key] = list(getattr(version, key).all().values_list('id', flat=True))
+                    # Handle foreign key relationships
+                    elif hasattr(version, key) and hasattr(getattr(version, key), 'pk'):
+                        entry_fields[key] = getattr(version, key).pk
+                    else:
+                        # Default: Use the attribute directly
+                        entry_fields[key] = getattr(version, key)
+                except AttributeError:
+                    # Skip keys that don't map directly to the version object
+                    pass
+            break  # Exit the loop once the relevant entry is updated
+
+    # Write the updated data back to the fixture file
+    with open(fixture_path, 'w', encoding='utf-8') as f:
+        json.dump(fixture_data, f, cls=DjangoJSONEncoder, indent=4)
+
+
 class DatasetVersionSerializer(ModelSerializer):
     class Meta:
         model = DatasetVersion
