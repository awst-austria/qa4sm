import json
import os

from django.conf import settings
from django.core.serializers.json import DjangoJSONEncoder
from django.http import JsonResponse
from django.shortcuts import get_object_or_404
from rest_framework import status
from rest_framework.decorators import api_view, permission_classes, authentication_classes
from rest_framework.permissions import IsAuthenticated, AllowAny, IsAdminUser
from rest_framework.serializers import ModelSerializer
from rest_framework.authentication import TokenAuthentication

from validator.models import DatasetVersion, Dataset


@api_view(['GET'])
@permission_classes([AllowAny])
def dataset_version(request):
    versions = DatasetVersion.objects.all().order_by('-id')
    serializer = DatasetVersionSerializer(versions, many=True)

    return JsonResponse(serializer.data, status=status.HTTP_200_OK, safe=False)


@api_view(['GET'])
@permission_classes([AllowAny])
def dataset_version_by_id(request, **kwargs):
    version = get_object_or_404(DatasetVersion, id=kwargs['version_id'])
    serializer = DatasetVersionSerializer(version)
    return JsonResponse(serializer.data, status=status.HTTP_200_OK, safe=False)


@api_view(['GET'])
@permission_classes([AllowAny])
def dataset_version_by_dataset(request, **kwargs):
    versions = get_object_or_404(Dataset, id=kwargs['dataset_id']).versions.order_by('id')
    serializer = DatasetVersionSerializer(versions, many=True)

    return JsonResponse(serializer.data, status=status.HTTP_200_OK, safe=False)


@api_view(['POST'])
@permission_classes([IsAuthenticated, IsAdminUser])
@authentication_classes([TokenAuthentication])
def update_dataset_version(request):
    for element in request.data:
        version = get_object_or_404(DatasetVersion, id=element.get('id'))
        try:
            validated_data = field_validator(element, DatasetVersionSerializer)
            version_serializer = DatasetVersionSerializer(version, data=validated_data, partial=True)
            if version_serializer.is_valid():
                version_serializer.save()
                update_fixture_entry(version)
            else:
                return JsonResponse(
                    {'message': 'Version could not be updated. Please check the data you are trying to pass.'},
                    status=status.HTTP_500_INTERNAL_SERVER_ERROR)
        except KeyError as e:
            return JsonResponse(
                {'message': str(e)},
                status=status.HTTP_500_INTERNAL_SERVER_ERROR)

    return JsonResponse({'message': 'Updated'}, status=status.HTTP_200_OK, safe=False)


def field_validator(data, model_serializer):
    model_fields = set(model_serializer().fields)
    data_keys = set(data.keys())
    if not data_keys.issubset(model_fields):
        raise KeyError('Submitted data contains a wrong key.')
    return data


<<<<<<< HEAD
=======
def update_fixture_entry(version):
    # Path to the fixture
    fixture_path = os.path.join(settings.BASE_DIR, 'validator', 'fixtures', 'versions.json')

    # Read the existing fixture file
    with open(fixture_path, 'r', encoding='utf-8') as f:
        fixture_data = json.load(f)

    # Find the entry matching the updated version
    for entry in fixture_data:
        print(entry)
        if entry["model"] == "validator.datasetversion" and entry["pk"] == version.pk:
            # Update fields with the current DB data
            entry_fields =entry["fields"]
            for key in entry_fields.keys():
                try:
                    # Handle many-to-many relationships
                    if hasattr(version, key) and isinstance(getattr(version, key), (list, set, tuple)):
                        entry_fields[key] = list(getattr(version, key).values_list('id', flat=True))
                    elif hasattr(version, key) and hasattr(getattr(version, key), 'all'):  # For ManyRelatedManager
                        entry_fields[key] = list(getattr(version, key).all().values_list('id', flat=True))
                    # Handle foreign key relationships
                    elif hasattr(version, key) and hasattr(getattr(version, key), 'pk'):
                        entry_fields[key] = getattr(version, key).pk
                    else:
                        # Default: Use the attribute directly
                        entry_fields[key] = getattr(version, key)
                except AttributeError:
                    # Skip keys that don't map directly to the version object
                    pass
            break  # Exit the loop once the relevant entry is updated

    # Write the updated data back to the fixture file
    with open(fixture_path, 'w', encoding='utf-8') as f:
        json.dump(fixture_data, f, cls=DjangoJSONEncoder, indent=4)

>>>>>>> 211a5597

class DatasetVersionSerializer(ModelSerializer):
    class Meta:
        model = DatasetVersion
        fields = ['id',
                  'short_name',
                  'pretty_name',
                  'help_text',
                  'filters',  # new
                  'time_range_start',
                  'time_range_end',
                  'geographical_range'
                  ]<|MERGE_RESOLUTION|>--- conflicted
+++ resolved
@@ -51,7 +51,6 @@
             version_serializer = DatasetVersionSerializer(version, data=validated_data, partial=True)
             if version_serializer.is_valid():
                 version_serializer.save()
-                update_fixture_entry(version)
             else:
                 return JsonResponse(
                     {'message': 'Version could not be updated. Please check the data you are trying to pass.'},
@@ -72,46 +71,6 @@
     return data
 
 
-<<<<<<< HEAD
-=======
-def update_fixture_entry(version):
-    # Path to the fixture
-    fixture_path = os.path.join(settings.BASE_DIR, 'validator', 'fixtures', 'versions.json')
-
-    # Read the existing fixture file
-    with open(fixture_path, 'r', encoding='utf-8') as f:
-        fixture_data = json.load(f)
-
-    # Find the entry matching the updated version
-    for entry in fixture_data:
-        print(entry)
-        if entry["model"] == "validator.datasetversion" and entry["pk"] == version.pk:
-            # Update fields with the current DB data
-            entry_fields =entry["fields"]
-            for key in entry_fields.keys():
-                try:
-                    # Handle many-to-many relationships
-                    if hasattr(version, key) and isinstance(getattr(version, key), (list, set, tuple)):
-                        entry_fields[key] = list(getattr(version, key).values_list('id', flat=True))
-                    elif hasattr(version, key) and hasattr(getattr(version, key), 'all'):  # For ManyRelatedManager
-                        entry_fields[key] = list(getattr(version, key).all().values_list('id', flat=True))
-                    # Handle foreign key relationships
-                    elif hasattr(version, key) and hasattr(getattr(version, key), 'pk'):
-                        entry_fields[key] = getattr(version, key).pk
-                    else:
-                        # Default: Use the attribute directly
-                        entry_fields[key] = getattr(version, key)
-                except AttributeError:
-                    # Skip keys that don't map directly to the version object
-                    pass
-            break  # Exit the loop once the relevant entry is updated
-
-    # Write the updated data back to the fixture file
-    with open(fixture_path, 'w', encoding='utf-8') as f:
-        json.dump(fixture_data, f, cls=DjangoJSONEncoder, indent=4)
-
->>>>>>> 211a5597
-
 class DatasetVersionSerializer(ModelSerializer):
     class Meta:
         model = DatasetVersion
