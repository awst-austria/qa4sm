--- conflicted
+++ resolved
@@ -60,11 +60,8 @@
                   'parameterised',
                   'dialog_name',
                   'default_parameter',
-<<<<<<< HEAD
-                  'to_include'
-=======
+                  'to_include',
                   'disable_filter'
->>>>>>> a41a3ed1
                   ]
 
 
