--- conflicted
+++ resolved
@@ -14,11 +14,7 @@
 from api.views.validation_run_view import ValidationRunSerializer
 from validator.models import ValidationRun, DatasetConfiguration, DataFilter, ParametrisedFilter, Dataset, \
     DatasetVersion, DataVariable
-<<<<<<< HEAD
-from validator.validation import run_validation
-=======
 from validator.validation import run_validation, globals
->>>>>>> f65262dd
 from validator.validation.validation import compare_validation_runs
 
 
@@ -81,7 +77,6 @@
         datasets_in_validation = validation_configs.values_list('dataset', flat=True)
         ds_versions_in_validation = validation_configs.values_list('version', flat=True)
         ds_variables_in_validation = validation_configs.values_list('variable', flat=True)
-<<<<<<< HEAD
 
         available_datasets = Dataset.objects.all().values_list('id', flat=True)
         available_versions = DatasetVersion.objects.all().values_list('id', flat=True)
@@ -91,17 +86,6 @@
         all_versions_available = all([version in available_versions for version in ds_versions_in_validation])
         all_variables_available = all([variable in available_variables for variable in ds_variables_in_validation])
 
-=======
-
-        available_datasets = Dataset.objects.all().values_list('id', flat=True)
-        available_versions = DatasetVersion.objects.all().values_list('id', flat=True)
-        available_variables = DataVariable.objects.all().values_list('id', flat=True)
-
-        all_datasets_available = all([dataset in available_datasets for dataset in datasets_in_validation])
-        all_versions_available = all([version in available_versions for version in ds_versions_in_validation])
-        all_variables_available = all([variable in available_variables for variable in ds_variables_in_validation])
-
->>>>>>> f65262dd
         if not (all_datasets_available and all_versions_available and all_variables_available):
             return JsonResponse({'message': 'Could not restore validation run, because some of '
                                             'the chosen datasets, their versions or variables are not available anymore'},
@@ -119,12 +103,9 @@
         else:
             val_run_dict['interval_to'] = None
 
-<<<<<<< HEAD
-=======
         # temporal matching window:
         val_run_dict['temporal_matching'] = val_run.temporal_matching
 
->>>>>>> f65262dd
         # if the anomaly method doesn't exist anymore, set 'none'
         if val_run.anomalies is not None and val_run.anomalies in dict(ValidationRun.ANOMALIES_METHODS).keys():
             val_run_dict['anomalies_method'] = val_run.anomalies
@@ -201,19 +182,11 @@
                 else:
                     filter_desc = DataFilter.objects.get(id=param_filter.filter.id).description
                     non_existing_filters_list.append(filter_desc)
-<<<<<<< HEAD
 
             if len(non_existing_filters_list) != 0:
                 changes_in_settings['filters'].append(
                     {'dataset': ds.dataset.pretty_name, 'filter_desc': non_existing_filters_list})
 
-=======
-
-            if len(non_existing_filters_list) != 0:
-                changes_in_settings['filters'].append(
-                    {'dataset': ds.dataset.pretty_name, 'filter_desc': non_existing_filters_list})
-
->>>>>>> f65262dd
             if val_run.reference_configuration_id == ds.id:
                 val_run_dict['reference_config'] = {
                     'dataset_id': val_run.reference_configuration.dataset.id,
