from multiprocessing.context import Process

from django.core.exceptions import ObjectDoesNotExist
from django.db import transaction, connections
from django.db.models import Case, When
from django.http import JsonResponse
from django.utils import timezone
from rest_framework import status, serializers
from rest_framework.decorators import api_view, permission_classes
from rest_framework.permissions import IsAuthenticated, AllowAny
from rest_framework.serializers import ModelSerializer

from api.views.auxiliary_functions import get_fields_as_list
from api.views.validation_run_view import ValidationRunSerializer
from validator.models import ValidationRun, DatasetConfiguration, DataFilter, ParametrisedFilter, Dataset, \
<<<<<<< HEAD
    DatasetVersion
=======
    DatasetVersion, DataVariable
>>>>>>> 47f52743
from validator.validation import run_validation
from validator.validation.validation import compare_validation_runs


def _check_if_settings_exist():
    pass

<<<<<<< HEAD
=======

>>>>>>> 47f52743
@api_view(['POST'])
@permission_classes([IsAuthenticated])
def start_validation(request):
    check_for_existing_validation = request.query_params.get('check_for_existing_validation', False)

    ser = ValidationConfigurationSerializer(data=request.data)
    ser.is_valid(raise_exception=True)
    new_val_run = ser.save(user=request.user)
    new_val_run.user = request.user
    new_val_run.save()
    # need to close all db connections before forking, see
    # https://stackoverflow.com/questions/8242837/django-multiprocessing-and-database-connections/10684672#10684672

    if check_for_existing_validation == 'true':
        existing_runs = ValidationRun.objects.filter(progress=100).exclude(output_file=''). \
            order_by(Case(When(user=request.user, then=0), default=1), '-start_time')
        comparison_pub = compare_validation_runs(new_val_run, existing_runs, request.user)

        if comparison_pub['is_there_validation']:
            new_val_run.delete()
            response = JsonResponse(comparison_pub, status=status.HTTP_200_OK, safe=False)
            return response

    connections.close_all()
    p = Process(target=run_validation, kwargs={"validation_id": new_val_run.id})
    p.start()
    serializer = ValidationRunSerializer(new_val_run)
    return JsonResponse(serializer.data, status=status.HTTP_200_OK, safe=False)


@api_view(['GET'])
@permission_classes([AllowAny])
def get_validation_configuration(request, **kwargs):
    changes_in_settings = {
        'filters': [],
        'anomalies': False,
<<<<<<< HEAD
        'scaling': False
=======
        'scaling': False,
        'variables': []
>>>>>>> 47f52743
    }

    validation_run_id = kwargs['id']
    try:
        val_run = ValidationRun.objects.get(pk=validation_run_id)
        validation_configs = val_run.dataset_configurations.all()

        #  first check if there are still all the datasets available:
        datasets_in_validation = validation_configs.values_list('dataset', flat=True)
        ds_versions_in_validation = validation_configs.values_list('version', flat=True)
<<<<<<< HEAD

        available_datasets = Dataset.objects.all().values_list('id', flat=True)
        available_versions = DatasetVersion.objects.all().values_list('id', flat=True)

        all_datasets_available = all([dataset in available_datasets for dataset in datasets_in_validation])
        all_versions_available = all([version in available_versions for version in ds_versions_in_validation])

        if not (all_datasets_available and all_versions_available):
            return JsonResponse({'message': 'Could not restore validation run, because some of '
                                            'the chosen datasets or their versions are not available anymore'},
=======
        ds_variables_in_validation = validation_configs.values_list('variable', flat=True)

        available_datasets = Dataset.objects.all().values_list('id', flat=True)
        available_versions = DatasetVersion.objects.all().values_list('id', flat=True)
        available_variables = DataVariable.objects.all().values_list('id', flat=True)

        all_datasets_available = all([dataset in available_datasets for dataset in datasets_in_validation])
        all_versions_available = all([version in available_versions for version in ds_versions_in_validation])
        all_variables_available = all([variable in available_variables for variable in ds_variables_in_validation])

        if not (all_datasets_available and all_versions_available and all_variables_available):
            return JsonResponse({'message': 'Could not restore validation run, because some of '
                                            'the chosen datasets, their versions or variables are not available anymore'},
>>>>>>> 47f52743
                                status=status.HTTP_404_NOT_FOUND, safe=False)

        val_run_dict = {'name_tag': val_run.name_tag}

        if val_run.interval_from is not None:
            val_run_dict['interval_from'] = val_run.interval_from.date()
        else:
            val_run_dict['interval_from'] = None

        if val_run.interval_to is not None:
            val_run_dict['interval_to'] = val_run.interval_to.date()
        else:
            val_run_dict['interval_to'] = None

        # if the anomaly method doesn't exist anymore, set 'none'
        if val_run.anomalies is not None and val_run.anomalies in dict(ValidationRun.ANOMALIES_METHODS).keys():
            val_run_dict['anomalies_method'] = val_run.anomalies
        else:
            val_run_dict['anomalies_method'] = ValidationRun.NO_ANOM
            changes_in_settings['anomalies'] = True

        if val_run.anomalies_from is not None:
            val_run_dict['anomalies_from'] = val_run.anomalies_from.date()
        else:
            val_run_dict['anomalies_from'] = None

        if val_run.anomalies_from is not None:
            val_run_dict['anomalies_to'] = val_run.anomalies_to.date()
        else:
            val_run_dict['anomalies_to'] = None

        val_run_dict['min_lat'] = val_run.min_lat
        val_run_dict['min_lon'] = val_run.min_lon
        val_run_dict['max_lat'] = val_run.max_lat
        val_run_dict['max_lon'] = val_run.max_lon

        # if a scaling method doesn't exist anymore, set 'none'
        if val_run.scaling_method in dict(ValidationRun.SCALING_METHODS).keys():
            val_run_dict['scaling_method'] = val_run.scaling_method
        else:
            val_run_dict['scaling_method'] = ValidationRun.NO_SCALING
            changes_in_settings['scaling'] = True

        if val_run.scaling_method is not None or val_run.scaling_method != 'none':
            val_run_dict['scale_to'] = ValidationRun.SCALE_TO_REF
            if val_run.scaling_ref is not None:
                if val_run.scaling_ref.id != val_run.reference_configuration.id:
                    val_run_dict['scale_to'] = ValidationRun.SCALE_TO_DATA

        # if one day we decide to remove any of these metrics, we need to check if reloaded settings use them
        metrics = [{'id': 'tcol', 'value': val_run.tcol},
                   {'id': 'bootstrap_tcol_cis', 'value': val_run.bootstrap_tcol_cis}]
        val_run_dict['metrics'] = metrics

        # dataset configs and filters
        datasets = []
        val_run_dict['dataset_configs'] = datasets

        for ds in validation_configs:

            dataset_id = ds.dataset.id
<<<<<<< HEAD
=======
            if DataVariable.objects.get(pk=ds.variable_id) not in Dataset.objects.get(pk=dataset_id).variables.all():
                return JsonResponse({'message': 'Could not restore validation run, because some of '
                                                'the chosen datasets, their versions or variables '
                                                'are not available anymore'},
                                    status=status.HTTP_404_NOT_FOUND, safe=False)

>>>>>>> 47f52743
            ds_dict = {'dataset_id': dataset_id, 'version_id': ds.version_id, 'variable_id': ds.variable_id}
            filters_list = []
            non_existing_filters_list = []
            ds_dict['basic_filters'] = filters_list

            for basic_filter in ds.filters.all():
                # check if the reloaded filter still belongs to the dataset
                dataset_filters = Dataset.objects.get(id=dataset_id).filters.all()
                if basic_filter in dataset_filters:
                    filters_list.append(basic_filter.id)
                else:
                    non_existing_filters_list.append(basic_filter.description)

            parametrised_filters = []
            ds_dict['parametrised_filters'] = parametrised_filters
            for param_filter in ParametrisedFilter.objects.filter(dataset_config=ds):
                # check if the reloaded filter still belongs to the dataset
                dataset_filter_ids = Dataset.objects.get(id=dataset_id).filters.all().values_list('id', flat=True)
                if param_filter.filter_id in dataset_filter_ids:
                    parametrised_filters.append({'id': param_filter.filter.id, 'parameters': param_filter.parameters})
                else:
                    filter_desc = DataFilter.objects.get(id=param_filter.filter.id).description
                    non_existing_filters_list.append(filter_desc)

            if len(non_existing_filters_list) != 0:
<<<<<<< HEAD
                changes_in_settings['filters'].append({'dataset': ds.dataset.pretty_name, 'filter_desc': non_existing_filters_list})
=======
                changes_in_settings['filters'].append(
                    {'dataset': ds.dataset.pretty_name, 'filter_desc': non_existing_filters_list})
>>>>>>> 47f52743

            if val_run.reference_configuration_id == ds.id:
                val_run_dict['reference_config'] = {
                    'dataset_id': val_run.reference_configuration.dataset.id,
                    'version_id': val_run.reference_configuration.version.id,
                    'variable_id': val_run.reference_configuration.variable.id,
                    'basic_filters': filters_list,
                    'parametrised_filters': parametrised_filters
                }
            else:
                datasets.append(ds_dict)

        if changes_in_settings['anomalies'] or changes_in_settings['scaling'] or \
                len(changes_in_settings['filters']) != 0:
            val_run_dict['changes'] = changes_in_settings

        return JsonResponse(val_run_dict,
                            status=status.HTTP_200_OK, safe=False)
    except ObjectDoesNotExist:
        return JsonResponse(None, status=status.HTTP_404_NOT_FOUND, safe=False)


class ParameterisedFilterConfigSerializer(serializers.Serializer):
    def update(self, instance, validated_data):
        pass

    def create(self, validated_data):
        pass

    id = serializers.IntegerField(required=True)
    parameters = serializers.CharField(required=True)


class DatasetConfigSerializer(serializers.Serializer):
    def update(self, instance, validated_data):
        pass

    def create(self, validated_data):
        pass

    dataset_id = serializers.IntegerField(required=True)
    version_id = serializers.IntegerField(required=True)
    variable_id = serializers.IntegerField(required=True)
    basic_filters = serializers.ListField(child=serializers.IntegerField(), required=True)
    parametrised_filters = ParameterisedFilterConfigSerializer(many=True)


# Metrics DTO and serializer
class MetricsSerializer(serializers.Serializer):
    def update(self, instance, validated_data):
        pass

    def create(self, validated_data):
        pass

    id = serializers.CharField(required=True)
    value = serializers.BooleanField(required=True)


class ValidationConfigurationSerializer(serializers.Serializer):
    def update(self, instance, validated_data):
        pass

    def create(self, validated_data):

        with transaction.atomic():
            # prepare ValidationRun model
            new_val_run = ValidationRun(start_time=timezone.now())
            new_val_run.interval_from = validated_data.get('interval_from', None)
            new_val_run.interval_to = validated_data.get('interval_to', None)
            new_val_run.anomalies = validated_data.get('anomalies_method')
            new_val_run.anomalies_from = validated_data.get('anomalies_from', None)
            new_val_run.anomalies_to = validated_data.get('anomalies_to', None)
            new_val_run.min_lat = validated_data.get('min_lat', None)
            new_val_run.min_lon = validated_data.get('min_lon', None)
            new_val_run.max_lat = validated_data.get('max_lat', None)
            new_val_run.max_lon = validated_data.get('max_lon', None)
            new_val_run.scaling_method = validated_data.get('scaling_method', None)
            new_val_run.name_tag = validated_data.get('name_tag', None)

            for metric in validated_data.get('metrics'):
                if metric.get('id') == 'tcol':
                    new_val_run.tcol = metric.get('value')
                if metric.get('id') == 'bootstrap_tcol_cis':
                    new_val_run.bootstrap_tcol_cis = metric.get('value')

            new_val_run.save()

            # prepare DatasetConfiguration models
            reference_config = None
            dataset_config_models = []
            configs_to_save = validated_data.get('dataset_configs')
            configs_to_save.append(validated_data.get('reference_config'))
            for config in configs_to_save:
                config_model = DatasetConfiguration.objects.create(validation=new_val_run,
                                                                   dataset_id=config.get('dataset_id'),
                                                                   version_id=config.get('version_id'),
                                                                   variable_id=config.get('variable_id'))
                config_model.save()

                for filter_id in config.get('basic_filters'):
                    config_model.filters.add(DataFilter.objects.get(id=filter_id))

                for param_filter in config.get('parametrised_filters'):
                    param_filter_model = ParametrisedFilter.objects.create(
                        dataset_config=config_model,
                        filter_id=param_filter.get('id'),
                        parameters=param_filter.get('parameters')
                    )
                    param_filter_model.save()

                config_model.save()
                dataset_config_models.append(config_model)

            new_val_run.reference_configuration = dataset_config_models[-1]
            scale_to = validated_data.get('scaling_method', None)
            if scale_to is not None:
                if scale_to == ValidationRun.SCALE_TO_DATA:
                    new_val_run.scaling_ref = dataset_config_models[1]
                else:
                    new_val_run.scaling_ref = dataset_config_models[-1]

            new_val_run.save()

        return new_val_run

    dataset_configs = DatasetConfigSerializer(many=True, required=True)
    reference_config = DatasetConfigSerializer(required=True)
    interval_from = serializers.DateTimeField(required=False)
    interval_to = serializers.DateTimeField(required=False)
    metrics = MetricsSerializer(many=True, required=True)
    anomalies_method = serializers.ChoiceField(choices=ValidationRun.ANOMALIES_METHODS, required=True)
    anomalies_from = serializers.DateTimeField(required=False, allow_null=True)
    anomalies_to = serializers.DateTimeField(required=False, allow_null=True)
    scaling_method = serializers.ChoiceField(choices=ValidationRun.SCALING_METHODS, required=True)
    scale_to = serializers.ChoiceField(choices=ValidationRun.SCALE_TO_OPTIONS, required=True)
    min_lat = serializers.FloatField(required=False, allow_null=True, default=-90.0)
    min_lon = serializers.FloatField(required=False, allow_null=True, default=-180)
    max_lat = serializers.FloatField(required=False, allow_null=True, default=90)
    max_lon = serializers.FloatField(required=False, allow_null=True, default=180)
    name_tag = serializers.CharField(required=False, allow_null=True, max_length=80, allow_blank=True)


class ValidationConfigurationModelSerializer(ModelSerializer):
    class Meta:
        model = ValidationRun
        fields = get_fields_as_list(model)<|MERGE_RESOLUTION|>--- conflicted
+++ resolved
@@ -13,11 +13,7 @@
 from api.views.auxiliary_functions import get_fields_as_list
 from api.views.validation_run_view import ValidationRunSerializer
 from validator.models import ValidationRun, DatasetConfiguration, DataFilter, ParametrisedFilter, Dataset, \
-<<<<<<< HEAD
-    DatasetVersion
-=======
     DatasetVersion, DataVariable
->>>>>>> 47f52743
 from validator.validation import run_validation
 from validator.validation.validation import compare_validation_runs
 
@@ -25,10 +21,6 @@
 def _check_if_settings_exist():
     pass
 
-<<<<<<< HEAD
-=======
-
->>>>>>> 47f52743
 @api_view(['POST'])
 @permission_classes([IsAuthenticated])
 def start_validation(request):
@@ -65,12 +57,8 @@
     changes_in_settings = {
         'filters': [],
         'anomalies': False,
-<<<<<<< HEAD
-        'scaling': False
-=======
         'scaling': False,
         'variables': []
->>>>>>> 47f52743
     }
 
     validation_run_id = kwargs['id']
@@ -81,18 +69,6 @@
         #  first check if there are still all the datasets available:
         datasets_in_validation = validation_configs.values_list('dataset', flat=True)
         ds_versions_in_validation = validation_configs.values_list('version', flat=True)
-<<<<<<< HEAD
-
-        available_datasets = Dataset.objects.all().values_list('id', flat=True)
-        available_versions = DatasetVersion.objects.all().values_list('id', flat=True)
-
-        all_datasets_available = all([dataset in available_datasets for dataset in datasets_in_validation])
-        all_versions_available = all([version in available_versions for version in ds_versions_in_validation])
-
-        if not (all_datasets_available and all_versions_available):
-            return JsonResponse({'message': 'Could not restore validation run, because some of '
-                                            'the chosen datasets or their versions are not available anymore'},
-=======
         ds_variables_in_validation = validation_configs.values_list('variable', flat=True)
 
         available_datasets = Dataset.objects.all().values_list('id', flat=True)
@@ -106,7 +82,6 @@
         if not (all_datasets_available and all_versions_available and all_variables_available):
             return JsonResponse({'message': 'Could not restore validation run, because some of '
                                             'the chosen datasets, their versions or variables are not available anymore'},
->>>>>>> 47f52743
                                 status=status.HTTP_404_NOT_FOUND, safe=False)
 
         val_run_dict = {'name_tag': val_run.name_tag}
@@ -168,15 +143,12 @@
         for ds in validation_configs:
 
             dataset_id = ds.dataset.id
-<<<<<<< HEAD
-=======
             if DataVariable.objects.get(pk=ds.variable_id) not in Dataset.objects.get(pk=dataset_id).variables.all():
                 return JsonResponse({'message': 'Could not restore validation run, because some of '
                                                 'the chosen datasets, their versions or variables '
                                                 'are not available anymore'},
                                     status=status.HTTP_404_NOT_FOUND, safe=False)
 
->>>>>>> 47f52743
             ds_dict = {'dataset_id': dataset_id, 'version_id': ds.version_id, 'variable_id': ds.variable_id}
             filters_list = []
             non_existing_filters_list = []
@@ -202,12 +174,8 @@
                     non_existing_filters_list.append(filter_desc)
 
             if len(non_existing_filters_list) != 0:
-<<<<<<< HEAD
-                changes_in_settings['filters'].append({'dataset': ds.dataset.pretty_name, 'filter_desc': non_existing_filters_list})
-=======
                 changes_in_settings['filters'].append(
                     {'dataset': ds.dataset.pretty_name, 'filter_desc': non_existing_filters_list})
->>>>>>> 47f52743
 
             if val_run.reference_configuration_id == ds.id:
                 val_run_dict['reference_config'] = {
