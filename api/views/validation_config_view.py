from multiprocessing.context import Process

from django.core.exceptions import ObjectDoesNotExist
from django.db import transaction, connections
from django.db.models import Case, When
from django.http import JsonResponse
from django.utils import timezone
from rest_framework import status, serializers
from rest_framework.decorators import api_view, permission_classes
from rest_framework.permissions import IsAuthenticated, AllowAny
from rest_framework.serializers import ModelSerializer

from api.views.auxiliary_functions import get_fields_as_list
from api.views.validation_run_view import ValidationRunSerializer
from validator.models import ValidationRun, DatasetConfiguration, DataFilter, ParametrisedFilter, Dataset, \
    DatasetVersion, DataVariable
from validator.validation import run_validation, globals
from validator.validation.validation import compare_validation_runs


def _check_if_settings_exist():
    pass


@api_view(['GET'])
@permission_classes([AllowAny])
def get_scaling_methods(request):
    scaling_methods = [{'method': x, 'description': y} for x, y in globals.SCALING_METHODS]
    return JsonResponse(scaling_methods, status=status.HTTP_200_OK, safe=False)


@api_view(['POST'])
@permission_classes([IsAuthenticated])
def start_validation(request):
    check_for_existing_validation = request.query_params.get('check_for_existing_validation', False)

    ser = ValidationConfigurationSerializer(data=request.data)
    try:
        ser.is_valid(raise_exception=True)
    except:
        print(ser.errors)
        return JsonResponse(ser.errors, status=status.HTTP_400_BAD_REQUEST, safe=False)

    new_val_run = ser.save(user=request.user)
    new_val_run.user = request.user
    new_val_run.save()

    # need to close all db connections before forking, see
    # https://stackoverflow.com/questions/8242837/django-multiprocessing-and-database-connections/10684672#10684672

    if check_for_existing_validation == 'true':
        existing_runs = ValidationRun.objects.filter(progress=100).exclude(output_file=''). \
            order_by(Case(When(user=request.user, then=0), default=1), '-start_time')
        comparison_pub = compare_validation_runs(new_val_run, existing_runs, request.user)

        if comparison_pub['is_there_validation']:
            new_val_run.delete()
            response = JsonResponse(comparison_pub, status=status.HTTP_200_OK, safe=False)
            return response

    connections.close_all()
    p = Process(target=run_validation, kwargs={"validation_id": new_val_run.id})
    p.start()
    serializer = ValidationRunSerializer(new_val_run)
    return JsonResponse(serializer.data, status=status.HTTP_200_OK, safe=False)


@api_view(['GET'])
@permission_classes([AllowAny])
def get_validation_configuration(request, **kwargs):
    changes_in_settings = {
        'filters': [],
        'anomalies': False,
        'scaling': False,
        'variables': []
    }

    validation_run_id = kwargs['id']
    try:
        val_run = ValidationRun.objects.get(pk=validation_run_id)
        validation_configs = val_run.dataset_configurations.all()

        #  first check if there are still all the datasets available:
        datasets_in_validation = validation_configs.values_list('dataset', flat=True)
        ds_versions_in_validation = validation_configs.values_list('version', flat=True)
        ds_variables_in_validation = validation_configs.values_list('variable', flat=True)

        available_datasets = Dataset.objects.all().values_list('id', flat=True)
        available_versions = DatasetVersion.objects.all().values_list('id', flat=True)
        available_variables = DataVariable.objects.all().values_list('id', flat=True)

        all_datasets_available = all([dataset in available_datasets for dataset in datasets_in_validation])
        all_versions_available = all([version in available_versions for version in ds_versions_in_validation])
        all_variables_available = all([variable in available_variables for variable in ds_variables_in_validation])

        if not (all_datasets_available and all_versions_available and all_variables_available):
            return JsonResponse({'message': 'Could not restore validation run, because some of '
                                            'the chosen datasets, their versions or variables are not available anymore'},
                                status=status.HTTP_404_NOT_FOUND, safe=False)

        val_run_dict = {'name_tag': val_run.name_tag}

        if val_run.interval_from is not None:
            val_run_dict['interval_from'] = val_run.interval_from.date()
        else:
            val_run_dict['interval_from'] = None

        if val_run.interval_to is not None:
            val_run_dict['interval_to'] = val_run.interval_to.date()
        else:
            val_run_dict['interval_to'] = None

        # temporal matching window:
        val_run_dict['temporal_matching'] = val_run.temporal_matching

        # if the anomaly method doesn't exist anymore, set 'none'
        if val_run.anomalies is not None and val_run.anomalies in dict(ValidationRun.ANOMALIES_METHODS).keys():
            val_run_dict['anomalies_method'] = val_run.anomalies
        else:
            val_run_dict['anomalies_method'] = ValidationRun.NO_ANOM
            changes_in_settings['anomalies'] = True

        if val_run.anomalies_from is not None:
            val_run_dict['anomalies_from'] = val_run.anomalies_from.date()
        else:
            val_run_dict['anomalies_from'] = None

        if val_run.anomalies_to is not None:
            val_run_dict['anomalies_to'] = val_run.anomalies_to.date()
        else:
            val_run_dict['anomalies_to'] = None

        val_run_dict['min_lat'] = val_run.min_lat
        val_run_dict['min_lon'] = val_run.min_lon
        val_run_dict['max_lat'] = val_run.max_lat
        val_run_dict['max_lon'] = val_run.max_lon

        # if a scaling method doesn't exist anymore, set 'none'
        if val_run.scaling_method in dict(ValidationRun.SCALING_METHODS).keys():
            val_run_dict['scaling_method'] = val_run.scaling_method
        else:
            val_run_dict['scaling_method'] = ValidationRun.NO_SCALING
            changes_in_settings['scaling'] = True

        # if one day we decide to remove any of these metrics, we need to check if reloaded settings use them
        metrics = [{'id': 'tcol', 'value': val_run.tcol},
                   {'id': 'bootstrap_tcol_cis', 'value': val_run.bootstrap_tcol_cis},
                   {'id': 'stability_metrics', 'value': val_run.stability_metrics}]
        val_run_dict['metrics'] = metrics

        val_run_dict['intra_annual_metrics'] = \
            {'intra_annual_metrics': val_run.intra_annual_metrics, 'intra_annual_type': val_run.intra_annual_type,
             'intra_annual_overlap': val_run.intra_annual_overlap}

        # dataset configs and filters
        datasets = []
        val_run_dict['dataset_configs'] = datasets

        for ds in validation_configs:

            dataset_id = ds.dataset.id
            if DataVariable.objects.get(pk=ds.variable_id) not in Dataset.objects.get(pk=dataset_id).variables.all():
                return JsonResponse({'message': 'Could not restore validation run, because some of '
                                                'the chosen datasets, their versions or variables '
                                                'are not available anymore'},
                                    status=status.HTTP_404_NOT_FOUND, safe=False)

            ds_dict = {'dataset_id': dataset_id,
                       'version_id': ds.version_id,
                       'variable_id': ds.variable_id,
                       'is_spatial_reference': ds.is_spatial_reference,
                       'is_temporal_reference': ds.is_temporal_reference,
                       'is_scaling_reference': ds.is_scaling_reference}
            filters_list = []
            non_existing_filters_list = []
            ds_dict['basic_filters'] = filters_list

            for basic_filter in ds.filters.all():
                # check if the reloaded filter still belongs to the dataset
                datasetversion_filters = DatasetVersion.objects.get(id=ds.version_id).filters.all()
                if basic_filter in datasetversion_filters:
                    filters_list.append(basic_filter.id)
                else:
                    non_existing_filters_list.append(basic_filter.description)

            parametrised_filters = []
            ds_dict['parametrised_filters'] = parametrised_filters
            for param_filter in ParametrisedFilter.objects.filter(dataset_config=ds):
                # check if the reloaded filter still belongs to the dataset
                datasetversion_filter_ids = DatasetVersion.objects.get(id=ds.version_id).filters.all().values_list('id',
                                                                                                                   flat=True)
                if param_filter.filter_id in datasetversion_filter_ids:
                    parametrised_filters.append({'id': param_filter.filter.id, 'parameters': param_filter.parameters})
                else:
                    filter_desc = DataFilter.objects.get(id=param_filter.filter.id).description
                    non_existing_filters_list.append(filter_desc)

            if len(non_existing_filters_list) != 0:
                print('non existing filter', non_existing_filters_list)
                changes_in_settings['filters'].append(
                    {'dataset': ds.dataset.pretty_name, 'filter_desc': non_existing_filters_list})

            datasets.append(ds_dict)

        if changes_in_settings['anomalies'] or changes_in_settings['scaling'] or \
                len(changes_in_settings['filters']) != 0:
            val_run_dict['changes'] = changes_in_settings

        return JsonResponse(val_run_dict,
                            status=status.HTTP_200_OK, safe=False)
    except ObjectDoesNotExist:
        return JsonResponse(None, status=status.HTTP_404_NOT_FOUND, safe=False)


class ParameterisedFilterConfigSerializer(serializers.Serializer):
    def update(self, instance, validated_data):
        pass

    def create(self, validated_data):
        pass

    id = serializers.IntegerField(required=True)
    parameters = serializers.CharField(required=True)


class DatasetConfigSerializer(serializers.Serializer):
    def update(self, instance, validated_data):
        pass

    def create(self, validated_data):
        pass

    dataset_id = serializers.IntegerField(required=True)
    version_id = serializers.IntegerField(required=True)
    variable_id = serializers.IntegerField(required=True)
    basic_filters = serializers.ListField(child=serializers.IntegerField(), required=True)
    parametrised_filters = ParameterisedFilterConfigSerializer(many=True)
    is_spatial_reference = serializers.BooleanField(required=True)
    is_temporal_reference = serializers.BooleanField(required=True)
    is_scaling_reference = serializers.BooleanField(required=True)


# Metrics DTO and serializer
class MetricsSerializer(serializers.Serializer):
    def update(self, instance, validated_data):
        pass

    def create(self, validated_data):
        pass

    id = serializers.CharField(required=True)
    value = serializers.BooleanField(required=True)


class IntraAnnualMetricsSerializer(serializers.Serializer):
    def update(self, instance, validated_data):
        pass

    def create(self, validated_data):
        pass

    intra_annual_metrics = serializers.BooleanField(default=False)
<<<<<<< HEAD
    intra_annual_type = serializers.CharField(max_length=100, allow_null=True)
=======
    intra_annual_type = serializers.CharField(max_length=100, allow_null=True, allow_blank=True)
>>>>>>> fa1d39ac
    intra_annual_overlap = serializers.IntegerField(allow_null=True)


class ValidationConfigurationSerializer(serializers.Serializer):
    requires_context = True

    def validate(self, attrs):
        spatial_ref_configs_num = len(list(filter(lambda el: el['is_spatial_reference'], attrs['dataset_configs'])))
        temporal_ref_configs_num = len(list(filter(lambda el: el['is_temporal_reference'], attrs['dataset_configs'])))
        scaling_ref_configs_num = len(list(filter(lambda el: el['is_scaling_reference'], attrs['dataset_configs'])))

        if spatial_ref_configs_num == 0:
            raise serializers.ValidationError('No spatial reference provided.')
        elif spatial_ref_configs_num > 1:
            raise serializers.ValidationError('More than one spatial reference provided.')

        if temporal_ref_configs_num == 0:
            raise serializers.ValidationError('No temporal reference provided.')
        elif temporal_ref_configs_num > 1:
            raise serializers.ValidationError('More than one temporal reference provided.')

        if scaling_ref_configs_num == 0 and attrs['scaling_method'] != 'none':
            raise serializers.ValidationError('No scaling reference provided, but the scaling method is set.')
        elif scaling_ref_configs_num == 1 and attrs['scaling_method'] == 'none':
            raise serializers.ValidationError('Scaling reference set, but the scaling method not.')
        elif scaling_ref_configs_num > 1 and attrs['scaling_method'] != 'none':
            raise serializers.ValidationError('More than one scaling reference provided.')

        return attrs

    def update(self, instance, validated_data):
        pass

    def create(self, validated_data):

        with transaction.atomic():
            # prepare ValidationRun model
            new_val_run = ValidationRun(start_time=timezone.now())
            new_val_run.interval_from = validated_data.get('interval_from', None)
            new_val_run.interval_to = validated_data.get('interval_to', None)
            new_val_run.anomalies = validated_data.get('anomalies_method')
            new_val_run.anomalies_from = validated_data.get('anomalies_from', None)
            new_val_run.anomalies_to = validated_data.get('anomalies_to', None)
            new_val_run.min_lat = validated_data.get('min_lat', None)
            new_val_run.min_lon = validated_data.get('min_lon', None)
            new_val_run.max_lat = validated_data.get('max_lat', None)
            new_val_run.max_lon = validated_data.get('max_lon', None)
            new_val_run.scaling_method = validated_data.get('scaling_method', None)
            new_val_run.name_tag = validated_data.get('name_tag', None)
            new_val_run.temporal_matching = validated_data.get('temporal_matching', None)
            new_val_run.intra_annual_metrics = validated_data.get('intra_annual_metrics', None)

            for key, value in validated_data.get('intra_annual_metrics', None).items():
                setattr(new_val_run, key, value)

            for metric in validated_data.get('metrics'):
                setattr(new_val_run, metric.get('id'), metric.get('value'))

            new_val_run.save()

            # prepare DatasetConfiguration models
            reference_config = None
            dataset_config_models = []
            configs_to_save = validated_data.get('dataset_configs')

            spatial_ref_index = configs_to_save.index(
                next(filter(lambda n: n.get('is_spatial_reference'), configs_to_save)))
            configs_to_save.append(configs_to_save.pop(spatial_ref_index))
            # else:
            #     return None

            for config in configs_to_save:
                config_model = DatasetConfiguration.objects.create(validation=new_val_run,
                                                                   dataset_id=config.get('dataset_id'),
                                                                   version_id=config.get('version_id'),
                                                                   variable_id=config.get('variable_id'),
                                                                   is_spatial_reference=config.get(
                                                                       'is_spatial_reference'),
                                                                   is_temporal_reference=config.get(
                                                                       'is_temporal_reference'),
                                                                   is_scaling_reference=config.get(
                                                                       'is_scaling_reference'))
                config_model.save()

                for filter_id in config.get('basic_filters'):
                    config_model.filters.add(DataFilter.objects.get(id=filter_id))

                for param_filter in config.get('parametrised_filters'):
                    param_filter_model = ParametrisedFilter.objects.create(
                        dataset_config=config_model,
                        filter_id=param_filter.get('id'),
                        parameters=param_filter.get('parameters')
                    )
                    param_filter_model.save()

                config_model.save()
                if config_model.is_spatial_reference:
                    new_val_run.spatial_reference_configuration = config_model

                if config_model.is_temporal_reference:
                    new_val_run.temporal_reference_configuration = config_model

                if config_model.is_scaling_reference:
                    new_val_run.scaling_ref = config_model

                dataset_config_models.append(config_model)

            new_val_run.save()

        return new_val_run

    dataset_configs = DatasetConfigSerializer(many=True, required=True)
    interval_from = serializers.DateTimeField(required=False)
    interval_to = serializers.DateTimeField(required=False)
    metrics = MetricsSerializer(many=True, required=True)
    anomalies_method = serializers.ChoiceField(choices=ValidationRun.ANOMALIES_METHODS, required=True)
    anomalies_from = serializers.DateTimeField(required=False, allow_null=True)
    anomalies_to = serializers.DateTimeField(required=False, allow_null=True)
    scaling_method = serializers.ChoiceField(choices=ValidationRun.SCALING_METHODS, required=True)
    min_lat = serializers.FloatField(required=False, allow_null=True, default=-90.0)
    min_lon = serializers.FloatField(required=False, allow_null=True, default=-180)
    max_lat = serializers.FloatField(required=False, allow_null=True, default=90)
    max_lon = serializers.FloatField(required=False, allow_null=True, default=180)
    name_tag = serializers.CharField(required=False, allow_null=True, max_length=80, allow_blank=True)
    temporal_matching = serializers.IntegerField(allow_null=False, default=globals.TEMP_MATCH_WINDOW)
    intra_annual_metrics = IntraAnnualMetricsSerializer(many=False, required=False)


class ValidationConfigurationModelSerializer(ModelSerializer):
    class Meta:
        model = ValidationRun
        fields = get_fields_as_list(model)<|MERGE_RESOLUTION|>--- conflicted
+++ resolved
@@ -260,11 +260,7 @@
         pass
 
     intra_annual_metrics = serializers.BooleanField(default=False)
-<<<<<<< HEAD
-    intra_annual_type = serializers.CharField(max_length=100, allow_null=True)
-=======
     intra_annual_type = serializers.CharField(max_length=100, allow_null=True, allow_blank=True)
->>>>>>> fa1d39ac
     intra_annual_overlap = serializers.IntegerField(allow_null=True)
 
 
