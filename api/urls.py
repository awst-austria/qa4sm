--- conflicted
+++ resolved
@@ -135,9 +135,6 @@
     path('api-obtain-token/', views.obtain_auth_token, name='Obtain token'),
     path('update-dataset-version', update_dataset_version, name='Update Dataset Version'),
     path('run-auto-cleanup', run_auto_cleanup_script, name='Run Auto Cleanup'),
-<<<<<<< HEAD
-=======
     path('password-update', password_update, name='Password Update'),
->>>>>>> 0925cea1
     path('update-fixture-in-git', update_fixture_in_github, name='Update-Fixture')
 ]