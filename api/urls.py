from django.conf.urls import re_path
from django.urls import path, include

from api.views.data_filter_view import data_filter, data_parameterised_filter, data_filter_by_datasetversion
# data_parameterised_filter_by_config
# from api.views.data_filter_view data_filter_by_id, data_parameterised_filter_by_id
from api.views.dataset_variable_view import dataset_variable, dataset_variable_by_id, dataset_variable_by_dataset
from api.views.dataset_version_view import dataset_version, dataset_version_by_id, dataset_version_by_dataset
from api.views.dataset_view import dataset, dataset_by_id
from api.views.ismn_network_view import get_ismn_networks
from api.views.login_view import api_login
from api.views.logout_view import api_logout
from api.views.path_var_test_endpoint import path_var_get
from api.views.validation_config_view import start_validation, get_validation_configuration, get_scaling_methods
from api.views.uptime_view import uptime_ping, get_uptime
from api.views.comparison_view import get_comparison_table, get_comparison_plots_for_metric, \
    download_comparison_table, get_comparison_metrics, get_spatial_extent
from api.views.user_view import signup_post, user_update, user_delete
from api.views.validation_run_view import published_results, my_results, validation_run_by_id, \
    custom_tracked_validation_runs, get_validations_for_comparison, get_copied_validations
from api.views.dataset_configuration_view import dataset_configuration, dataset_configuration_by_validation
from api.views.global_params_view import global_params
from api.views.modify_validation_view import *
from api.views.serving_file_view import *
from api.views.local_api_view import get_list_of_countries
from api.views.settings_view import backend_settings
from api.views.upload_user_data_view import *
from api.views.support_request_view import *
from api.views.custom_dataset_view import *

# schema_view = get_schema_view(
#     openapi.Info(
#         title="Snippets API",
#         default_version='v1',
#         description="Test description",
#         terms_of_service="https://www.google.com/policies/terms/",
#         contact=openapi.Contact(email="contact@snippets.local"),
#         license=openapi.License(name="BSD License"),
#     ),
#     public=True,
#     permission_classes=(permissions.AllowAny,),
# )

urlpatterns = [

    # url(r'^swagger(?P<format>\.json|\.yaml)$', schema_view.without_ui(cache_timeout=0), name='schema-json'),
    # url(r'^swagger/$', schema_view.with_ui('swagger', cache_timeout=0), name='schema-swagger-ui'),
    # url(r'^redoc/$', schema_view.with_ui('redoc', cache_timeout=0), name='schema-redoc'),

    # IMPORTANT
    # URLs should not end with a slash. If you add a new endpoint, do not add a trailing slash:
    #   GOOD:  path('my-new-endpoint', my_new_view, name='fancy stuff'),
    #   WRONG: path('my-new-endpoint/', my_new_view, name='fancy stuff'),
    #
    re_path(r'^path_test/(?P<username>.+)$', path_var_get),
    path('auth/login', api_login, name='api-login'),
    path('auth/logout', api_logout, name='api-logout'),
    path('dataset', dataset, name='Datasets'),
    re_path(r'^dataset/(?P<id>.+)$', dataset_by_id),
    path('dataset-version', dataset_version, name='Dataset version'),
    re_path(r'^dataset-version/(?P<version_id>.+)$', dataset_version_by_id),
    re_path(r'^dataset-version-by-dataset/(?P<dataset_id>.+)$', dataset_version_by_dataset,
            name='Dataset version by dataset'),
    path('dataset-variable', dataset_variable, name='Dataset variable'),
    re_path(r'^dataset-variable/(?P<variable_id>.+)$', dataset_variable_by_id),
    re_path(r'^dataset-variable-by-dataset/(?P<dataset_id>.+)$', dataset_variable_by_dataset,
            name='Dataset_variable_by_dataset'),
    path('published-results', published_results, name='Published results'),
    re_path(r'^validation-runs/(?P<id>.+)$', validation_run_by_id, name='Validation run by id'),
    path('dataset-configuration', dataset_configuration, name='Configuration'),
    re_path(r'^dataset-configuration/(?P<validation_id>.+)$', dataset_configuration_by_validation,
            name='Configuration'),
    path('data-filter', data_filter, name='Dataset filters'),
    re_path(r'^data-filter/(?P<version_id>.+)$', data_filter_by_datasetversion),
    path('globals', global_params, name='Global context'),
    path('my-results', my_results, name='My results'),
    re_path(r'^validation-configuration/(?P<id>.+)$', get_validation_configuration, name='Validation configuration'),
    path('validation-configuration', start_validation, name='Run new validation'),
    path('param-filter', data_parameterised_filter, name='Parameterised filter'),
    path('stop-validation/<uuid:result_uuid>', stop_validation, name='Stop validation'),
    path('custom-tracked-run', custom_tracked_validation_runs, name='Copied custom run'),
    path('table-comparison', get_comparison_table, name='Comparison table'),
    path('plots-comparison', get_comparison_plots_for_metric, name='Comparison plots'),
    path('image-comparison', get_spatial_extent, name='Extent image'),
    path('metrics-for-comparison', get_comparison_metrics, name='Comparison metrics'),
    path('download-comparison-table', download_comparison_table, name='Download comparison csv'),
    path('delete-validation/<uuid:result_uuid>/', delete_result, name='Delete validation'),
    path('change-validation-name/<uuid:result_uuid>/', change_name, name='Change name'),
    path('archive-result/<uuid:result_uuid>/', archive_result, name='Archive results'),
    path('extend-result/<uuid:result_uuid>/', extend_result, name='Extend results'),
    path('publish-result/<uuid:result_uuid>/', publish_result, name='Publish result'),
    path('add-validation/<uuid:result_uuid>/', add_validation, name='Add validation'),
    path('remove-validation/<uuid:result_uuid>/', remove_validation, name='Remove validation'),
    path('custom-tracked-run', custom_tracked_validation_runs, name='Tracked custom run'),
    path('download-result', get_results, name='Download results'),
    path('summary-statistics', get_summary_statistics, name='Summary statistics'),
    path('download-statistics-csv', get_csv_with_statistics, name='Download statistics csv'),
    path('uptime-ping', uptime_ping),
    path('uptime-report', get_uptime),
    path('get-graphic-files', get_graphic_files, name='Get graphic files'),
    path('get-metric-and-plots-names', get_metric_names_and_associated_files, name='Get metric and plots names'),
    path('validation-runs-for-comparison', get_validations_for_comparison, name='Get validations for comparison'),
    path('country-list', get_list_of_countries, name='List of countries'),
    path('sign-up', signup_post, name='Sign up'),
    path('user-update', user_update, name='User update'),
    path('user-delete', user_delete, name='User delete'),
    path('settings', backend_settings, name="Settings"),
    path('get-graphic-file', get_graphic_file, name='Get graphic file'),
    path('publishing-form', get_publishing_form, name='Get publishing form'),
    path('copy-validation', copy_validation_results, name='Copy validation results'),
    re_path(r'^copied-validation-record/(?P<id>.+)$', get_copied_validations, name='Copied run record'),
    path('password-reset', include('django_rest_passwordreset.urls', namespace='password-reset')),
    path('ismn-network', get_ismn_networks, name='Get ISMN networks'),
    path('upload-user-data/<str:filename>/', upload_user_data, name='Upload user data'),
    path('get-list-of-user-data-files', get_list_of_user_data_files, name='Get User Data Files'),
    path('delete-entire-dataset/<str:file_uuid>/', delete_user_dataset_and_file, name='Delete User Data File'),
    path('get-user-file-by-id/<uuid:file_uuid>/', get_user_data_file_by_id,
         name='Get user file by ID'),
    path('update-metadata/<uuid:file_uuid>/', update_metadata, name='Update metadata'),
    path('scaling-methods', get_scaling_methods, name='Scaling methods'),
    path('support-request', send_support_request, name='Support request'),
    path('data-management-groups', get_data_management_groups, name='Get data management groups'),
    path('manage-data-in-management-group', manage_data_in_group,
         name='Add data to management groups'),
    path('delete-only-datafile/<str:file_uuid>/', delete_dataset_file_only, name='Delete User Data File Only'),
    path('delete-multiple-validations', delete_multiple_result, name='Delete Multiple Validations'),
<<<<<<< HEAD
    path('user-manual', get_user_manual, name='Get user manual'),
=======
    path('get-ismn-list-file', get_ismn_list_file, name='Get ISMN csv file'),
>>>>>>> 433a137d
    # path('test-user-dataset/<str:dataset_id>/', test_user_data, name='Test user data'),
    # path('validate-user-data', validate_user_data, name='Validate user data'),
]<|MERGE_RESOLUTION|>--- conflicted
+++ resolved
@@ -124,11 +124,8 @@
          name='Add data to management groups'),
     path('delete-only-datafile/<str:file_uuid>/', delete_dataset_file_only, name='Delete User Data File Only'),
     path('delete-multiple-validations', delete_multiple_result, name='Delete Multiple Validations'),
-<<<<<<< HEAD
     path('user-manual', get_user_manual, name='Get user manual'),
-=======
     path('get-ismn-list-file', get_ismn_list_file, name='Get ISMN csv file'),
->>>>>>> 433a137d
     # path('test-user-dataset/<str:dataset_id>/', test_user_data, name='Test user data'),
     # path('validate-user-data', validate_user_data, name='Validate user data'),
 ]