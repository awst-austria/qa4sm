--- conflicted
+++ resolved
@@ -96,11 +96,7 @@
     path('get-graphic-file', get_graphic_file, name='Get graphic file'),
     path('publishing-form', get_publishing_form, name='Get publishing form'),
     path('copy-validation', copy_validation_results, name='Copy validation results'),
-<<<<<<< HEAD
-    url(r'^copied-validation-record/(?P<id>.+)$', get_copied_validations, name='Copied run record'),
-    path('ismn-network', get_ismn_networks, name='Get ISMN networks'),
-=======
     re_path(r'^copied-validation-record/(?P<id>.+)$', get_copied_validations, name='Copied run record'),
     path('password-reset', include('django_rest_passwordreset.urls', namespace='password-reset')),
->>>>>>> d6cba72e
+    path('ismn-network', get_ismn_networks, name='Get ISMN networks'),
 ]