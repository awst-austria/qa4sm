--- conflicted
+++ resolved
@@ -67,14 +67,11 @@
     url(r'^data-filter/(?P<id>.+)$', data_filter_by_id),
     path('param-filter', data_parameterised_filter, name='Parameterised filter'),
     url(r'^param-filter/(?P<id>.+)$', data_parameterised_filter_by_id),
-<<<<<<< HEAD
-    path('uptime-ping', uptime_ping),
-    path('test-rep', get_uptime)
-=======
     path('stop-validation/<uuid:result_uuid>', stop_validation, name='Stop validation'),
     path('modify-validation/<uuid:result_uuid>/', modify_result, name='Result'),
     path('custom-tracked-run', custom_tracked_validation_runs, name='Copied custom run'),
     path('download-result', download_results)
 
->>>>>>> 83f41137
+    path('uptime-ping', uptime_ping),
+    path('test-rep', get_uptime)
 ]